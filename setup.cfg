--- conflicted
+++ resolved
@@ -39,10 +39,7 @@
     contextlib2==0.5.5
     discord.py==1.2.4
     databases[sqlite]==0.2.5
-<<<<<<< HEAD
-=======
     discord.py==1.2.4
->>>>>>> 3723b4b1
     distro==1.4.0; sys_platform == "linux"
     fuzzywuzzy==0.17.0
     idna==2.8
