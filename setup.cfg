[metadata]
name = Red-DiscordBot
version = attr: redbot.__version__
description = A highly customisable Discord bot
license = GPL-3.0
long_description = file: README.md
long_description_content_type = text/markdown; charset=UTF-8; variant=GFM
author = Cog-Creators
author_email = cogcreators@gmail.com
url = https://github.com/Cog-Creators/Red-DiscordBot
classifiers =
    # List at https://pypi.org/pypi?%3Aaction=list_classifiers
    Development Status :: 5 - Production/Stable
    Framework :: AsyncIO
    Framework :: Pytest
    Intended Audience :: Developers
    Intended Audience :: End Users/Desktop
    License :: OSI Approved :: GNU General Public License v3 (GPLv3)
    Natural Language :: English
    Operating System :: OS Independent
    Programming Language :: Python :: 3.8
    Topic :: Communications :: Chat
    Topic :: Documentation :: Sphinx

[options]
packages = find_namespace:
python_requires = >=3.8.1
install_requires =
    aiohttp==3.6.2
    aiohttp-json-rpc==0.12.1
    aiosqlite==0.11.0
    appdirs==1.4.3
    # No source_dist for apsw-wheels rn, consider changing later.
    apsw-wheels==3.30.1.post1; platform_machine != "aarch64"
    reddist-apsw==3.30.1.post1; platform_machine == "aarch64"
    async-timeout==3.0.1
    attrs==19.3.0
    Babel==2.8.0
    chardet==3.0.4
    Click==7.0
    colorama==0.4.3
    contextlib2==0.5.5
    discord.py==1.2.5
    distro==1.4.0; sys_platform == "linux"
    fuzzywuzzy==0.17.0
    idna==2.8
    multidict==4.7.3
    python-Levenshtein-wheels==0.13.1
    pytz==2019.3
    PyYAML==5.3
<<<<<<< HEAD
    Red-Lavalink==0.4.0
=======
    Red-Lavalink==0.4.1
>>>>>>> b35b8d98
    schema==0.7.1
    tqdm==4.41.1
    uvloop==0.14.0; sys_platform != "win32" and platform_python_implementation == "CPython"
    websockets==6.0
    yarl==1.4.2

[options.extras_require]
docs =
    alabaster==0.7.12
    certifi==2019.11.28
    docutils==0.15.2
    imagesize==1.2.0
    incremental==17.5.0
    Jinja2==2.10.3
    MarkupSafe==1.1.1
    packaging==20.0
    Pygments==2.5.2
    pyparsing==2.4.6
    requests==2.22.0
    six==1.13.0
    snowballstemmer==2.0.0
    Sphinx==2.3.1
    sphinx-rtd-theme==0.4.3
    sphinxcontrib-applehelp==1.0.1
    sphinxcontrib-devhelp==1.0.1
    sphinxcontrib-htmlhelp==1.0.2
    sphinxcontrib-jsmath==1.0.1
    sphinxcontrib-qthelp==1.0.2
    sphinxcontrib-serializinghtml==1.1.3
    sphinxcontrib-trio==1.1.0
    toml==0.10.0
    towncrier==19.2.0
    urllib3==1.25.7
postgres =
    asyncpg==0.20.0
style =
    black==19.10b0
    pathspec==0.7.0
    regex==2020.1.8
    toml==0.10.0
    typed-ast==1.4.0
test =
    astroid==2.3.3
    isort==4.3.21
    lazy-object-proxy==1.4.3
    mccabe==0.6.1
    more-itertools==8.0.2
    packaging==20.0
    pluggy==0.13.1
    py==1.8.1
    pylint==2.4.4
    pyparsing==2.4.6
    pytest==5.3.2
    pytest-asyncio==0.10.0
    pytest-mock==2.0.0
    six==1.13.0
    wcwidth==0.1.8
    wrapt==1.11.2
    zipp==0.6.0

[options.entry_points]
console_scripts =
    redbot=redbot.__main__:main
    redbot-setup=redbot.setup:run_cli
    redbot-launcher=redbot.launcher:main
pytest11 =
    red-discordbot=redbot.pytest

[options.packages.find]
include =
    redbot
    redbot.*

[options.package_data]
* =
    locales/*.po
    **/locales/*.po
    data/*
    data/**/*
    *.export
redbot.core.drivers.postgres =
    *.sql<|MERGE_RESOLUTION|>--- conflicted
+++ resolved
@@ -48,11 +48,7 @@
     python-Levenshtein-wheels==0.13.1
     pytz==2019.3
     PyYAML==5.3
-<<<<<<< HEAD
-    Red-Lavalink==0.4.0
-=======
     Red-Lavalink==0.4.1
->>>>>>> b35b8d98
     schema==0.7.1
     tqdm==4.41.1
     uvloop==0.14.0; sys_platform != "win32" and platform_python_implementation == "CPython"
