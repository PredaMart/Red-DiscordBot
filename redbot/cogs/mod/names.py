from datetime import datetime
from typing import cast

import discord
from redbot.core import commands, i18n, checks
from redbot.core.utils.common_filters import (
    filter_invites,
    filter_various_mentions,
    escape_spoilers_and_mass_mentions,
)
from redbot.core.utils.mod import get_audit_reason
from .abc import MixinMeta

_ = i18n.Translator("Mod", __file__)


class ModInfo(MixinMeta):
    """
    Commands regarding names, userinfo, etc.
    """

    async def get_names_and_nicks(self, user):
        names = await self.settings.user(user).past_names()
        nicks = await self.settings.member(user).past_nicks()
        if names:
            names = [escape_spoilers_and_mass_mentions(name) for name in names if name]
        if nicks:
            nicks = [escape_spoilers_and_mass_mentions(nick) for nick in nicks if nick]
        return names, nicks

    @commands.command()
    @commands.guild_only()
    @commands.bot_has_permissions(manage_nicknames=True)
    @checks.admin_or_permissions(manage_nicknames=True)
    async def rename(self, ctx: commands.Context, user: discord.Member, *, nickname: str = ""):
        """Change a user's nickname.

        Leaving the nickname empty will remove it.
        """
        nickname = nickname.strip()
        me = cast(discord.Member, ctx.me)
        if not nickname:
            nickname = None
        elif not 2 <= len(nickname) <= 32:
            await ctx.send(_("Nicknames must be between 2 and 32 characters long."))
            return
        if not (
            (me.guild_permissions.manage_nicknames or me.guild_permissions.administrator)
            and me.top_role > user.top_role
            and user != ctx.guild.owner
        ):
            await ctx.send(
                _(
                    "I do not have permission to rename that member. They may be higher than or "
                    "equal to me in the role hierarchy."
                )
            )
        else:
            try:
                await user.edit(reason=get_audit_reason(ctx.author, None), nick=nickname)
            except discord.Forbidden:
                # Just in case we missed something in the permissions check above
                await ctx.send(_("I do not have permission to rename that member."))
            except discord.HTTPException as exc:
                if exc.status == 400:  # BAD REQUEST
                    await ctx.send(_("That nickname is invalid."))
                else:
                    await ctx.send(_("An unexpected error has occured."))
            else:
                await ctx.send(_("Done."))

    @commands.command()
    @commands.guild_only()
    @commands.bot_has_permissions(embed_links=True)
    async def userinfo(self, ctx, *, user: discord.Member = None):
        """Show information about a user.

        This includes fields for status, discord join date, server
        join date, voice state and previous names/nicknames.

        If the user has no roles, previous names or previous nicknames,
        these fields will be omitted.
        """
        author = ctx.author
        guild = ctx.guild

        if not user:
            user = author

        #  A special case for a special someone :^)
        special_date = datetime(2016, 1, 10, 6, 8, 4, 443000)
        is_special = user.id == 96130341705637888 and guild.id == 133049272517001216

        roles = user.roles[-1:0:-1]
        names, nicks = await self.get_names_and_nicks(user)

        joined_at = user.joined_at if not is_special else special_date
        since_created = (ctx.message.created_at - user.created_at).days
        if joined_at is not None:
            since_joined = (ctx.message.created_at - joined_at).days
            user_joined = joined_at.strftime("%d %b %Y %H:%M")
        else:
            since_joined = "?"
            user_joined = _("Unknown")
        user_created = user.created_at.strftime("%d %b %Y %H:%M")
        voice_state = user.voice
        member_number = (
            sorted(guild.members, key=lambda m: m.joined_at or ctx.message.created_at).index(user)
            + 1
        )

        created_on = _("{}\n({} days ago)").format(user_created, since_created)
        joined_on = _("{}\n({} days ago)").format(user_joined, since_joined)

        if user.status.name == "online":
            if user.is_on_mobile() is True:
                statusemoji = "https://cdn.discordapp.com/emojis/554418132953989140.png?v=1"
            else:
                statusemoji = "https://cdn.discordapp.com/emojis/642458713738838017.png?v=1"
        elif user.status.name == "offline":
            statusemoji = "https://cdn.discordapp.com/emojis/642458714074513427.png?v=1"
        elif user.status.name == "dnd":
            statusemoji = "https://cdn.discordapp.com/emojis/642458714145816602.png?v=1"
        elif user.status.name == "streaming":
            statusemoji = "https://cdn.discordapp.com/emojis/642458713692569602.png?v=1"
        elif user.status.name == "idle":
            statusemoji = "https://cdn.discordapp.com/emojis/642458714003210240.png?v=1"

        activity = _("Chilling in {} status").format(user.status)
        if user.activity is None:  # Default status
            cstatus = None
            pass
        elif user.activity.type == discord.ActivityType.playing:
            activity = _("Playing {}").format(user.activity.name)
            try:
                cstatus = user.activities[1].state
            except:
                cstatus = None
                pass
        elif user.activity.type == discord.ActivityType.streaming:
            activity = _("Streaming [{}]({})").format(user.activity.name, user.activity.url)
            try:
                cstatus = user.activities[1].state
            except:
                cstatus = None
                pass
        elif user.activity.type == discord.ActivityType.listening:
<<<<<<< HEAD
            activity = _("Listening to ``{} by {} on {}``").format(user.activity.title, user.activity.artist, user.activity.name)
=======
            activity = _("Listening to ``{} by {} on {}``").format(
                user.activity.title, user.activity.artist, user.activity.name
            )
>>>>>>> 411ed634
            try:
                cstatus = user.activities[1].state
            except:
                cstatus = None
                pass
        elif user.activity.type == discord.ActivityType.watching:
            activity = _("Watching {}").format(user.activity.name)
            try:
                cstatus = user.activities[1].state
            except:
                cstatus = None
                pass
        else:
            try:
                cstatus = user.activities[0].state
            except:
                cstatus = None
                pass
<<<<<<< HEAD
                
=======
>>>>>>> 411ed634

        if roles:

            role_str = ", ".join([x.mention for x in roles])
            # 400 BAD REQUEST (error code: 50035): Invalid Form Body
            # In embed.fields.2.value: Must be 1024 or fewer in length.
            if len(role_str) > 1024:
                # Alternative string building time.
                # This is not the most optimal, but if you're hitting this, you are losing more time
                # to every single check running on users than the occasional user info invoke
                # We don't start by building this way, since the number of times we hit this should be
                # infintesimally small compared to when we don't across all uses of Red.
                continuation_string = _(
                    "and {numeric_number} more roles not displayed due to embed limits."
                )
                available_length = 1024 - len(continuation_string)  # do not attempt to tweak, i18n

                role_chunks = []
                remaining_roles = 0

                for r in roles:
                    chunk = f"{r.mention}, "
                    chunk_size = len(chunk)

                    if chunk_size < available_length:
                        available_length -= chunk_size
                        role_chunks.append(chunk)
                    else:
                        remaining_roles += 1

                role_chunks.append(continuation_string.format(numeric_number=remaining_roles))

                role_str = "".join(role_chunks)

        else:
            role_str = None

        if cstatus is None:
            data = discord.Embed(description="{}".format(activity), colour=user.colour)
        else:
<<<<<<< HEAD
            data = discord.Embed(description="{}\nCustom Status: {}".format(activity, cstatus), colour=user.colour)
=======
            data = discord.Embed(
                description="{}\nCustom Status: {}".format(activity, cstatus), colour=user.colour
            )
>>>>>>> 411ed634
        data.add_field(name=_("Joined Discord on"), value=created_on)
        data.add_field(name=_("Joined this server on"), value=joined_on)
        if role_str is not None:
            data.add_field(name=_("Roles"), value=role_str, inline=False)
        if names:
            # May need sanitizing later, but mentions do not ping in embeds currently
            val = filter_invites(", ".join(names))
            data.add_field(name=_("Previous Names"), value=val, inline=False)
        if nicks:
            # May need sanitizing later, but mentions do not ping in embeds currently
            val = filter_invites(", ".join(nicks))
            data.add_field(name=_("Previous Nicknames"), value=val, inline=False)
        if voice_state and voice_state.channel:
            data.add_field(
                name=_("Current voice channel"),
                value="{0.mention} ID: {0.id}".format(voice_state.channel),
                inline=False,
            )
        data.set_footer(text=_("Member #{} | User ID: {}").format(member_number, user.id))

        name = str(user)
        name = " ~ ".join((name, user.nick)) if user.nick else name
        name = filter_invites(name)

        if user.avatar:
            avatar = user.avatar_url_as(static_format="png")
            data.set_author(name=name, url=avatar, icon_url=statusemoji)
            data.set_thumbnail(url=avatar)
        else:
            data.set_author(name=name)

        await ctx.send(embed=data)

    @commands.command()
    async def names(self, ctx: commands.Context, *, user: discord.Member):
        """Show previous names and nicknames of a user."""
        names, nicks = await self.get_names_and_nicks(user)
        msg = ""
        if names:
            msg += _("**Past 20 names**:")
            msg += "\n"
            msg += ", ".join(names)
        if nicks:
            if msg:
                msg += "\n\n"
            msg += _("**Past 20 nicknames**:")
            msg += "\n"
            msg += ", ".join(nicks)
        if msg:
            msg = filter_various_mentions(msg)
            await ctx.send(msg)
        else:
            await ctx.send(_("That user doesn't have any recorded name or nickname change."))<|MERGE_RESOLUTION|>--- conflicted
+++ resolved
@@ -145,13 +145,9 @@
                 cstatus = None
                 pass
         elif user.activity.type == discord.ActivityType.listening:
-<<<<<<< HEAD
-            activity = _("Listening to ``{} by {} on {}``").format(user.activity.title, user.activity.artist, user.activity.name)
-=======
             activity = _("Listening to ``{} by {} on {}``").format(
                 user.activity.title, user.activity.artist, user.activity.name
             )
->>>>>>> 411ed634
             try:
                 cstatus = user.activities[1].state
             except:
@@ -170,10 +166,6 @@
             except:
                 cstatus = None
                 pass
-<<<<<<< HEAD
-                
-=======
->>>>>>> 411ed634
 
         if roles:
 
@@ -214,13 +206,9 @@
         if cstatus is None:
             data = discord.Embed(description="{}".format(activity), colour=user.colour)
         else:
-<<<<<<< HEAD
-            data = discord.Embed(description="{}\nCustom Status: {}".format(activity, cstatus), colour=user.colour)
-=======
             data = discord.Embed(
                 description="{}\nCustom Status: {}".format(activity, cstatus), colour=user.colour
             )
->>>>>>> 411ed634
         data.add_field(name=_("Joined Discord on"), value=created_on)
         data.add_field(name=_("Joined this server on"), value=joined_on)
         if role_str is not None:
