--- conflicted
+++ resolved
@@ -91,11 +91,7 @@
         special_date = datetime(2016, 1, 10, 6, 8, 4, 443000)
         is_special = user.id == 96130341705637888 and guild.id == 133049272517001216
 
-<<<<<<< HEAD
-        roles = sorted(user.roles, reverse=True)[:-1]
-=======
         roles = user.roles[-1:0:-1]
->>>>>>> bff7e214
         names, nicks = await self.get_names_and_nicks(user)
 
         joined_at = user.joined_at if not is_special else special_date
