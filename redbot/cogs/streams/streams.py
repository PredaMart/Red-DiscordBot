import contextlib

import discord
from redbot.core import Config, checks, commands
from redbot.core.utils.chat_formatting import pagify
from redbot.core.bot import Red
from redbot.core.i18n import Translator, cog_i18n
from .streamtypes import (
    Stream,
    TwitchStream,
    HitboxStream,
    MixerStream,
    PicartoStream,
    YoutubeStream,
)
from .errors import (
    OfflineStream,
    StreamNotFound,
    APIError,
    InvalidYoutubeCredentials,
    StreamsError,
    InvalidTwitchCredentials,
)
from . import streamtypes as _streamtypes
from collections import defaultdict
import asyncio
import re
from typing import Optional, List, Tuple

CHECK_DELAY = 60


_ = Translator("Streams", __file__)


@cog_i18n(_)
class Streams(commands.Cog):

    global_defaults = {"tokens": {}, "streams": []}

    guild_defaults = {
        "autodelete": False,
        "mention_everyone": False,
        "mention_here": False,
        "live_message_mention": False,
        "live_message_nomention": False,
<<<<<<< HEAD
=======
        "ignore_reruns": False,
>>>>>>> 3a62d392
    }

    role_defaults = {"mention": False}

    def __init__(self, bot: Red):
        super().__init__()
        self.db = Config.get_conf(self, 26262626)

        self.db.register_global(**self.global_defaults)

        self.db.register_guild(**self.guild_defaults)

        self.db.register_role(**self.role_defaults)

        self.bot: Red = bot

        self.streams: List[Stream] = []
        self.task: Optional[asyncio.Task] = None

        self.yt_cid_pattern = re.compile("^UC[-_A-Za-z0-9]{21}[AQgw]$")

    def check_name_or_id(self, data: str):
        matched = self.yt_cid_pattern.fullmatch(data)
        if matched is None:
            return True
        return False

    async def initialize(self) -> None:
        """Should be called straight after cog instantiation."""
        await self.move_api_keys()
        self.streams = await self.load_streams()

        self.task = self.bot.loop.create_task(self._stream_alerts())

    async def move_api_keys(self):
        """Move the API keys from cog stored config to core bot config if they exist."""
        tokens = await self.db.tokens()
        youtube = await self.bot.db.api_tokens.get_raw("youtube", default={})
        twitch = await self.bot.db.api_tokens.get_raw("twitch", default={})
        for token_type, token in tokens.items():
            if token_type == "YoutubeStream" and "api_key" not in youtube:
                await self.bot.db.api_tokens.set_raw("youtube", value={"api_key": token})
            if token_type == "TwitchStream" and "client_id" not in twitch:
                # Don't need to check Community since they're set the same
                await self.bot.db.api_tokens.set_raw("twitch", value={"client_id": token})
        await self.db.tokens.clear()

    @commands.command()
    async def twitchstream(self, ctx: commands.Context, channel_name: str):
        """Check if a Twitch channel is live."""
        token = await self.bot.db.api_tokens.get_raw("twitch", default={"client_id": None})
        stream = TwitchStream(name=channel_name, token=token)
        await self.check_online(ctx, stream)

    @commands.command()
    async def youtubestream(self, ctx: commands.Context, channel_id_or_name: str):
        """Check if a YouTube channel is live."""
        apikey = await self.bot.db.api_tokens.get_raw("youtube", default={"api_key": None})
        is_name = self.check_name_or_id(channel_id_or_name)
        if is_name:
            stream = YoutubeStream(name=channel_id_or_name, token=apikey)
        else:
            stream = YoutubeStream(id=channel_id_or_name, token=apikey)
        await self.check_online(ctx, stream)

    @commands.command()
    async def hitbox(self, ctx: commands.Context, channel_name: str):
        """Check if a Hitbox channel is live."""
        stream = HitboxStream(name=channel_name)
        await self.check_online(ctx, stream)

    @commands.command()
    async def mixer(self, ctx: commands.Context, channel_name: str):
        """Check if a Mixer channel is live."""
        stream = MixerStream(name=channel_name)
        await self.check_online(ctx, stream)

    @commands.command()
    async def picarto(self, ctx: commands.Context, channel_name: str):
        """Check if a Picarto channel is live."""
        stream = PicartoStream(name=channel_name)
        await self.check_online(ctx, stream)

    @staticmethod
    async def check_online(ctx: commands.Context, stream):
        try:
            embed = await stream.is_online()
        except OfflineStream:
            await ctx.send(_("That user is offline."))
        except StreamNotFound:
            await ctx.send(_("That channel doesn't seem to exist."))
        except InvalidTwitchCredentials:
            await ctx.send(
                _(
                    "The Twitch token is either invalid or has not been set. See "
                    "`{prefix}streamset twitchtoken`."
                ).format(prefix=ctx.prefix)
            )
        except InvalidYoutubeCredentials:
            await ctx.send(
                _(
                    "The YouTube API key is either invalid or has not been set. See "
                    "`{prefix}streamset youtubekey`."
                ).format(prefix=ctx.prefix)
            )
        except APIError:
            await ctx.send(
                _("Something went wrong whilst trying to contact the stream service's API.")
            )
        else:
            await ctx.send(embed=embed)

    @commands.group()
    @commands.guild_only()
    @checks.mod()
    async def streamalert(self, ctx: commands.Context):
        """Manage automated stream alerts."""
        pass

    @streamalert.group(name="twitch", invoke_without_command=True)
    async def _twitch(self, ctx: commands.Context, channel_name: str = None):
        """Manage Twitch stream notifications."""
        if channel_name is not None:
            await ctx.invoke(self.twitch_alert_channel, channel_name)
        else:
            await ctx.send_help()

    @_twitch.command(name="channel")
    async def twitch_alert_channel(self, ctx: commands.Context, channel_name: str):
        """Toggle alerts in this channel for a Twitch stream."""
        if re.fullmatch(r"<#\d+>", channel_name):
            await ctx.send("Please supply the name of a *Twitch* channel, not a Discord channel.")
            return
        await self.stream_alert(ctx, TwitchStream, channel_name.lower())

    @streamalert.command(name="youtube")
    async def youtube_alert(self, ctx: commands.Context, channel_name_or_id: str):
        """Toggle alerts in this channel for a YouTube stream."""
        await self.stream_alert(ctx, YoutubeStream, channel_name_or_id)

    @streamalert.command(name="hitbox")
    async def hitbox_alert(self, ctx: commands.Context, channel_name: str):
        """Toggle alerts in this channel for a Hitbox stream."""
        await self.stream_alert(ctx, HitboxStream, channel_name)

    @streamalert.command(name="mixer")
    async def mixer_alert(self, ctx: commands.Context, channel_name: str):
        """Toggle alerts in this channel for a Mixer stream."""
        await self.stream_alert(ctx, MixerStream, channel_name)

    @streamalert.command(name="picarto")
    async def picarto_alert(self, ctx: commands.Context, channel_name: str):
        """Toggle alerts in this channel for a Picarto stream."""
        await self.stream_alert(ctx, PicartoStream, channel_name)

    @streamalert.command(name="stop", usage="[disable_all=No]")
    async def streamalert_stop(self, ctx: commands.Context, _all: bool = False):
        """Disable all stream alerts in this channel or server.

        `[p]streamalert stop` will disable this channel's stream
        alerts.

        Do `[p]streamalert stop yes` to disable all stream alerts in
        this server.
        """
        streams = self.streams.copy()
        local_channel_ids = [c.id for c in ctx.guild.channels]
        to_remove = []

        for stream in streams:
            for channel_id in stream.channels:
                if channel_id == ctx.channel.id:
                    stream.channels.remove(channel_id)
                elif _all and ctx.channel.id in local_channel_ids:
                    if channel_id in stream.channels:
                        stream.channels.remove(channel_id)

            if not stream.channels:
                to_remove.append(stream)

        for stream in to_remove:
            streams.remove(stream)

        self.streams = streams
        await self.save_streams()

        if _all:
            msg = _("All the stream alerts in this server have been disabled.")
        else:
            msg = _("All the stream alerts in this channel have been disabled.")

        await ctx.send(msg)

    @streamalert.command(name="list")
    async def streamalert_list(self, ctx: commands.Context):
        """List all active stream alerts in this server."""
        streams_list = defaultdict(list)
        guild_channels_ids = [c.id for c in ctx.guild.channels]
        msg = _("Active alerts:\n\n")

        for stream in self.streams:
            for channel_id in stream.channels:
                if channel_id in guild_channels_ids:
                    streams_list[channel_id].append(stream.name.lower())

        if not streams_list:
            await ctx.send(_("There are no active alerts in this server."))
            return

        for channel_id, streams in streams_list.items():
            channel = ctx.guild.get_channel(channel_id)
            msg += "** - #{}**\n{}\n".format(channel, ", ".join(streams))

        for page in pagify(msg):
            await ctx.send(page)

    async def stream_alert(self, ctx: commands.Context, _class, channel_name):
        stream = self.get_stream(_class, channel_name)
        if not stream:
            token = await self.bot.db.api_tokens.get_raw(_class.token_name, default=None)
            is_yt = _class.__name__ == "YoutubeStream"
            if is_yt and not self.check_name_or_id(channel_name):
                stream = _class(id=channel_name, token=token)
            else:
                stream = _class(name=channel_name, token=token)
            try:
                exists = await self.check_exists(stream)
            except InvalidTwitchCredentials:
                await ctx.send(
                    _(
                        "The Twitch token is either invalid or has not been set. See "
                        "`{prefix}streamset twitchtoken`."
                    ).format(prefix=ctx.prefix)
                )
                return
            except InvalidYoutubeCredentials:
                await ctx.send(
                    _(
                        "The YouTube API key is either invalid or has not been set. See "
                        "`{prefix}streamset youtubekey`."
                    ).format(prefix=ctx.prefix)
                )
                return
            except APIError:
                await ctx.send(
                    _("Something went wrong whilst trying to contact the stream service's API.")
                )
                return
            else:
                if not exists:
                    await ctx.send(_("That channel doesn't seem to exist."))
                    return

        await self.add_or_remove(ctx, stream)

    @commands.group()
    @checks.mod()
    async def streamset(self, ctx: commands.Context):
        """Set tokens for accessing streams."""
        pass

    @streamset.command()
    @checks.is_owner()
    async def twitchtoken(self, ctx: commands.Context):
        """Explain how to set the twitch token"""

        message = _(
            "To set the twitch API tokens, follow these steps:\n"
            "1. Go to this page: https://dev.twitch.tv/dashboard/apps.\n"
            "2. Click *Register Your Application*\n"
            "3. Enter a name, set the OAuth Redirect URI to `http://localhost`, and \n"
            "select an Application Category of your choosing."
            "4. Click *Register*, and on the following page, copy the Client ID.\n"
            "5. do `{prefix}set api twitch client_id,your_client_id`\n\n"
            "Note: These tokens are sensitive and should only be used in a private channel\n"
            "or in DM with the bot.)\n"
        ).format(prefix=ctx.prefix)

        await ctx.maybe_send_embed(message)

    @streamset.command()
    @checks.is_owner()
    async def youtubekey(self, ctx: commands.Context):
        """Explain how to set the YouTube token"""

        message = _(
            "To get one, do the following:\n"
            "1. Create a project\n"
            "(see https://support.google.com/googleapi/answer/6251787 for details)\n"
            "2. Enable the YouTube Data API v3 \n"
            "(see https://support.google.com/googleapi/answer/6158841for instructions)\n"
            "3. Set up your API key \n"
            "(see https://support.google.com/googleapi/answer/6158862 for instructions)\n"
            "4. Copy your API key and do `{prefix}set api youtube api_key,your_api_key`\n\n"
            "Note: These tokens are sensitive and should only be used in a private channel\n"
            "or in DM with the bot.\n"
        ).format(prefix=ctx.prefix)

        await ctx.maybe_send_embed(message)

    @streamset.group()
    @commands.guild_only()
    async def message(self, ctx: commands.Context):
        """Manage custom message for stream alerts."""
        pass

    @message.command(name="mention")
    @commands.guild_only()
    async def with_mention(self, ctx: commands.Context, message: str = None):
        """Set stream alert message when mentions are enabled.

        Use `{mention}` in the message to insert the selected mentions.

        Use `{stream.name}` in the message to insert the channel or user name.

        For example: `[p]streamset message mention "{mention}, {stream.name} is live!"`
        """
        if message is not None:
            guild = ctx.guild
            await self.db.guild(guild).live_message_mention.set(message)
            await ctx.send(_("stream alert message set!"))
        else:
            await ctx.send_help()

    @message.command(name="nomention")
    @commands.guild_only()
    async def without_mention(self, ctx: commands.Context, message: str = None):
        """Set stream alert message when mentions are disabled.

        Use `{stream.name}` in the message to insert the channel or user name.

        For example: `[p]streamset message nomention "{stream.name} is live!"`
        """
        if message is not None:
            guild = ctx.guild
            await self.db.guild(guild).live_message_nomention.set(message)
            await ctx.send(_("stream alert message set!"))
        else:
            await ctx.send_help()

    @message.command(name="clear")
    @commands.guild_only()
    async def clear_message(self, ctx: commands.Context):
        """Reset the stream alert messages in this server."""
        guild = ctx.guild
        await self.db.guild(guild).live_message_mention.set(False)
        await self.db.guild(guild).live_message_nomention.set(False)
        await ctx.send(_("Stream alerts in this server will now use the default alert message."))

    @streamset.group()
    @commands.guild_only()
    async def mention(self, ctx: commands.Context):
        """Manage mention settings for stream alerts."""
        pass

    @mention.command(aliases=["everyone"])
    @commands.guild_only()
    async def all(self, ctx: commands.Context):
        """Toggle the `@\u200beveryone` mention."""
        guild = ctx.guild
        current_setting = await self.db.guild(guild).mention_everyone()
        if current_setting:
            await self.db.guild(guild).mention_everyone.set(False)
            await ctx.send(_("`@\u200beveryone` will no longer be mentioned for stream alerts."))
        else:
            await self.db.guild(guild).mention_everyone.set(True)
            await ctx.send(_("When a stream is live, `@\u200beveryone` will be mentioned."))

    @mention.command(aliases=["here"])
    @commands.guild_only()
    async def online(self, ctx: commands.Context):
        """Toggle the `@\u200bhere` mention."""
        guild = ctx.guild
        current_setting = await self.db.guild(guild).mention_here()
        if current_setting:
            await self.db.guild(guild).mention_here.set(False)
            await ctx.send(_("`@\u200bhere` will no longer be mentioned for stream alerts."))
        else:
            await self.db.guild(guild).mention_here.set(True)
            await ctx.send(_("When a stream is live, `@\u200bhere` will be mentioned."))

    @mention.command()
    @commands.guild_only()
    async def role(self, ctx: commands.Context, *, role: discord.Role):
        """Toggle a role mention."""
        current_setting = await self.db.role(role).mention()
        if current_setting:
            await self.db.role(role).mention.set(False)
            await ctx.send(
                _("`@\u200b{role.name}` will no longer be mentioned for stream alerts.").format(
                    role=role
                )
            )
        else:
            await self.db.role(role).mention.set(True)
            msg = _(
                "When a stream or community is live, `@\u200b{role.name}` will be mentioned."
            ).format(role=role)
            if not role.mentionable:
                msg += " " + _(
                    "Since the role is not mentionable, it will be momentarily made mentionable "
                    "when announcing a streamalert. Please make sure I have the correct "
                    "permissions to manage this role, or else members of this role won't receive "
                    "a notification."
                )
            await ctx.send(msg)

    @streamset.command()
    @commands.guild_only()
    async def autodelete(self, ctx: commands.Context, on_off: bool):
        """Toggle alert deletion for when streams go offline."""
        await self.db.guild(ctx.guild).autodelete.set(on_off)
        if on_off:
            await ctx.send(_("The notifications will be deleted once streams go offline."))
        else:
            await ctx.send(_("Notifications will no longer be deleted."))

    @streamset.command(name="ignorereruns")
    @commands.guild_only()
    async def ignore_reruns(self, ctx: commands.Context):
        """Toggle excluding rerun streams from alerts."""
        guild = ctx.guild
        current_setting = await self.db.guild(guild).ignore_reruns()
        if current_setting:
            await self.db.guild(guild).ignore_reruns.set(False)
            await ctx.send(_("Streams of type 'rerun' will be included in alerts."))
        else:
            await self.db.guild(guild).ignore_reruns.set(True)
            await ctx.send(_("Streams of type 'rerun' will no longer send an alert."))

    async def add_or_remove(self, ctx: commands.Context, stream):
        if ctx.channel.id not in stream.channels:
            stream.channels.append(ctx.channel.id)
            if stream not in self.streams:
                self.streams.append(stream)
            await ctx.send(
                _(
                    "I'll now send a notification in this channel when {stream.name} is live."
                ).format(stream=stream)
            )
        else:
            stream.channels.remove(ctx.channel.id)
            if not stream.channels:
                self.streams.remove(stream)
            await ctx.send(
                _(
                    "I won't send notifications about {stream.name} in this channel anymore."
                ).format(stream=stream)
            )

        await self.save_streams()

    def get_stream(self, _class, name):
        for stream in self.streams:
            # if isinstance(stream, _class) and stream.name == name:
            #    return stream
            # Reloading this cog causes an issue with this check ^
            # isinstance will always return False
            # As a workaround, we'll compare the class' name instead.
            # Good enough.
            if _class.__name__ == "YoutubeStream" and stream.type == _class.__name__:
                # Because name could be a username or a channel id
                if self.check_name_or_id(name) and stream.name.lower() == name.lower():
                    return stream
                elif not self.check_name_or_id(name) and stream.id == name:
                    return stream
            elif stream.type == _class.__name__ and stream.name.lower() == name.lower():
                return stream

    @staticmethod
    async def check_exists(stream):
        try:
            await stream.is_online()
        except OfflineStream:
            pass
        except StreamNotFound:
            return False
        except StreamsError:
            raise
        return True

    async def _stream_alerts(self):
        while True:
            try:
                await self.check_streams()
            except asyncio.CancelledError:
                pass
            await asyncio.sleep(CHECK_DELAY)

    async def check_streams(self):
        for stream in self.streams:
            with contextlib.suppress(Exception):
                try:
                    embed, is_rerun = await stream.is_online()
                except OfflineStream:
                    if not stream._messages_cache:
                        continue
                    for message in stream._messages_cache:
                        with contextlib.suppress(Exception):
                            autodelete = await self.db.guild(message.guild).autodelete()
                            if autodelete:
                                await message.delete()
                    stream._messages_cache.clear()
                    await self.save_streams()
                else:
                    if stream._messages_cache:
                        continue
                    for channel_id in stream.channels:
                        channel = self.bot.get_channel(channel_id)
                        ignore_reruns = await self.db.guild(channel.guild).ignore_reruns()
                        if ignore_reruns and is_rerun:
                            continue
                        mention_str, edited_roles = await self._get_mention_str(channel.guild)

                        if mention_str:
                            alert_msg = await self.db.guild(channel.guild).live_message_mention()
                            if alert_msg:
                                content = alert_msg.format(mention=mention_str, stream=stream)
                            else:
                                content = _("{mention}, {stream.name} is live!").format(
                                    mention=mention_str, stream=stream
                                )
                        else:
                            alert_msg = await self.db.guild(channel.guild).live_message_nomention()
                            if alert_msg:
                                content = alert_msg.format(stream=stream)
                            else:
                                content = _("{stream.name} is live!").format(stream=stream)

                        m = await channel.send(content, embed=embed)
                        stream._messages_cache.append(m)
                        if edited_roles:
                            for role in edited_roles:
                                await role.edit(mentionable=False)
                        await self.save_streams()

    async def _get_mention_str(self, guild: discord.Guild) -> Tuple[str, List[discord.Role]]:
        """Returns a 2-tuple with the string containing the mentions, and a list of
        all roles which need to have their `mentionable` property set back to False.
        """
        settings = self.db.guild(guild)
        mentions = []
        edited_roles = []
        if await settings.mention_everyone():
            mentions.append("@everyone")
        if await settings.mention_here():
            mentions.append("@here")
        can_manage_roles = guild.me.guild_permissions.manage_roles
        for role in guild.roles:
            if await self.db.role(role).mention():
                if can_manage_roles and not role.mentionable:
                    try:
                        await role.edit(mentionable=True)
                    except discord.Forbidden:
                        # Might still be unable to edit role based on hierarchy
                        pass
                    else:
                        edited_roles.append(role)
                mentions.append(role.mention)
        return " ".join(mentions), edited_roles

    async def filter_streams(self, streams: list, channel: discord.TextChannel) -> list:
        filtered = []
        for stream in streams:
            tw_id = str(stream["channel"]["_id"])
            for alert in self.streams:
                if isinstance(alert, TwitchStream) and alert.id == tw_id:
                    if channel.id in alert.channels:
                        break
            else:
                filtered.append(stream)
        return filtered

    async def load_streams(self):
        streams = []

        for raw_stream in await self.db.streams():
            _class = getattr(_streamtypes, raw_stream["type"], None)
            if not _class:
                continue
            raw_msg_cache = raw_stream["messages"]
            raw_stream["_messages_cache"] = []
            for raw_msg in raw_msg_cache:
                chn = self.bot.get_channel(raw_msg["channel"])
                if chn is not None:
                    try:
                        msg = await chn.fetch_message(raw_msg["message"])
                    except discord.HTTPException:
                        pass
                    else:
                        raw_stream["_messages_cache"].append(msg)
            token = await self.bot.db.api_tokens.get_raw(_class.token_name, default=None)
            if token is not None:
                raw_stream["token"] = token
            streams.append(_class(**raw_stream))

        return streams

    async def save_streams(self):
        raw_streams = []
        for stream in self.streams:
            raw_streams.append(stream.export())

        await self.db.streams.set(raw_streams)

    def cog_unload(self):
        if self.task:
            self.task.cancel()

    __del__ = cog_unload<|MERGE_RESOLUTION|>--- conflicted
+++ resolved
@@ -44,10 +44,7 @@
         "mention_here": False,
         "live_message_mention": False,
         "live_message_nomention": False,
-<<<<<<< HEAD
-=======
         "ignore_reruns": False,
->>>>>>> 3a62d392
     }
 
     role_defaults = {"mention": False}
