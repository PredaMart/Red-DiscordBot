--- conflicted
+++ resolved
@@ -475,15 +475,9 @@
 
     if specified_user:
         user_id = getattr(author, "id", author)
-<<<<<<< HEAD
-        playlists = database.fetch_all(scope_standard, scope_id, author_id=user_id)
-    else:
-        playlists = database.fetch_all(scope_standard, scope_id)
-=======
         playlists = await database.fetch_all(scope_standard, scope_id, author_id=user_id)
     else:
         playlists = await database.fetch_all(scope_standard, scope_id)
->>>>>>> 4f9f44c1
     return [
         await Playlist.from_json(
             bot, scope, playlist.playlist_id, playlist, guild=guild, author=author
@@ -527,11 +521,7 @@
         Trying to access the User scope without an user id.
     """
     scope_standard, scope_id = _prepare_config_scope(scope, author, guild)
-<<<<<<< HEAD
-    playlists = database.fetch_all_converter(scope_standard, playlist_name=arg, playlist_id=arg)
-=======
     playlists = await database.fetch_all_converter(scope_standard, playlist_name=arg, playlist_id=arg)
->>>>>>> 4f9f44c1
     return [
         await Playlist.from_json(
             bot, scope, playlist.playlist_id, playlist, guild=guild, author=author
