import asyncio
from collections import namedtuple
from typing import List, MutableMapping, Optional, Union, TYPE_CHECKING

import discord
import lavalink

from redbot.core import Config, commands
from redbot.core.bot import Red
from redbot.core.i18n import Translator
from redbot.core.utils.chat_formatting import humanize_list

from .databases import PlaylistFetchResult, PlaylistInterface
from .errors import InvalidPlaylistScope, MissingAuthor, MissingGuild, NotAllowed
from .utils import PlaylistScope

if TYPE_CHECKING:
    database: PlaylistInterface
    _bot: Red
    _config: Config
else:
    database = None
    _bot = None
    _config = None

__all__ = [
    "Playlist",
    "get_playlist",
    "get_all_playlist",
    "create_playlist",
    "reset_playlist",
    "delete_playlist",
    "standardize_scope",
    "FakePlaylist",
    "get_all_playlist_for_migration23",
    "database",
    "get_all_playlist_converter",
    "get_playlist_database",
]

FakePlaylist = namedtuple("Playlist", "author scope")

_ = Translator("Audio", __file__)


def _pass_config_to_playlist(config: Config, bot: Red):
    global _config, _bot, database
    if _config is None:
        _config = config
    if _bot is None:
        _bot = bot
    if database is None:
        database = PlaylistInterface()


def get_playlist_database() -> Optional[PlaylistInterface]:
    global database
    return database


def standardize_scope(scope: str) -> str:
    scope = scope.upper()
    valid_scopes = ["GLOBAL", "GUILD", "AUTHOR", "USER", "SERVER", "MEMBER", "BOT"]

    if scope in PlaylistScope.list():
        return scope
    elif scope not in valid_scopes:
        raise InvalidPlaylistScope(
            f'"{scope}" is not a valid playlist scope.'
            f" Scope needs to be one of the following: {humanize_list(valid_scopes)}"
        )

    if scope in ["GLOBAL", "BOT"]:
        scope = PlaylistScope.GLOBAL.value
    elif scope in ["GUILD", "SERVER"]:
        scope = PlaylistScope.GUILD.value
    elif scope in ["USER", "MEMBER", "AUTHOR"]:
        scope = PlaylistScope.USER.value

    return scope


def _prepare_config_scope(
    scope, author: Union[discord.abc.User, int] = None, guild: Union[discord.Guild, int] = None
):
    scope = standardize_scope(scope)

    if scope == PlaylistScope.GLOBAL.value:
        config_scope = [PlaylistScope.GLOBAL.value, _bot.user.id]
    elif scope == PlaylistScope.USER.value:
        if author is None:
            raise MissingAuthor("Invalid author for user scope.")
        config_scope = [PlaylistScope.USER.value, int(getattr(author, "id", author))]
    else:
        if guild is None:
            raise MissingGuild("Invalid guild for guild scope.")
        config_scope = [PlaylistScope.GUILD.value, int(getattr(guild, "id", guild))]
    return config_scope


def _prepare_config_scope_for_migration23(  # TODO: remove me in a future version ?
    scope, author: Union[discord.abc.User, int] = None, guild: discord.Guild = None
):
    scope = standardize_scope(scope)

    if scope == PlaylistScope.GLOBAL.value:
        config_scope = [PlaylistScope.GLOBAL.value]
    elif scope == PlaylistScope.USER.value:
        if author is None:
            raise MissingAuthor("Invalid author for user scope.")
        config_scope = [PlaylistScope.USER.value, str(getattr(author, "id", author))]
    else:
        if guild is None:
            raise MissingGuild("Invalid guild for guild scope.")
        config_scope = [PlaylistScope.GUILD.value, str(getattr(guild, "id", guild))]
    return config_scope


class PlaylistMigration23:  # TODO: remove me in a future version ?
    """A single playlist."""

    def __init__(
        self,
        scope: str,
        author: int,
        playlist_id: int,
        name: str,
        playlist_url: Optional[str] = None,
        tracks: Optional[List[MutableMapping]] = None,
        guild: Union[discord.Guild, int, None] = None,
    ):
        self.guild = guild
        self.scope = standardize_scope(scope)
        self.author = author
        self.id = playlist_id
        self.name = name
        self.url = playlist_url
        self.tracks = tracks or []

    @classmethod
    async def from_json(
        cls, scope: str, playlist_number: int, data: MutableMapping, **kwargs
    ) -> "PlaylistMigration23":
        """Get a Playlist object from the provided information.
        Parameters
        ----------
        scope:str
            The custom config scope. One of 'GLOBALPLAYLIST', 'GUILDPLAYLIST' or 'USERPLAYLIST'.
        playlist_number: int
            The playlist's number.
        data: dict
            The JSON representation of the playlist to be gotten.
        **kwargs
            Extra attributes for the Playlist instance which override values
            in the data dict. These should be complete objects and not
            IDs, where possible.
        Returns
        -------
        Playlist
            The playlist object for the requested playlist.
        Raises
        ------
        `InvalidPlaylistScope`
            Passing a scope that is not supported.
        `MissingGuild`
            Trying to access the Guild scope without a guild.
        `MissingAuthor`
            Trying to access the User scope without an user id.
        """
        guild = data.get("guild") or kwargs.get("guild")
        author: int = data.get("author") or 0
        playlist_id = data.get("id") or playlist_number
        name = data.get("name", "Unnamed")
        playlist_url = data.get("playlist_url", None)
        tracks = data.get("tracks", [])

        return cls(
            guild=guild,
            scope=scope,
            author=author,
            playlist_id=playlist_id,
            name=name,
            playlist_url=playlist_url,
            tracks=tracks,
        )

    async def save(self):
        """Saves a Playlist to SQL."""
        scope, scope_id = _prepare_config_scope(self.scope, self.author, self.guild)
        database.upsert(
            scope,
            playlist_id=int(self.id),
            playlist_name=self.name,
            scope_id=scope_id,
            author_id=self.author,
            playlist_url=self.url,
            tracks=self.tracks,
        )


async def get_all_playlist_for_migration23(  # TODO: remove me in a future version ?
    scope: str, guild: Union[discord.Guild, int] = None
) -> List[PlaylistMigration23]:
    """
    Gets all playlist for the specified scope.
    Parameters
    ----------
    scope: str
        The custom config scope. One of 'GLOBALPLAYLIST', 'GUILDPLAYLIST' or 'USERPLAYLIST'.
    guild: discord.Guild
        The guild to get the playlist from if scope is GUILDPLAYLIST.
    Returns
    -------
    list
        A list of all playlists for the specified scope
     Raises
    ------
    `InvalidPlaylistScope`
        Passing a scope that is not supported.
    `MissingGuild`
        Trying to access the Guild scope without a guild.
    `MissingAuthor`
        Trying to access the User scope without an user id.
    """
    playlists = await _config.custom(scope).all()
    if scope == PlaylistScope.GLOBAL.value:
        return [
            await PlaylistMigration23.from_json(
                scope,
                playlist_number,
                playlist_data,
                guild=guild,
                author=int(playlist_data.get("author", 0)),
            )
            for playlist_number, playlist_data in playlists.items()
        ]
    elif scope == PlaylistScope.USER.value:
        return [
            await PlaylistMigration23.from_json(
                scope, playlist_number, playlist_data, guild=guild, author=int(user_id)
            )
            for user_id, scopedata in playlists.items()
            for playlist_number, playlist_data in scopedata.items()
        ]
    else:
        return [
            await PlaylistMigration23.from_json(
                scope,
                playlist_number,
                playlist_data,
                guild=int(guild_id),
                author=int(playlist_data.get("author", 0)),
            )
            for guild_id, scopedata in playlists.items()
            for playlist_number, playlist_data in scopedata.items()
        ]


class Playlist:
    """A single playlist."""

    def __init__(
        self,
        bot: Red,
        scope: str,
        author: int,
        playlist_id: int,
        name: str,
        playlist_url: Optional[str] = None,
        tracks: Optional[List[MutableMapping]] = None,
        guild: Union[discord.Guild, int, None] = None,
    ):
        self.bot = bot
        self.guild = guild
        self.scope = standardize_scope(scope)
        self.config_scope = _prepare_config_scope(self.scope, author, guild)
        self.scope_id = self.config_scope[-1]
        self.author = author
        self.author_id = getattr(self.author, "id", self.author)
        self.guild_id = (
            getattr(guild, "id", guild) if self.scope == PlaylistScope.GLOBAL.value else None
        )
        self.id = playlist_id
        self.name = name
        self.url = playlist_url
        self.tracks = tracks or []
        self.tracks_obj = [lavalink.Track(data=track) for track in self.tracks]

    def __repr__(self):
        return (
            f"Playlist(name={self.name}, id={self.id}, scope={self.scope}, "
            f"scope_id={self.scope_id}, author={self.author_id}, "
            f"tracks={len(self.tracks)}, url={self.url})"
        )

    async def edit(self, data: MutableMapping):
        """
        Edits a Playlist.
        Parameters
        ----------
        data: dict
            The attributes to change.
        """
        # Disallow ID editing
        if "id" in data:
            raise NotAllowed("Playlist ID cannot be edited.")

        for item in list(data.keys()):
            setattr(self, item, data[item])
        await self.save()
        return self

    async def save(self):
        """Saves a Playlist."""
        scope, scope_id = self.config_scope
        database.upsert(
            scope,
            playlist_id=int(self.id),
            playlist_name=self.name,
            scope_id=scope_id,
            author_id=self.author_id,
            playlist_url=self.url,
            tracks=self.tracks,
        )

    def to_json(self) -> MutableMapping:
        """Transform the object to a dict.
        Returns
        -------
        dict
            The playlist in the form of a dict.
        """
        data = dict(
            id=self.id,
            author=self.author_id,
            guild=self.guild_id,
            name=self.name,
            playlist_url=self.url,
            tracks=self.tracks,
        )

        return data

    @classmethod
    async def from_json(
        cls, bot: Red, scope: str, playlist_number: int, data: PlaylistFetchResult, **kwargs
    ) -> "Playlist":
        """Get a Playlist object from the provided information.
        Parameters
        ----------
        bot: Red
            The bot's instance. Needed to get the target user.
        scope:str
            The custom config scope. One of 'GLOBALPLAYLIST', 'GUILDPLAYLIST' or 'USERPLAYLIST'.
        playlist_number: int
            The playlist's number.
        data: PlaylistFetchResult
            The PlaylistFetchResult representation of the playlist to be gotten.
        **kwargs
            Extra attributes for the Playlist instance which override values
            in the data dict. These should be complete objects and not
            IDs, where possible.
        Returns
        -------
        Playlist
            The playlist object for the requested playlist.
        Raises
        ------
        `InvalidPlaylistScope`
            Passing a scope that is not supported.
        `MissingGuild`
            Trying to access the Guild scope without a guild.
        `MissingAuthor`
            Trying to access the User scope without an user id.
        """
        guild = data.scope_id if scope == PlaylistScope.GUILD.value else kwargs.get("guild")
        author = data.author_id
        playlist_id = data.playlist_id or playlist_number
        name = data.playlist_name
        playlist_url = data.playlist_url
        tracks = data.tracks

        return cls(
            bot=bot,
            guild=guild,
            scope=scope,
            author=author,
            playlist_id=playlist_id,
            name=name,
            playlist_url=playlist_url,
            tracks=tracks,
        )


async def get_playlist(
    playlist_number: int,
    scope: str,
    bot: Red,
    guild: Union[discord.Guild, int] = None,
    author: Union[discord.abc.User, int] = None,
) -> Playlist:
    """
    Gets the playlist with the associated playlist number.
    Parameters
    ----------
    playlist_number: int
        The playlist number for the playlist to get.
    scope: str
        The custom config scope. One of 'GLOBALPLAYLIST', 'GUILDPLAYLIST' or 'USERPLAYLIST'.
    guild: discord.Guild
        The guild to get the playlist from if scope is GUILDPLAYLIST.
    author: int
        The ID of the user to get the playlist from if scope is USERPLAYLIST.
    bot: Red
        The bot's instance.
    Returns
    -------
    Playlist
        The playlist associated with the playlist number.
    Raises
    ------
    `RuntimeError`
        If there is no playlist for the specified number.
    `InvalidPlaylistScope`
        Passing a scope that is not supported.
    `MissingGuild`
        Trying to access the Guild scope without a guild.
    `MissingAuthor`
        Trying to access the User scope without an user id.
    """
    scope_standard, scope_id = _prepare_config_scope(scope, author, guild)
    playlist_data = database.fetch(scope_standard, playlist_number, scope_id)

    if not (playlist_data and playlist_data.playlist_id):
        raise RuntimeError(f"That playlist does not exist for the following scope: {scope}")
    return await Playlist.from_json(
        bot, scope_standard, playlist_number, playlist_data, guild=guild, author=author
    )


async def get_all_playlist(
    scope: str,
    bot: Red,
    guild: Union[discord.Guild, int] = None,
    author: Union[discord.abc.User, int] = None,
    specified_user: bool = False,
) -> List[Playlist]:
    """
    Gets all playlist for the specified scope.
    Parameters
    ----------
    scope: str
        The custom config scope. One of 'GLOBALPLAYLIST', 'GUILDPLAYLIST' or 'USERPLAYLIST'.
    guild: discord.Guild
        The guild to get the playlist from if scope is GUILDPLAYLIST.
    author: int
        The ID of the user to get the playlist from if scope is USERPLAYLIST.
    bot: Red
        The bot's instance
    specified_user:bool
        Whether or not user ID was passed as an argparse.
    Returns
    -------
    list
        A list of all playlists for the specified scope
     Raises
    ------
    `InvalidPlaylistScope`
        Passing a scope that is not supported.
    `MissingGuild`
        Trying to access the Guild scope without a guild.
    `MissingAuthor`
        Trying to access the User scope without an user id.
    """
    scope_standard, scope_id = _prepare_config_scope(scope, author, guild)

    if specified_user:
        user_id = getattr(author, "id", author)
<<<<<<< HEAD
        playlists = database.fetch_all(scope_standard, scope_id, author_id=user_id)
    else:
        playlists = database.fetch_all(scope_standard, scope_id)
    return [
        await Playlist.from_json(
            bot, scope, playlist.playlist_id, playlist, guild=guild, author=author
        )
        for playlist in playlists
    ]
=======
        playlists = await database.fetch_all(scope_standard, scope_id, author_id=user_id)
    else:
        playlists = await database.fetch_all(scope_standard, scope_id)
    playlist_list = []
    for playlist in playlists:
        playlist_list.append(
            await Playlist.from_json(
                bot, scope, playlist.playlist_id, playlist, guild=guild, author=author
            )
        )
        await asyncio.sleep(0)
    return playlist_list
>>>>>>> 411ed634


async def get_all_playlist_converter(
    scope: str,
    bot: Red,
    arg: str,
    guild: Union[discord.Guild, int] = None,
    author: Union[discord.abc.User, int] = None,
) -> List[Playlist]:
    """
    Gets all playlist for the specified scope.
    Parameters
    ----------
    scope: str
        The custom config scope. One of 'GLOBALPLAYLIST', 'GUILDPLAYLIST' or 'USERPLAYLIST'.
    guild: discord.Guild
        The guild to get the playlist from if scope is GUILDPLAYLIST.
    author: int
        The ID of the user to get the playlist from if scope is USERPLAYLIST.
    bot: Red
        The bot's instance
    arg:str
        The value to lookup.
    Returns
    -------
    list
        A list of all playlists for the specified scope
     Raises
    ------
    `InvalidPlaylistScope`
        Passing a scope that is not supported.
    `MissingGuild`
        Trying to access the Guild scope without a guild.
    `MissingAuthor`
        Trying to access the User scope without an user id.
    """
    scope_standard, scope_id = _prepare_config_scope(scope, author, guild)
<<<<<<< HEAD
    playlists = database.fetch_all_converter(scope_standard, playlist_name=arg, playlist_id=arg)
    return [
        await Playlist.from_json(
            bot, scope, playlist.playlist_id, playlist, guild=guild, author=author
        )
        for playlist in playlists
    ]
=======
    playlists = await database.fetch_all_converter(
        scope_standard, playlist_name=arg, playlist_id=arg
    )
    playlist_list = []
    for playlist in playlists:
        playlist_list.append(
            await Playlist.from_json(
                bot, scope, playlist.playlist_id, playlist, guild=guild, author=author
            )
        )
        await asyncio.sleep(0)
    return playlist_list
>>>>>>> 411ed634


async def create_playlist(
    ctx: commands.Context,
    scope: str,
    playlist_name: str,
    playlist_url: Optional[str] = None,
    tracks: Optional[List[MutableMapping]] = None,
    author: Optional[discord.User] = None,
    guild: Optional[discord.Guild] = None,
) -> Optional[Playlist]:
    """Creates a new Playlist.

    Parameters
    ----------
    ctx: commands.Context
        The context in which the play list is being created.
    scope: str
        The custom config scope. One of 'GLOBALPLAYLIST', 'GUILDPLAYLIST' or 'USERPLAYLIST'.
    playlist_name: str
        The name of the new playlist.
    playlist_url:str
        the url of the new playlist.
    tracks: List[MutableMapping]
        A list of tracks to add to the playlist.
    author: discord.User
        The Author of the playlist.
        If provided it will create a playlist under this user.
        This is only required when creating a playlist in User scope.
    guild: discord.Guild
        The guild to create this playlist under.
         This is only used when creating a playlist in the Guild scope

    Raises
    ------
    `InvalidPlaylistScope`
        Passing a scope that is not supported.
    `MissingGuild`
        Trying to access the Guild scope without a guild.
    `MissingAuthor`
        Trying to access the User scope without an user id.
    """

    playlist = Playlist(
        ctx.bot,
        scope,
        author.id if author else None,
        ctx.message.id,
        playlist_name,
        playlist_url,
        tracks,
        guild or ctx.guild,
    )
    await playlist.save()
    return playlist


async def reset_playlist(
    scope: str,
    guild: Union[discord.Guild, int] = None,
    author: Union[discord.abc.User, int] = None,
) -> None:
    """Wipes all playlists for the specified scope.

    Parameters
    ----------
    scope: str
        The custom config scope. One of 'GLOBALPLAYLIST', 'GUILDPLAYLIST' or 'USERPLAYLIST'.
    guild: discord.Guild
        The guild to get the playlist from if scope is GUILDPLAYLIST.
    author: int
        The ID of the user to get the playlist from if scope is USERPLAYLIST.

     Raises
    ------
    `InvalidPlaylistScope`
        Passing a scope that is not supported.
    `MissingGuild`
        Trying to access the Guild scope without a guild.
    `MissingAuthor`
        Trying to access the User scope without an user id.
    """
    scope, scope_id = _prepare_config_scope(scope, author, guild)
    database.drop(scope)
    database.create_table(scope)


async def delete_playlist(
    scope: str,
    playlist_id: Union[str, int],
    guild: discord.Guild,
    author: Union[discord.abc.User, int] = None,
) -> None:
    """Deletes the specified playlist.

    Parameters
    ----------
    scope: str
        The custom config scope. One of 'GLOBALPLAYLIST', 'GUILDPLAYLIST' or 'USERPLAYLIST'.
    playlist_id: Union[str, int]
        The ID of the playlist.
    guild: discord.Guild
        The guild to get the playlist from if scope is GUILDPLAYLIST.
    author: int
        The ID of the user to get the playlist from if scope is USERPLAYLIST.

     Raises
    ------
    `InvalidPlaylistScope`
        Passing a scope that is not supported.
    `MissingGuild`
        Trying to access the Guild scope without a guild.
    `MissingAuthor`
        Trying to access the User scope without an user id.
    """
    scope, scope_id = _prepare_config_scope(scope, author, guild)
    database.delete(scope, int(playlist_id), scope_id)<|MERGE_RESOLUTION|>--- conflicted
+++ resolved
@@ -476,17 +476,6 @@
 
     if specified_user:
         user_id = getattr(author, "id", author)
-<<<<<<< HEAD
-        playlists = database.fetch_all(scope_standard, scope_id, author_id=user_id)
-    else:
-        playlists = database.fetch_all(scope_standard, scope_id)
-    return [
-        await Playlist.from_json(
-            bot, scope, playlist.playlist_id, playlist, guild=guild, author=author
-        )
-        for playlist in playlists
-    ]
-=======
         playlists = await database.fetch_all(scope_standard, scope_id, author_id=user_id)
     else:
         playlists = await database.fetch_all(scope_standard, scope_id)
@@ -499,7 +488,6 @@
         )
         await asyncio.sleep(0)
     return playlist_list
->>>>>>> 411ed634
 
 
 async def get_all_playlist_converter(
@@ -537,15 +525,6 @@
         Trying to access the User scope without an user id.
     """
     scope_standard, scope_id = _prepare_config_scope(scope, author, guild)
-<<<<<<< HEAD
-    playlists = database.fetch_all_converter(scope_standard, playlist_name=arg, playlist_id=arg)
-    return [
-        await Playlist.from_json(
-            bot, scope, playlist.playlist_id, playlist, guild=guild, author=author
-        )
-        for playlist in playlists
-    ]
-=======
     playlists = await database.fetch_all_converter(
         scope_standard, playlist_name=arg, playlist_id=arg
     )
@@ -558,7 +537,6 @@
         )
         await asyncio.sleep(0)
     return playlist_list
->>>>>>> 411ed634
 
 
 async def create_playlist(
