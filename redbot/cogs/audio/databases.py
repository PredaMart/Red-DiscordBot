--- conflicted
+++ resolved
@@ -15,11 +15,7 @@
 from redbot.core.bot import Red
 from redbot.core.data_manager import cog_data_path
 
-<<<<<<< HEAD
-from .debug import debug_exc_log
-=======
 from .debug import is_debug, debug_exc_log
->>>>>>> 64793969
 from .errors import InvalidTableError
 from .sql_statements import *
 from .utils import PlaylistScope, track_to_json
@@ -260,26 +256,6 @@
             await asyncio.sleep(0)
         return output
 
-<<<<<<< HEAD
-    async def fetch_random(
-        self, table: str, query: str, values: Dict[str, Union[str, int]]
-    ) -> CacheLastFetchResult:
-        table = _PARSER.get(table, {})
-        sql_query = table.get(query, {}).get("played")
-        if not table:
-            raise InvalidTableError(f"{table} is not a valid table in the database.")
-
-        row = self.database.execute(sql_query, values).fetchone()
-        return CacheLastFetchResult(*row)
-
-    async def fetch_all_for_global(self) -> List[CacheGetAllLavalink]:
-        output = []
-        for row in self.database.execute(LAVALINK_FETCH_ALL_ENTRIES_GLOBAL):
-            output.append(CacheGetAllLavalink(*row))
-        return output
-
-=======
->>>>>>> 64793969
 
 class PlaylistInterface:
     def __init__(self):
