--- conflicted
+++ resolved
@@ -20,129 +20,13 @@
 
 from . import audio_dataclasses
 from .databases import CacheInterface, SQLError
-from .errors import SpotifyFetchError, YouTubeApiError, DatabaseError
+from .errors import DatabaseError, SpotifyFetchError, YouTubeApiError
 from .playlists import get_playlist
 from .utils import CacheLevel, Notifier, is_allowed, queue_duration, track_limit
 
 log = logging.getLogger("red.audio.cache")
 _ = Translator("Audio", __file__)
 
-<<<<<<< HEAD
-=======
-
-_DROP_YOUTUBE_TABLE = "DROP TABLE youtube;"
-
-_CREATE_YOUTUBE_TABLE = """
-                CREATE TABLE IF NOT EXISTS youtube(
-                    id INTEGER PRIMARY KEY AUTOINCREMENT,
-                    track_info TEXT,
-                    youtube_url TEXT,
-                    last_updated TEXT,
-                    last_fetched TEXT
-                );
-            """
-
-_CREATE_UNIQUE_INDEX_YOUTUBE_TABLE = (
-    "CREATE UNIQUE INDEX IF NOT EXISTS idx_youtube_url ON youtube (track_info, youtube_url);"
-)
-
-_INSERT_YOUTUBE_TABLE = """
-        INSERT OR REPLACE INTO 
-        youtube(track_info, youtube_url, last_updated, last_fetched) 
-        VALUES (:track_info, :track_url, :last_updated, :last_fetched);
-    """
-_QUERY_YOUTUBE_TABLE = "SELECT * FROM youtube WHERE track_info=:track;"
-_UPDATE_YOUTUBE_TABLE = """UPDATE youtube
-              SET last_fetched=:last_fetched 
-              WHERE track_info=:track;"""
-
-_DROP_SPOTIFY_TABLE = "DROP TABLE spotify;"
-
-_CREATE_UNIQUE_INDEX_SPOTIFY_TABLE = (
-    "CREATE UNIQUE INDEX IF NOT EXISTS idx_spotify_uri ON spotify (id, type, uri);"
-)
-
-_CREATE_SPOTIFY_TABLE = """
-                        CREATE TABLE IF NOT EXISTS spotify(
-                            id TEXT,
-                            type TEXT,
-                            uri TEXT,
-                            track_name TEXT,
-                            artist_name TEXT, 
-                            song_url TEXT,
-                            track_info TEXT,
-                            last_updated TEXT,
-                            last_fetched TEXT
-                        );
-                    """
-
-_INSERT_SPOTIFY_TABLE = """
-        INSERT OR REPLACE INTO 
-        spotify(id, type, uri, track_name, artist_name, 
-        song_url, track_info, last_updated, last_fetched) 
-        VALUES (:id, :type, :uri, :track_name, :artist_name, 
-        :song_url, :track_info, :last_updated, :last_fetched);
-    """
-_QUERY_SPOTIFY_TABLE = "SELECT * FROM spotify WHERE uri=:uri;"
-_UPDATE_SPOTIFY_TABLE = """UPDATE spotify
-              SET last_fetched=:last_fetched 
-              WHERE uri=:uri;"""
-
-_DROP_LAVALINK_TABLE = "DROP TABLE lavalink;"
-
-_CREATE_LAVALINK_TABLE = """
-                CREATE TABLE IF NOT EXISTS lavalink(
-                    query TEXT,
-                    data BLOB,
-                    last_updated TEXT,
-                    last_fetched TEXT
-
-                );
-            """
-
-_CREATE_UNIQUE_INDEX_LAVALINK_TABLE = (
-    "CREATE UNIQUE INDEX IF NOT EXISTS idx_lavalink_query ON lavalink (query);"
-)
-
-_INSERT_LAVALINK_TABLE = """
-        INSERT OR REPLACE INTO 
-        lavalink(query,  data, last_updated, last_fetched) 
-        VALUES (:query, :data, :last_updated, :last_fetched);
-    """
-_QUERY_LAVALINK_TABLE = "SELECT * FROM lavalink WHERE query=:query;"
-_QUERY_LAST_FETCHED_LAVALINK_TABLE = (
-    "SELECT * FROM lavalink "
-    "WHERE last_fetched LIKE :day1"
-    " OR last_fetched LIKE :day2"
-    " OR last_fetched LIKE :day3"
-    " OR last_fetched LIKE :day4"
-    " OR last_fetched LIKE :day5"
-    " OR last_fetched LIKE :day6"
-    " OR last_fetched LIKE :day7;"
-)
-_UPDATE_LAVALINK_TABLE = """UPDATE lavalink
-              SET last_fetched=:last_fetched 
-              WHERE query=:query;"""
-
-_PARSER = {
-    "youtube": {
-        "insert": _INSERT_YOUTUBE_TABLE,
-        "youtube_url": {"query": _QUERY_YOUTUBE_TABLE},
-        "update": _UPDATE_YOUTUBE_TABLE,
-    },
-    "spotify": {
-        "insert": _INSERT_SPOTIFY_TABLE,
-        "track_info": {"query": _QUERY_SPOTIFY_TABLE},
-        "update": _UPDATE_SPOTIFY_TABLE,
-    },
-    "lavalink": {
-        "insert": _INSERT_LAVALINK_TABLE,
-        "data": {"query": _QUERY_LAVALINK_TABLE, "played": _QUERY_LAST_FETCHED_LAVALINK_TABLE},
-        "update": _UPDATE_LAVALINK_TABLE,
-    },
-}
-
->>>>>>> 1db8ec3e
 _TOP_100_GLOBALS = "https://www.youtube.com/playlist?list=PL4fGSI1pDJn6puJdseH2Rt9sMvt9E2M4i"
 _TOP_100_US = "https://www.youtube.com/playlist?list=PL4fGSI1pDJn5rWitrRWFKdm-ulaFiIyoK"
 
@@ -852,7 +736,7 @@
                 task = ("update", ("lavalink", {"query": query}))
                 self.append_task(ctx, *task)
         if val and not forced:
-            data = json.loads(val)
+            data = val
             data["query"] = query
             results = LoadResult(data)
             called_api = False
