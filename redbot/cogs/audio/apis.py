import asyncio
import base64
import contextlib
import datetime
import hashlib
import json
import logging
import random
import time
import uuid
import urllib.parse
from collections import namedtuple
from typing import Callable, List, MutableMapping, Optional, TYPE_CHECKING, Tuple, Union, NoReturn

import aiohttp
import discord
import lavalink
from lavalink.rest_api import LoadResult, LoadType

from redbot.core import Config, commands
from redbot.core.bot import Red
from redbot.core.i18n import Translator, cog_i18n

from . import audio_dataclasses
from .databases import CacheGetAllLavalink, CacheInterface, QueueInterface, SQLError
<<<<<<< HEAD
from .debug import debug_exc_log
=======
from .debug import is_debug, debug_exc_log
>>>>>>> bdca2ad4

from .errors import DatabaseError, SpotifyFetchError, TrackEnqueueError, YouTubeApiError
from .playlists import get_playlist
from .utils import CacheLevel, Notifier, is_allowed, queue_duration, track_limit

log = logging.getLogger("red.cogs.Audio.apis")
_ = Translator("Audio", __file__)

_TOP_100_GLOBALS = "https://www.youtube.com/playlist?list=PL4fGSI1pDJn6puJdseH2Rt9sMvt9E2M4i"
_TOP_100_US = "https://www.youtube.com/playlist?list=PL4fGSI1pDJn5rWitrRWFKdm-ulaFiIyoK"
_API_URL = "https://redbot.app/"
_WRITE_GLOBAL_API_ACCESS = None

<<<<<<< HEAD
=======
IS_DEBUG = is_debug()
>>>>>>> bdca2ad4

if TYPE_CHECKING:
    _database: CacheInterface
    _bot: Red
    _config: Config
    _persist_queue: QueueInterface
else:
    _database = None
    _bot = None
    _config = None
    _persist_queue = None


def _pass_config_to_apis(config: Config, bot: Red):
    global _database, _config, _bot, _persist_queue
    if _config is None:
        _config = config
    if _bot is None:
        _bot = bot
    if _database is None:
        _database = CacheInterface()
    if _persist_queue is None:
        _persist_queue = QueueInterface()


class AudioDBAPI:
    def __init__(self, bot: Red, session: aiohttp.ClientSession):
        self.bot = bot
        self.session = session
        self.api_key = None
        self._handshake_token = ""

    async def _get_api_key(self,) -> Optional[str]:
        global _WRITE_GLOBAL_API_ACCESS
        tokens = await self.bot.get_shared_api_tokens("audiodb")
        self.api_key = tokens.get("api_key", None)
        _WRITE_GLOBAL_API_ACCESS = self.api_key is not None
        id_list = list(_bot._co_owners)
        id_list.append(_bot.owner_id)
        self._handshake_token = "||".join(list(map(self.uuid_from_id, id_list)))
        return self.api_key

    @staticmethod
    def uuid_from_id(seed: str) -> str:
        m = hashlib.md5()
        m.update(f"{seed}".encode("utf-8"))
        return f"{uuid.UUID(m.hexdigest())}"

    async def get_call(self, query: Optional[audio_dataclasses.Query] = None) -> Optional[dict]:
        api_url = f"{_API_URL}api/v1/queries"
        try:
            query = audio_dataclasses.Query.process_input(query)
            if any([not query or not query.valid or query.is_spotify or query.is_local]):
                return {}
            await self._get_api_key()
            search_response = "error"
            query = query.lavalink_query
<<<<<<< HEAD
            api_url = f"{_API_URL}api/v1/queries"
=======
>>>>>>> bdca2ad4
            with contextlib.suppress(aiohttp.ContentTypeError, asyncio.TimeoutError):
                async with self.session.get(
                    api_url,
                    timeout=aiohttp.ClientTimeout(total=await _config.global_db_get_timeout()),
                    headers={"X-Token": self._handshake_token},
                    params={"query": urllib.parse.quote(query)},
                ) as r:
                    search_response = await r.json()
<<<<<<< HEAD
                    if "x-process-time" in r.headers:
=======
                    if IS_DEBUG and "x-process-time" in r.headers:
>>>>>>> bdca2ad4
                        log.debug(
                            f"GET || Ping {r.headers.get('x-process-time')} || "
                            f"Status code {r.status} || {query}"
                        )
            if "tracks" not in search_response:
                return {}
            return search_response
        except Exception as err:
            debug_exc_log(log, err, f"Failed to Get query: {api_url}/{query}")
        return {}

    async def get_spotify(self, title: str, author: Optional[str]) -> Optional[dict]:
        api_url = f"{_API_URL}api/v1/queries/spotify"
        try:
            search_response = "error"
            params = {"title": urllib.parse.quote(title), "author": urllib.parse.quote(author)}
            await self._get_api_key()
            with contextlib.suppress(aiohttp.ContentTypeError, asyncio.TimeoutError):
                async with self.session.get(
                    api_url,
                    timeout=aiohttp.ClientTimeout(total=await _config.global_db_get_timeout()),
                    headers={"X-Token": self._handshake_token},
                    params=params,
                ) as r:
                    search_response = await r.json()
<<<<<<< HEAD
                    if "x-process-time" in r.headers:
=======
                    if IS_DEBUG and "x-process-time" in r.headers:
>>>>>>> bdca2ad4
                        log.debug(
                            f"GET/spotify || Ping {r.headers.get('x-process-time')} || "
                            f"Status code {r.status} || {title} - {author}"
                        )
            if "tracks" not in search_response:
                return None
            return search_response
        except Exception as err:
<<<<<<< HEAD
            debug_exc_log(log, err, f"Failed to post query: {api_url}")
=======
            debug_exc_log(log, err, f"Failed to Get query: {api_url}")
>>>>>>> bdca2ad4
        return {}

    async def post_call(
        self, llresponse: LoadResult, query: Optional[audio_dataclasses.Query]
    ) -> None:
        try:
            query = audio_dataclasses.Query.process_input(query)
            if llresponse.has_error or llresponse.load_type.value in ["NO_MATCHES", "LOAD_FAILED"]:
                return
            if query and query.valid and not query.is_local and not query.is_spotify:
                query = query.lavalink_query
            else:
                return None
            await self._get_api_key()
            if self.api_key is None:
                return None
            api_url = f"{_API_URL}api/v1/queries"
            async with self.session.post(
                api_url,
                json=llresponse._raw,
                headers={"Authorization": self.api_key, "X-Token": self._handshake_token},
                params={"query": urllib.parse.quote(query)},
            ) as r:
                output = await r.read()
<<<<<<< HEAD
                if "x-process-time" in r.headers:
=======
                if IS_DEBUG and "x-process-time" in r.headers:
>>>>>>> bdca2ad4
                    log.debug(
                        f"POST || Ping {r.headers.get('x-process-time')} ||"
                        f" Status code {r.status} || {query}"
                    )
        except Exception as err:
            debug_exc_log(log, err, f"Failed to post query: {query}")


class SpotifyAPI:
    """Wrapper for the Spotify API."""

    def __init__(self, bot: Red, session: aiohttp.ClientSession):
        self.bot = bot
        self.session = session
        self.spotify_token: Optional[MutableMapping[str, Union[str, int]]] = None
        self.client_id = None
        self.client_secret = None

    @staticmethod
    async def _check_token(token: MutableMapping):
        now = int(time.time())
        return token["expires_at"] - now < 60

    @staticmethod
    def _make_token_auth(
        client_id: Optional[str], client_secret: Optional[str]
    ) -> MutableMapping[str, Union[str, int]]:
        if client_id is None:
            client_id = ""
        if client_secret is None:
            client_secret = ""

        auth_header = base64.b64encode((client_id + ":" + client_secret).encode("ascii"))
        return {"Authorization": "Basic %s" % auth_header.decode("ascii")}

    async def _make_get(
        self, url: str, headers: MutableMapping = None, params: MutableMapping = None
    ) -> MutableMapping[str, str]:
        if params is None:
            params = {}
        async with self.session.request("GET", url, params=params, headers=headers) as r:
            if IS_DEBUG and r.status != 200:
                log.debug(
                    "Issue making GET request to {0}: [{1.status}] {2}".format(
                        url, r, await r.json()
                    )
                )
            return await r.json()

    async def _get_auth(self) -> NoReturn:
        tokens = await self.bot.get_shared_api_tokens("spotify")
        self.client_id = tokens.get("client_id", "")
        self.client_secret = tokens.get("client_secret", "")

    async def _request_token(self) -> MutableMapping[str, Union[str, int]]:
        await self._get_auth()

        payload = {"grant_type": "client_credentials"}
        headers = self._make_token_auth(self.client_id, self.client_secret)
        r = await self.post_call(
            "https://accounts.spotify.com/api/token", payload=payload, headers=headers
        )
        return r

    async def _get_spotify_token(self) -> Optional[str]:
        if self.spotify_token and not await self._check_token(self.spotify_token):
            return self.spotify_token["access_token"]
        token = await self._request_token()
        if IS_DEBUG and token is None:
            log.debug("Requested a token from Spotify, did not end up getting one.")
        try:
            token["expires_at"] = int(time.time()) + token["expires_in"]
        except KeyError:
            return
        self.spotify_token = token
        if IS_DEBUG:
            log.debug("Created a new access token for Spotify: {0}".format(token))
        return self.spotify_token["access_token"]

    async def post_call(
        self, url: str, payload: MutableMapping, headers: MutableMapping = None
    ) -> MutableMapping[str, Union[str, int]]:
        async with self.session.post(url, data=payload, headers=headers) as r:
            if IS_DEBUG and r.status != 200:
                log.debug(
                    "Issue making POST request to {0}: [{1.status}] {2}".format(
                        url, r, await r.json()
                    )
                )
            return await r.json()

    async def get_call(
        self, url: str, params: MutableMapping
    ) -> MutableMapping[str, Union[str, int]]:
        token = await self._get_spotify_token()
        return await self._make_get(
            url, params=params, headers={"Authorization": "Bearer {0}".format(token)}
        )

    async def get_categories(self) -> List[MutableMapping]:
        url = "https://api.spotify.com/v1/browse/categories"
        params = {}
        result = await self.get_call(url, params=params)
        with contextlib.suppress(KeyError):
            if result["error"]["status"] == 401:
                raise SpotifyFetchError(
                    message=(
                        "The Spotify API key or client secret has not been set properly. "
                        "\nUse `{prefix}audioset spotifyapi` for instructions."
                    )
                )
        categories = result.get("categories", {}).get("items", [])
        return [{c["name"]: c["id"]} for c in categories]

    async def get_playlist_from_category(self, category: str):
        url = f"https://api.spotify.com/v1/browse/categories/{category}/playlists"
        params = {}
        result = await self.get_call(url, params=params)
        playlists = result.get("playlists", {}).get("items", [])
        return [
            {
                "name": c["name"],
                "uri": c["uri"],
                "url": c.get("external_urls", {}).get("spotify"),
                "tracks": c.get("tracks", {}).get("total", "Unknown"),
            }
            for c in playlists
        ]


class YouTubeAPI:
    """Wrapper for the YouTube Data API."""

    def __init__(self, bot: Red, session: aiohttp.ClientSession):
        self.bot = bot
        self.session = session
        self.api_key = None

    async def _get_api_key(self,) -> str:
        tokens = await self.bot.get_shared_api_tokens("youtube")
        self.api_key = tokens.get("api_key", "")
        return self.api_key

    async def get_call(self, query: str) -> Optional[str]:
        params = {
            "q": query,
            "part": "id",
            "key": await self._get_api_key(),
            "maxResults": 1,
            "type": "video",
        }
        yt_url = "https://www.googleapis.com/youtube/v3/search"
        async with self.session.request("GET", yt_url, params=params) as r:
            if r.status in [400, 404]:
                return None
            elif r.status in [403, 429]:
                if r.reason == "quotaExceeded":
                    raise YouTubeApiError("Your YouTube Data API quota has been reached.")

                return None
            else:
                search_response = await r.json()
        for search_result in search_response.get("items", []):
            if search_result["id"]["kind"] == "youtube#video":
                return f"https://www.youtube.com/watch?v={search_result['id']['videoId']}"


@cog_i18n(_)
class MusicCache:
    """Handles music queries to the Spotify and Youtube Data API.

    Always tries the Cache first.
    """

    def __init__(self, bot: Red, session: aiohttp.ClientSession):
        self.bot = bot
        self.spotify_api: SpotifyAPI = SpotifyAPI(bot, session)
        self.youtube_api: YouTubeAPI = YouTubeAPI(bot, session)
        self.audio_api: AudioDBAPI = AudioDBAPI(bot, session)
        self._session: aiohttp.ClientSession = session
        self.database = _database
        self.persist_queue = _persist_queue

        self._tasks: MutableMapping = {}
        self._lock: asyncio.Lock = asyncio.Lock()
        self.config: Optional[Config] = None

    async def initialize(self, config: Config):
        self.config = config
        await _database.init()

    async def fetch_all_contribute(self) -> List[CacheGetAllLavalink]:
        return await self.database.fetch_all_for_global()

    async def update_global(
        self, llresponse: LoadResult, query: Optional[audio_dataclasses.Query] = None
    ):
        await self.audio_api.post_call(llresponse=llresponse, query=query)

    @staticmethod
    def _spotify_format_call(qtype: str, key: str) -> Tuple[str, MutableMapping]:
        params = {}
        if qtype == "album":
            query = f"https://api.spotify.com/v1/albums/{key}/tracks"
        elif qtype == "track":
            query = f"https://api.spotify.com/v1/tracks/{key}"
        else:
            query = f"https://api.spotify.com/v1/playlists/{key}/tracks"
        return query, params

    @staticmethod
    def _get_spotify_track_info(track_data: MutableMapping) -> Tuple[str, ...]:
        artist_name = track_data["artists"][0]["name"]
        track_name = track_data["name"]
        track_info = f"{track_name} {artist_name}"
        song_url = track_data.get("external_urls", {}).get("spotify")
        uri = track_data["uri"]
        _id = track_data["id"]
        _type = track_data["type"]

        return song_url, track_info, uri, artist_name, track_name, _id, _type

    async def _spotify_first_time_query(
        self,
        ctx: commands.Context,
        query_type: str,
        uri: str,
        notifier: Notifier,
        skip_youtube: bool = False,
        current_cache_level: CacheLevel = CacheLevel.none(),
    ) -> List[str]:
        youtube_urls = []
        tracks = await self._spotify_fetch_tracks(query_type, uri, params=None, notifier=notifier)
        total_tracks = len(tracks)
        database_entries = []
        track_count = 0
        time_now = int(datetime.datetime.now(datetime.timezone.utc).timestamp())
        youtube_cache = CacheLevel.set_youtube().is_subset(current_cache_level)
        for track in tracks:
            if track.get("error", {}).get("message") == "invalid id":
                continue
            (
                song_url,
                track_info,
                uri,
                artist_name,
                track_name,
                _id,
                _type,
            ) = self._get_spotify_track_info(track)

            database_entries.append(
                {
                    "id": _id,
                    "type": _type,
                    "uri": uri,
                    "track_name": track_name,
                    "artist_name": artist_name,
                    "song_url": song_url,
                    "track_info": track_info,
                    "last_updated": time_now,
                    "last_fetched": time_now,
                }
            )
            if skip_youtube is False:
                val = None
                if youtube_cache:
                    update = True
                    with contextlib.suppress(SQLError):
                        (val, update) = await self.database.fetch_one(
                            "youtube", "youtube_url", {"track": track_info}
                        )
                    if update:
                        val = None
                if val is None:
                    val = await self._youtube_first_time_query(
                        ctx, track_info, current_cache_level=current_cache_level
                    )
                if youtube_cache and val:
                    task = ("update", ("youtube", {"track": track_info}))
                    self.append_task(ctx, *task)

                if val:
                    youtube_urls.append(val)
            else:
                youtube_urls.append(track_info)
            await asyncio.sleep(0)
            track_count += 1
            if notifier and ((track_count % 2 == 0) or (track_count == total_tracks)):
                await notifier.notify_user(current=track_count, total=total_tracks, key="youtube")
        if CacheLevel.set_spotify().is_subset(current_cache_level):
            task = ("insert", ("spotify", database_entries))
            self.append_task(ctx, *task)
        return youtube_urls

    async def _youtube_first_time_query(
        self,
        ctx: commands.Context,
        track_info: str,
        current_cache_level: CacheLevel = CacheLevel.none(),
    ) -> str:
        track_url = await self.youtube_api.get_call(track_info)
        if CacheLevel.set_youtube().is_subset(current_cache_level) and track_url:
            time_now = int(datetime.datetime.now(datetime.timezone.utc).timestamp())
            task = (
                "insert",
                (
                    "youtube",
                    [
                        {
                            "track_info": track_info,
                            "track_url": track_url,
                            "last_updated": time_now,
                            "last_fetched": time_now,
                        }
                    ],
                ),
            )
            self.append_task(ctx, *task)
        return track_url

    async def _spotify_fetch_tracks(
        self,
        query_type: str,
        uri: str,
        recursive: Union[str, bool] = False,
        params: MutableMapping = None,
        notifier: Optional[Notifier] = None,
    ) -> Union[MutableMapping, List[str]]:
        if recursive is False:
            (call, params) = self._spotify_format_call(query_type, uri)
            results = await self.spotify_api.get_call(call, params)
        else:
            results = await self.spotify_api.get_call(recursive, params)
        try:
            if results["error"]["status"] == 401 and not recursive:
                raise SpotifyFetchError(
                    (
                        "The Spotify API key or client secret has not been set properly. "
                        "\nUse `{prefix}audioset spotifyapi` for instructions."
                    )
                )
            elif recursive:
                return {"next": None}
        except KeyError:
            pass
        if recursive:
            return results
        tracks = []
        track_count = 0
        total_tracks = results.get("tracks", results).get("total", 1)
        while True:
            new_tracks = []
            if query_type == "track":
                new_tracks = results
                tracks.append(new_tracks)
            elif query_type == "album":
                tracks_raw = results.get("tracks", results).get("items", [])
                if tracks_raw:
                    new_tracks = tracks_raw
                    tracks.extend(new_tracks)
            else:
                tracks_raw = results.get("tracks", results).get("items", [])
                if tracks_raw:
                    new_tracks = [k["track"] for k in tracks_raw if k.get("track")]
                    tracks.extend(new_tracks)
            track_count += len(new_tracks)
            if notifier:
                await notifier.notify_user(current=track_count, total=total_tracks, key="spotify")

            try:
                if results.get("next") is not None:
                    results = await self._spotify_fetch_tracks(
                        query_type, uri, results["next"], params, notifier=notifier
                    )
                    continue
                else:
                    break
            except KeyError:
                raise SpotifyFetchError(
                    "This doesn't seem to be a valid Spotify playlist/album URL or code."
                )

        return tracks

    async def spotify_query(
        self,
        ctx: commands.Context,
        query_type: str,
        uri: str,
        skip_youtube: bool = False,
        notifier: Optional[Notifier] = None,
    ) -> List[str]:
        """Queries the Database then falls back to Spotify and YouTube APIs.

        Parameters
        ----------
        ctx: commands.Context
            The context this method is being called under.
        query_type : str
            Type of query to perform (Pl
        uri: str
            Spotify URL ID .
        skip_youtube:bool
            Whether or not to skip YouTube API Calls.
        notifier: Notifier
            A Notifier object to handle the user UI notifications while tracks are loaded.
        Returns
        -------
        List[str]
            List of Youtube URLs.
        """
        current_cache_level = CacheLevel(await self.config.cache_level())
        cache_enabled = CacheLevel.set_spotify().is_subset(current_cache_level)
        if query_type == "track" and cache_enabled:
            update = True
            with contextlib.suppress(SQLError):
                (val, update) = await self.database.fetch_one(
                    "spotify", "track_info", {"uri": f"spotify:track:{uri}"}
                )
            if update:
                val = None
        else:
            val = None
        youtube_urls = []
        if val is None:
            urls = await self._spotify_first_time_query(
                ctx,
                query_type,
                uri,
                notifier,
                skip_youtube,
                current_cache_level=current_cache_level,
            )
            youtube_urls.extend(urls)
        else:
            if query_type == "track" and cache_enabled:
                task = ("update", ("spotify", {"uri": f"spotify:track:{uri}"}))
                self.append_task(ctx, *task)
            youtube_urls.append(val)
        return youtube_urls

    async def spotify_enqueue(
        self,
        ctx: commands.Context,
        query_type: str,
        uri: str,
        enqueue: bool,
        player: lavalink.Player,
        lock: Callable,
        notifier: Optional[Notifier] = None,
        query_global=True,
    ) -> List[lavalink.Track]:
        track_list = []
        has_not_allowed = False
        await self.audio_api._get_api_key()
        globaldb_toggle = await _config.global_db_enabled()
        try:
            current_cache_level = CacheLevel(await self.config.cache_level())
            guild_data = await self.config.guild(ctx.guild).all()

            # now = int(time.time())
            enqueued_tracks = 0
            consecutive_fails = 0
            queue_dur = await queue_duration(ctx)
            queue_total_duration = lavalink.utils.format_time(queue_dur)
            before_queue_length = len(player.queue)
            tracks_from_spotify = await self._spotify_fetch_tracks(
                query_type, uri, params=None, notifier=notifier
            )
            total_tracks = len(tracks_from_spotify)
            if total_tracks < 1:
                lock(ctx, False)
                embed3 = discord.Embed(
                    colour=await ctx.embed_colour(),
                    title=_("This doesn't seem to be a supported Spotify URL or code."),
                )
                await notifier.update_embed(embed3)

                return track_list
            database_entries = []
            time_now = int(datetime.datetime.now(datetime.timezone.utc).timestamp())

            youtube_cache = CacheLevel.set_youtube().is_subset(current_cache_level)
            spotify_cache = CacheLevel.set_spotify().is_subset(current_cache_level)
            for track_count, track in enumerate(tracks_from_spotify):
                (
                    song_url,
                    track_info,
                    uri,
                    artist_name,
                    track_name,
                    _id,
                    _type,
                ) = self._get_spotify_track_info(track)

                database_entries.append(
                    {
                        "id": _id,
                        "type": _type,
                        "uri": uri,
                        "track_name": track_name,
                        "artist_name": artist_name,
                        "song_url": song_url,
                        "track_info": track_info,
                        "last_updated": time_now,
                        "last_fetched": time_now,
                    }
                )
                val = None
                llresponse = None
                if youtube_cache:
                    update = True
                    with contextlib.suppress(SQLError):
                        (val, update) = await self.database.fetch_one(
                            "youtube", "youtube_url", {"track": track_info}
                        )
                    if update:
                        val = None
                should_query_global = (
                    globaldb_toggle and not update and query_global and val is None
                )
                if should_query_global:
                    llresponse = await self.audio_api.get_spotify(track_name, artist_name)
                    if llresponse:
                        if llresponse.get("loadType") == "V2_COMPACT":
                            llresponse["loadType"] = "V2_COMPAT"
                        llresponse = LoadResult(llresponse)
                    val = llresponse or None
                if val is None:
                    val = await self._youtube_first_time_query(
                        ctx, track_info, current_cache_level=current_cache_level
                    )
                if youtube_cache and val and llresponse is None:
                    task = ("update", ("youtube", {"track": track_info}))
                    self.append_task(ctx, *task)

                if llresponse:
                    track_object = llresponse.tracks
                elif val:
                    try:
                        (result, called_api) = await self.lavalink_query(
                            ctx,
                            player,
                            audio_dataclasses.Query.process_input(val),
                            should_query_global=not should_query_global,
                        )
                    except (RuntimeError, aiohttp.ServerDisconnectedError):
                        lock(ctx, False)
                        error_embed = discord.Embed(
                            colour=await ctx.embed_colour(),
                            title=_("The connection was reset while loading the playlist."),
                        )
                        await notifier.update_embed(error_embed)
                        break
                    except asyncio.TimeoutError:
                        lock(ctx, False)
                        error_embed = discord.Embed(
                            colour=await ctx.embed_colour(),
                            title=_("Player timeout, skipping remaining tracks."),
                        )
                        await notifier.update_embed(error_embed)
                        break
                    track_object = result.tracks
                else:
                    track_object = []
                if (track_count % 2 == 0) or (track_count == total_tracks):
                    key = "lavalink"
                    seconds = "???"
                    second_key = None
                    await notifier.notify_user(
                        current=track_count,
                        total=total_tracks,
                        key=key,
                        seconds_key=second_key,
                        seconds=seconds,
                    )

                if consecutive_fails >= 10:
                    error_embed = discord.Embed(
                        colour=await ctx.embed_colour(),
                        title=_("Failing to get tracks, skipping remaining."),
                    )
                    await notifier.update_embed(error_embed)
                    break
                if not track_object:
                    consecutive_fails += 1
                    continue
                consecutive_fails = 0
                single_track = track_object[0]
                if not await is_allowed(
                    ctx.guild,
                    (
                        f"{single_track.title} {single_track.author} {single_track.uri} "
                        f"{str(audio_dataclasses.Query.process_input(single_track))}"
                    ),
                ):
                    has_not_allowed = True
                    if IS_DEBUG:
                        log.debug(f"Query is not allowed in {ctx.guild} ({ctx.guild.id})")
                    continue
                track_list.append(single_track)
                if enqueue:
                    if len(player.queue) >= 10000:
                        continue
                    if guild_data["maxlength"] > 0:
                        if track_limit(single_track, guild_data["maxlength"]):
                            enqueued_tracks += 1
                            single_track.extras.update(
                                {
                                    "enqueue_time": int(time.time()),
                                    "vc": player.channel.id,
                                    "requester": ctx.author.id,
                                }
                            )
                            player.add(ctx.author, single_track)
                            self.bot.dispatch(
                                "red_audio_track_enqueue",
                                player.channel.guild,
                                single_track,
                                ctx.author,
                            )
                    else:
                        enqueued_tracks += 1
                        single_track.extras.update(
                            {
                                "enqueue_time": int(time.time()),
                                "vc": player.channel.id,
                                "requester": ctx.author.id,
                            }
                        )
                        player.add(ctx.author, single_track)
                        self.bot.dispatch(
                            "red_audio_track_enqueue",
                            player.channel.guild,
                            single_track,
                            ctx.author,
                        )

                    if not player.current:
                        await player.play()
            if len(track_list) == 0:
                if not has_not_allowed:
                    raise SpotifyFetchError(
                        message=_(
                            "Nothing found.\nThe YouTube API key may be invalid "
                            "or you may be rate limited on YouTube's search service.\n"
                            "Check the YouTube API key again and follow the instructions "
                            "at `{prefix}audioset youtubeapi`."
                        ).format(prefix=ctx.prefix)
                    )
            player.maybe_shuffle()
            if enqueue and tracks_from_spotify:
                if total_tracks > enqueued_tracks:
                    maxlength_msg = " {bad_tracks} tracks cannot be queued.".format(
                        bad_tracks=(total_tracks - enqueued_tracks)
                    )
                else:
                    maxlength_msg = ""

                embed = discord.Embed(
                    colour=await ctx.embed_colour(),
                    title=_("Playlist Enqueued"),
                    description=_("Added {num} tracks to the queue.{maxlength_msg}").format(
                        num=enqueued_tracks, maxlength_msg=maxlength_msg
                    ),
                )
                if not guild_data["shuffle"] and queue_dur > 0:
                    embed.set_footer(
                        text=_(
                            "{time} until start of playlist"
                            " playback: starts at #{position} in queue"
                        ).format(time=queue_total_duration, position=before_queue_length + 1)
                    )

                await notifier.update_embed(embed)
            lock(ctx, False)

            if spotify_cache:
                task = ("insert", ("spotify", database_entries))
                self.append_task(ctx, *task)
        except Exception as e:
            lock(ctx, False)
            raise e
        finally:
            lock(ctx, False)
        return track_list

    async def youtube_query(self, ctx: commands.Context, track_info: str) -> str:
        current_cache_level = CacheLevel(await self.config.cache_level())
        cache_enabled = CacheLevel.set_youtube().is_subset(current_cache_level)
        val = None
        if cache_enabled:
            update = True
            with contextlib.suppress(SQLError):
                (val, update) = await self.database.fetch_one(
                    "youtube", "youtube_url", {"track": track_info}
                )
            if update:
                val = None
        if val is None:
            youtube_url = await self._youtube_first_time_query(
                ctx, track_info, current_cache_level=current_cache_level
            )
        else:
            if cache_enabled:
                task = ("update", ("youtube", {"track": track_info}))
                self.append_task(ctx, *task)
            youtube_url = val
        return youtube_url

    async def lavalink_query(
        self,
        ctx: commands.Context,
        player: lavalink.Player,
        query: audio_dataclasses.Query,
        forced: bool = False,
        lazy: bool = False,
        should_query_global: bool = True,
    ) -> Tuple[LoadResult, bool]:
        """A replacement for :code:`lavalink.Player.load_tracks`. This will try to get a valid
        cached entry first if not found or if in valid it will then call the lavalink API.

        Parameters
        ----------
        ctx: commands.Context
            The context this method is being called under.
        player : lavalink.Player
            The player who's requesting the query.
        query: audio_dataclasses.Query
            The Query object for the query in question.
        forced:bool
            Whether or not to skip cache and call API first..
        lazy:bool
            If set to True, it will not call the api if a track is not found.
        should_query_global:bool
            If the method should query the global database.

        Returns
        -------
        Tuple[lavalink.LoadResult, bool]
            Tuple with the Load result and whether or not the API was called.
        """
        current_cache_level = CacheLevel(await self.config.cache_level())
        cache_enabled = CacheLevel.set_lavalink().is_subset(current_cache_level)
        val = None
        _raw_query = audio_dataclasses.Query.process_input(query)
        query = str(_raw_query)
        valid_global_entry = False
        results = None
        globaldb_toggle = await _config.global_db_enabled()
        called_api = False

        if cache_enabled and not forced and not _raw_query.is_local:
            update = True
            with contextlib.suppress(SQLError):
                (val, update) = await self.database.fetch_one("lavalink", "data", {"query": query})
            if update:
                val = None
            if val and isinstance(val, dict):
                if IS_DEBUG:
                    log.debug(f"Querying Local Database for {query}")
                task = ("update", ("lavalink", {"query": query}))
                self.append_task(ctx, *task)
<<<<<<< HEAD
=======
            else:
                val = None
            if val and not forced and isinstance(val, dict):
>>>>>>> bdca2ad4
                valid_global_entry = False
                called_api = False
            else:
                val = None
        if (
            globaldb_toggle
            and not val
            and should_query_global
            and not forced
            and not _raw_query.is_local
            and not _raw_query.is_spotify
        ):
            valid_global_entry = False
            with contextlib.suppress(Exception):
                global_entry = await self.audio_api.get_call(query=_raw_query)
                if global_entry.get("loadType") == "V2_COMPACT":
                    global_entry["loadType"] = "V2_COMPAT"
                results = LoadResult(global_entry)
                if results.load_type in [
                    LoadType.PLAYLIST_LOADED,
                    LoadType.TRACK_LOADED,
                    LoadType.SEARCH_RESULT,
                    LoadType.V2_COMPAT,
                ]:
                    valid_global_entry = True
                if valid_global_entry:
<<<<<<< HEAD
                    log.debug(f"Querying Global DB api for {query}")
=======
                    if IS_DEBUG:
                        log.debug(f"Querying Global DB api for {query}")
>>>>>>> bdca2ad4
                    results, called_api = results, False
        if valid_global_entry:
            pass
        elif lazy is True:
            called_api = False
<<<<<<< HEAD
        elif val and not forced:
=======
        elif val and not forced and isinstance(val, dict):
>>>>>>> bdca2ad4
            data = val
            data["query"] = query
            if data.get("loadType") == "V2_COMPACT":
                data["loadType"] = "V2_COMPAT"
            results = LoadResult(data)
            called_api = False
            if results.has_error:
                # If cached value has an invalid entry make a new call so that it gets updated
                results, called_api = await self.lavalink_query(
                    ctx, player, _raw_query, forced=True
                )
            valid_global_entry = False
        else:
<<<<<<< HEAD
            log.debug(f"Querying Lavalink api for {query}")
=======
            if IS_DEBUG:
                log.debug(f"Querying Lavalink api for {query}")
>>>>>>> bdca2ad4
            called_api = True
            results = None
            try:
                results = await player.load_tracks(query)
            except KeyError:
                results = None
            except RuntimeError:
                raise TrackEnqueueError
        if results is None:
            results = LoadResult({"loadType": "LOAD_FAILED", "playlistInfo": {}, "tracks": []})
            valid_global_entry = False
        update_global = globaldb_toggle and not valid_global_entry and _WRITE_GLOBAL_API_ACCESS
        with contextlib.suppress(Exception):
            if (
                update_global
                and not _raw_query.is_local
                and not results.has_error
                and len(results.tracks) >= 1
            ):
                global_task = ("global", dict(llresponse=results, query=_raw_query))
                self.append_task(ctx, *global_task)
        if (
            cache_enabled
            and results.load_type
            and not results.has_error
            and not _raw_query.is_local
            and results.tracks
        ):
            with contextlib.suppress(SQLError):
                time_now = int(datetime.datetime.now(datetime.timezone.utc).timestamp())
<<<<<<< HEAD
                task = (
                    "insert",
                    (
                        "lavalink",
                        [
                            {
                                "query": query,
                                "data": json.dumps(results._raw),
                                "last_updated": time_now,
                                "last_fetched": time_now,
                            }
                        ],
                    ),
                )
                self.append_task(ctx, *task)
=======
                data = json.dumps(results._raw)
                if all(k in data for k in ["loadType", "playlistInfo", "isSeekable", "isStream"]):
                    task = (
                        "insert",
                        (
                            "lavalink",
                            [
                                {
                                    "query": query,
                                    "data": data,
                                    "last_updated": time_now,
                                    "last_fetched": time_now,
                                }
                            ],
                        ),
                    )
                    self.append_task(ctx, *task)
>>>>>>> bdca2ad4
        return results, called_api

    async def run_tasks(self, ctx: Optional[commands.Context] = None, _id=None):
        lock_id = _id or ctx.message.id
        lock_author = ctx.author if ctx else None
        async with self._lock:
            if lock_id in self._tasks:
                if IS_DEBUG:
                    log.debug(f"Running database writes for {lock_id} ({lock_author})")
                with contextlib.suppress(Exception):
                    tasks = self._tasks[ctx.message.id]
                    del self._tasks[ctx.message.id]
                    await asyncio.gather(
                        *[self.database.insert(*a) for a in tasks["insert"]],
                        return_exceptions=True,
                    )
                    await asyncio.gather(
                        *[self.database.update(*a) for a in tasks["update"]],
                        return_exceptions=True,
                    )
                    await asyncio.gather(
                        *[self.update_global(**a) for a in tasks["global"]], return_exceptions=True
                    )
<<<<<<< HEAD
                log.debug(f"Completed database writes for {lock_id} " f"({lock_author})")
=======
                if IS_DEBUG:
                    log.debug(f"Completed database writes for {lock_id} " f"({lock_author})")
>>>>>>> bdca2ad4

    async def run_all_pending_tasks(self):
        async with self._lock:
            if IS_DEBUG:
                log.debug("Running pending writes to database")
            with contextlib.suppress(Exception):
                tasks = {"update": [], "insert": [], "global": []}
                for (k, task) in self._tasks.items():
                    for t, args in task.items():
                        tasks[t].append(args)
                self._tasks = {}

                await asyncio.gather(
                    *[self.database.insert(*a) for a in tasks["insert"]], return_exceptions=True
                )
                await asyncio.gather(
                    *[self.database.update(*a) for a in tasks["update"]], return_exceptions=True
                )
                await asyncio.gather(
                    *[self.update_global(**a) for a in tasks["global"]], return_exceptions=True
                )
<<<<<<< HEAD
            log.debug("Completed pending writes to database have finished")
=======
            if IS_DEBUG:
                log.debug("Completed pending writes to database have finished")
>>>>>>> bdca2ad4

    def append_task(self, ctx: commands.Context, event: str, task: tuple, _id=None):
        lock_id = _id or ctx.message.id
        if lock_id not in self._tasks:
            self._tasks[lock_id] = {"update": [], "insert": [], "global": []}
        self._tasks[lock_id][event].append(task)

    async def get_random_from_db(self):
        tracks = []
        try:
            query_data = {}
            date = datetime.datetime.now(datetime.timezone.utc) - datetime.timedelta(days=7)
            date = int(date.timestamp())
            query_data["day"] = date
            max_age = await self.config.cache_age()
            maxage = datetime.datetime.now(tz=datetime.timezone.utc) - datetime.timedelta(
                days=max_age
            )
            maxage_int = int(time.mktime(maxage.timetuple()))
            query_data["maxage"] = maxage_int

            val = await self.database.fetch_random("lavalink", "data", query_data)
            recently_played = val.tracks

            if recently_played:
                track = random.choice(recently_played)
                if track.get("loadType") == "V2_COMPACT":
                    track["loadType"] = "V2_COMPAT"
                results = LoadResult(track)
                tracks = list(results.tracks)
        except Exception as err:
            debug_exc_log(log, err, "Failed to get track from local database")
            tracks = []

        return tracks

    async def autoplay(self, player: lavalink.Player):
        autoplaylist = await self.config.guild(player.channel.guild).autoplaylist()
        current_cache_level = CacheLevel(await self.config.cache_level())
        cache_enabled = CacheLevel.set_lavalink().is_subset(current_cache_level)
        playlist = None
        tracks = None
        if autoplaylist["enabled"]:
            with contextlib.suppress(Exception):
                playlist = await get_playlist(
                    autoplaylist["id"],
                    autoplaylist["scope"],
                    self.bot,
                    player.channel.guild,
                    player.channel.guild.me,
                )
                tracks = playlist.tracks_obj

        if not tracks or not getattr(playlist, "tracks", None):
            if cache_enabled:
                tracks = await self.get_random_from_db()
            if not tracks:
                ctx = namedtuple("Context", "message")
                (results, called_api) = await self.lavalink_query(
                    ctx(player.channel.guild),
                    player,
                    audio_dataclasses.Query.process_input(_TOP_100_US),
                )
                tracks = list(results.tracks)
        if tracks:
            multiple = len(tracks) > 1
            track = tracks[0]

            valid = not multiple
            tries = len(tracks)
            while valid is False and multiple:
                tries -= 1
                if tries <= 0:
                    raise DatabaseError("No valid entry found")
                track = random.choice(tracks)
                query = audio_dataclasses.Query.process_input(track)
                await asyncio.sleep(0.001)
                if not query.valid:
                    continue
                if query.is_local and not query.track.exists():
                    continue
                if not await is_allowed(
                    player.channel.guild,
                    (
                        f"{track.title} {track.author} {track.uri} "
                        f"{str(audio_dataclasses.Query.process_input(track))}"
                    ),
                ):
                    if IS_DEBUG:
                        log.debug(
                            "Query is not allowed in "
                            f"{player.channel.guild} ({player.channel.guild.id})"
                        )
                    continue
                valid = True

            track.extras["autoplay"] = True
            track.extras.update(
                {
                    "enqueue_time": int(time.time()),
                    "vc": player.channel.id,
                    "requester": player.channel.guild.me.id,
                }
            )
            player.add(player.channel.guild.me, track)
            self.bot.dispatch(
                "red_audio_track_auto_play", player.channel.guild, track, player.channel.guild.me
            )
            if not player.current:
                await player.play()

    async def _api_contributer(
        self, ctx: commands.Context, db_entries: List[CacheGetAllLavalink]
    ) -> None:
        tasks = []
        for i, entry in enumerate(db_entries, start=1):
<<<<<<< HEAD
=======
            await asyncio.sleep(0)
>>>>>>> bdca2ad4
            query = entry.query
            data = entry.data
            _raw_query = audio_dataclasses.Query.process_input(query)
            if data.get("loadType") == "V2_COMPACT":
                data["loadType"] = "V2_COMPAT"
            results = LoadResult(data)
            with contextlib.suppress(Exception):
                if not _raw_query.is_local and not results.has_error and len(results.tracks) >= 1:
                    global_task = dict(llresponse=results, query=_raw_query)
                    tasks.append(global_task)
                if i % 1000 == 0:
<<<<<<< HEAD
                    log.debug("Running pending writes to database")
=======
                    if IS_DEBUG:
                        log.debug("Running pending writes to database")
>>>>>>> bdca2ad4
                    await asyncio.gather(
                        *[self.update_global(**a) for a in tasks], return_exceptions=True
                    )
                    tasks = []
<<<<<<< HEAD
                    log.debug("Pending writes to database have finished")
=======
                    if IS_DEBUG:
                        log.debug("Pending writes to database have finished")
>>>>>>> bdca2ad4
            if i % 1000 == 0:
                await asyncio.sleep(5)
        await ctx.tick()<|MERGE_RESOLUTION|>--- conflicted
+++ resolved
@@ -23,11 +23,7 @@
 
 from . import audio_dataclasses
 from .databases import CacheGetAllLavalink, CacheInterface, QueueInterface, SQLError
-<<<<<<< HEAD
-from .debug import debug_exc_log
-=======
 from .debug import is_debug, debug_exc_log
->>>>>>> bdca2ad4
 
 from .errors import DatabaseError, SpotifyFetchError, TrackEnqueueError, YouTubeApiError
 from .playlists import get_playlist
@@ -41,10 +37,7 @@
 _API_URL = "https://redbot.app/"
 _WRITE_GLOBAL_API_ACCESS = None
 
-<<<<<<< HEAD
-=======
 IS_DEBUG = is_debug()
->>>>>>> bdca2ad4
 
 if TYPE_CHECKING:
     _database: CacheInterface
@@ -102,10 +95,6 @@
             await self._get_api_key()
             search_response = "error"
             query = query.lavalink_query
-<<<<<<< HEAD
-            api_url = f"{_API_URL}api/v1/queries"
-=======
->>>>>>> bdca2ad4
             with contextlib.suppress(aiohttp.ContentTypeError, asyncio.TimeoutError):
                 async with self.session.get(
                     api_url,
@@ -114,11 +103,7 @@
                     params={"query": urllib.parse.quote(query)},
                 ) as r:
                     search_response = await r.json()
-<<<<<<< HEAD
-                    if "x-process-time" in r.headers:
-=======
                     if IS_DEBUG and "x-process-time" in r.headers:
->>>>>>> bdca2ad4
                         log.debug(
                             f"GET || Ping {r.headers.get('x-process-time')} || "
                             f"Status code {r.status} || {query}"
@@ -144,11 +129,7 @@
                     params=params,
                 ) as r:
                     search_response = await r.json()
-<<<<<<< HEAD
-                    if "x-process-time" in r.headers:
-=======
                     if IS_DEBUG and "x-process-time" in r.headers:
->>>>>>> bdca2ad4
                         log.debug(
                             f"GET/spotify || Ping {r.headers.get('x-process-time')} || "
                             f"Status code {r.status} || {title} - {author}"
@@ -157,11 +138,7 @@
                 return None
             return search_response
         except Exception as err:
-<<<<<<< HEAD
-            debug_exc_log(log, err, f"Failed to post query: {api_url}")
-=======
             debug_exc_log(log, err, f"Failed to Get query: {api_url}")
->>>>>>> bdca2ad4
         return {}
 
     async def post_call(
@@ -186,11 +163,7 @@
                 params={"query": urllib.parse.quote(query)},
             ) as r:
                 output = await r.read()
-<<<<<<< HEAD
-                if "x-process-time" in r.headers:
-=======
                 if IS_DEBUG and "x-process-time" in r.headers:
->>>>>>> bdca2ad4
                     log.debug(
                         f"POST || Ping {r.headers.get('x-process-time')} ||"
                         f" Status code {r.status} || {query}"
@@ -955,12 +928,9 @@
                     log.debug(f"Querying Local Database for {query}")
                 task = ("update", ("lavalink", {"query": query}))
                 self.append_task(ctx, *task)
-<<<<<<< HEAD
-=======
             else:
                 val = None
             if val and not forced and isinstance(val, dict):
->>>>>>> bdca2ad4
                 valid_global_entry = False
                 called_api = False
             else:
@@ -987,22 +957,14 @@
                 ]:
                     valid_global_entry = True
                 if valid_global_entry:
-<<<<<<< HEAD
-                    log.debug(f"Querying Global DB api for {query}")
-=======
                     if IS_DEBUG:
                         log.debug(f"Querying Global DB api for {query}")
->>>>>>> bdca2ad4
                     results, called_api = results, False
         if valid_global_entry:
             pass
         elif lazy is True:
             called_api = False
-<<<<<<< HEAD
-        elif val and not forced:
-=======
         elif val and not forced and isinstance(val, dict):
->>>>>>> bdca2ad4
             data = val
             data["query"] = query
             if data.get("loadType") == "V2_COMPACT":
@@ -1016,12 +978,8 @@
                 )
             valid_global_entry = False
         else:
-<<<<<<< HEAD
-            log.debug(f"Querying Lavalink api for {query}")
-=======
             if IS_DEBUG:
                 log.debug(f"Querying Lavalink api for {query}")
->>>>>>> bdca2ad4
             called_api = True
             results = None
             try:
@@ -1052,23 +1010,6 @@
         ):
             with contextlib.suppress(SQLError):
                 time_now = int(datetime.datetime.now(datetime.timezone.utc).timestamp())
-<<<<<<< HEAD
-                task = (
-                    "insert",
-                    (
-                        "lavalink",
-                        [
-                            {
-                                "query": query,
-                                "data": json.dumps(results._raw),
-                                "last_updated": time_now,
-                                "last_fetched": time_now,
-                            }
-                        ],
-                    ),
-                )
-                self.append_task(ctx, *task)
-=======
                 data = json.dumps(results._raw)
                 if all(k in data for k in ["loadType", "playlistInfo", "isSeekable", "isStream"]):
                     task = (
@@ -1086,7 +1027,6 @@
                         ),
                     )
                     self.append_task(ctx, *task)
->>>>>>> bdca2ad4
         return results, called_api
 
     async def run_tasks(self, ctx: Optional[commands.Context] = None, _id=None):
@@ -1110,12 +1050,8 @@
                     await asyncio.gather(
                         *[self.update_global(**a) for a in tasks["global"]], return_exceptions=True
                     )
-<<<<<<< HEAD
-                log.debug(f"Completed database writes for {lock_id} " f"({lock_author})")
-=======
                 if IS_DEBUG:
                     log.debug(f"Completed database writes for {lock_id} " f"({lock_author})")
->>>>>>> bdca2ad4
 
     async def run_all_pending_tasks(self):
         async with self._lock:
@@ -1137,12 +1073,8 @@
                 await asyncio.gather(
                     *[self.update_global(**a) for a in tasks["global"]], return_exceptions=True
                 )
-<<<<<<< HEAD
-            log.debug("Completed pending writes to database have finished")
-=======
             if IS_DEBUG:
                 log.debug("Completed pending writes to database have finished")
->>>>>>> bdca2ad4
 
     def append_task(self, ctx: commands.Context, event: str, task: tuple, _id=None):
         lock_id = _id or ctx.message.id
@@ -1259,10 +1191,7 @@
     ) -> None:
         tasks = []
         for i, entry in enumerate(db_entries, start=1):
-<<<<<<< HEAD
-=======
             await asyncio.sleep(0)
->>>>>>> bdca2ad4
             query = entry.query
             data = entry.data
             _raw_query = audio_dataclasses.Query.process_input(query)
@@ -1274,22 +1203,14 @@
                     global_task = dict(llresponse=results, query=_raw_query)
                     tasks.append(global_task)
                 if i % 1000 == 0:
-<<<<<<< HEAD
-                    log.debug("Running pending writes to database")
-=======
                     if IS_DEBUG:
                         log.debug("Running pending writes to database")
->>>>>>> bdca2ad4
                     await asyncio.gather(
                         *[self.update_global(**a) for a in tasks], return_exceptions=True
                     )
                     tasks = []
-<<<<<<< HEAD
-                    log.debug("Pending writes to database have finished")
-=======
                     if IS_DEBUG:
                         log.debug("Pending writes to database have finished")
->>>>>>> bdca2ad4
             if i % 1000 == 0:
                 await asyncio.sleep(5)
         await ctx.tick()