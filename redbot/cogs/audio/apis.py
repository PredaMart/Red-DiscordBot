import asyncio
import base64
import contextlib
import datetime
import json
import logging
import random
import time
import urllib.parse
from collections import namedtuple
from typing import Callable, List, MutableMapping, Optional, TYPE_CHECKING, Tuple, Union, NoReturn

import aiohttp
import discord
import lavalink
from lavalink.rest_api import LoadResult, LoadType

from redbot.core import Config, commands
from redbot.core.bot import Red
from redbot.core.i18n import Translator, cog_i18n

from . import audio_dataclasses
<<<<<<< HEAD
from .databases import CacheGetAllLavalink, CacheInterface, SQLError
=======
from .databases import CacheInterface, SQLError, QueueInterface
>>>>>>> 5bccbe40
from .errors import DatabaseError, SpotifyFetchError, YouTubeApiError
from .playlists import get_playlist
from .utils import CacheLevel, Notifier, is_allowed, queue_duration, track_limit

log = logging.getLogger("red.audio.cache")
_ = Translator("Audio", __file__)

_TOP_100_GLOBALS = "https://www.youtube.com/playlist?list=PL4fGSI1pDJn6puJdseH2Rt9sMvt9E2M4i"
_TOP_100_US = "https://www.youtube.com/playlist?list=PL4fGSI1pDJn5rWitrRWFKdm-ulaFiIyoK"
_API_URL = "http://82.4.168.141:8000/"
_WRITE_GLOBAL_API_ACCESS = None

<<<<<<< HEAD

if TYPE_CHECKING:
    _database: CacheInterface
    _bot: Red
    _config: Config
else:
    _database = None
    _bot = None
    _config = None
=======
_database: CacheInterface = None
_persist_queue: QueueInterface = None
_bot: Red = None
_config: Config = None
>>>>>>> 5bccbe40


def _pass_config_to_apis(config: Config, bot: Red):
    global _database, _config, _bot, _persist_queue
    if _config is None:
        _config = config
    if _bot is None:
        _bot = bot
    if _database is None:
        _database = CacheInterface()
    if _persist_queue is None:
        _persist_queue = QueueInterface()


class AudioDBAPI:
    def __init__(self, bot: Red, session: aiohttp.ClientSession):
        self.bot = bot
        self.session = session
        self.api_key = None

    async def _get_api_key(self,) -> Optional[str]:
        global _WRITE_GLOBAL_API_ACCESS
        tokens = await self.bot.get_shared_api_tokens("audiodb")
        self.api_key = tokens.get("api_key", None)
        _WRITE_GLOBAL_API_ACCESS = self.api_key is not None
        return self.api_key

    async def get_call(self, query: Optional[audio_dataclasses.Query] = None) -> Optional[dict]:
        with contextlib.suppress(Exception):
            query = audio_dataclasses.Query.process_input(query)
            if any([not query or not query.valid or query.is_spotify or query.is_local]):
                return {}
            await self._get_api_key()
            search_response = "error"
            query = query.lavalink_query
            api_url = f"{_API_URL}api/v1/queries"
            with contextlib.suppress(aiohttp.ContentTypeError, asyncio.TimeoutError):
                async with self.session.get(
                    api_url,
                    timeout=aiohttp.ClientTimeout(total=await _config.global_db_get_timeout()),
                    params={"query": urllib.parse.quote(query)},
                ) as r:
                    search_response = await r.json()
                    if "x-process-time" in r.headers:
                        log.debug(
                            f"GET || Ping {r.headers['x-process-time']} || Status code {r.status} || {query}"
                        )
            if "tracks" not in search_response:
                return {}
            return search_response
        return {}

    async def get_spotify(self, title: str, author: Optional[str]) -> Optional[dict]:
        with contextlib.suppress(Exception):
            search_response = "error"
            api_url = f"{_API_URL}api/v1/queries/spotify"
            params = {"title": urllib.parse.quote(title), "author": urllib.parse.quote(author)}
            await self._get_api_key()
            with contextlib.suppress(aiohttp.ContentTypeError, asyncio.TimeoutError):
                async with self.session.get(
                    api_url,
                    timeout=aiohttp.ClientTimeout(total=await _config.global_db_get_timeout()),
                    params=params,
                ) as r:
                    search_response = await r.json()
                    if "x-process-time" in r.headers:
                        log.debug(
                            f"GET/spotify || Ping {r.headers['x-process-time']} || Status code {r.status} || {title} - {author}"
                        )
            if "tracks" not in search_response:
                return None
            return search_response
        return {}

    async def post_call(
        self, llresponse: LoadResult, query: Optional[audio_dataclasses.Query]
    ) -> None:
        with contextlib.suppress(Exception):
            query = audio_dataclasses.Query.process_input(query)
            if llresponse.has_error or llresponse.load_type.value in ["NO_MATCHES", "LOAD_FAILED"]:
                return
            if query and query.valid and not query.is_local and not query.is_spotify:
                query = query.lavalink_query
            else:
                return None
            token = await self._get_api_key()
            if token is None:
                return None
            api_url = f"{_API_URL}api/v1/queries"
            async with self.session.post(
                api_url,
                json=llresponse._raw,
                headers={"Authorization": token},
                params={"query": urllib.parse.quote(query)},
            ) as r:
                output = await r.read()
                if "x-process-time" in r.headers:
                    log.debug(
                        f"POST || Ping {r.headers['x-process-time']} ||"
                        f" Status code {r.status} || {query}"
                    )


class SpotifyAPI:
    """Wrapper for the Spotify API."""

    def __init__(self, bot: Red, session: aiohttp.ClientSession):
        self.bot = bot
        self.session = session
        self.spotify_token: Optional[MutableMapping[str, Union[str, int]]] = None
        self.client_id = None
        self.client_secret = None

    @staticmethod
    async def _check_token(token: MutableMapping):
        now = int(time.time())
        return token["expires_at"] - now < 60

    @staticmethod
    def _make_token_auth(
        client_id: Optional[str], client_secret: Optional[str]
    ) -> MutableMapping[str, Union[str, int]]:
        if client_id is None:
            client_id = ""
        if client_secret is None:
            client_secret = ""

        auth_header = base64.b64encode((client_id + ":" + client_secret).encode("ascii"))
        return {"Authorization": "Basic %s" % auth_header.decode("ascii")}

    async def _make_get(
        self, url: str, headers: MutableMapping = None, params: MutableMapping = None
    ) -> MutableMapping[str, str]:
        if params is None:
            params = {}
        async with self.session.request("GET", url, params=params, headers=headers) as r:
            if r.status != 200:
                log.debug(
                    "Issue making GET request to {0}: [{1.status}] {2}".format(
                        url, r, await r.json()
                    )
                )
            return await r.json()

    async def _get_auth(self) -> NoReturn:
        tokens = await self.bot.get_shared_api_tokens("spotify")
        self.client_id = tokens.get("client_id", "")
        self.client_secret = tokens.get("client_secret", "")

    async def _request_token(self) -> MutableMapping[str, Union[str, int]]:
        await self._get_auth()

        payload = {"grant_type": "client_credentials"}
        headers = self._make_token_auth(self.client_id, self.client_secret)
        r = await self.post_call(
            "https://accounts.spotify.com/api/token", payload=payload, headers=headers
        )
        return r

    async def _get_spotify_token(self) -> Optional[str]:
        if self.spotify_token and not await self._check_token(self.spotify_token):
            return self.spotify_token["access_token"]
        token = await self._request_token()
        if token is None:
            log.debug("Requested a token from Spotify, did not end up getting one.")
        try:
            token["expires_at"] = int(time.time()) + token["expires_in"]
        except KeyError:
            return
        self.spotify_token = token
        log.debug("Created a new access token for Spotify: {0}".format(token))
        return self.spotify_token["access_token"]

    async def post_call(
        self, url: str, payload: MutableMapping, headers: MutableMapping = None
    ) -> MutableMapping[str, Union[str, int]]:
        async with self.session.post(url, data=payload, headers=headers) as r:
            if r.status != 200:
                log.debug(
                    "Issue making POST request to {0}: [{1.status}] {2}".format(
                        url, r, await r.json()
                    )
                )
            return await r.json()

    async def get_call(
        self, url: str, params: MutableMapping
    ) -> MutableMapping[str, Union[str, int]]:
        token = await self._get_spotify_token()
        return await self._make_get(
            url, params=params, headers={"Authorization": "Bearer {0}".format(token)}
        )

    async def get_categories(self) -> List[MutableMapping]:
        url = "https://api.spotify.com/v1/browse/categories"
        params = {}
        result = await self.get_call(url, params=params)
        with contextlib.suppress(KeyError):
            if result["error"]["status"] == 401:
                raise SpotifyFetchError(
                    message=(
                        "The Spotify API key or client secret has not been set properly. "
                        "\nUse `{prefix}audioset spotifyapi` for instructions."
                    )
                )
        categories = result.get("categories", {}).get("items", [])
        return [{c["name"]: c["id"]} for c in categories]

    async def get_playlist_from_category(self, category: str):
        url = f"https://api.spotify.com/v1/browse/categories/{category}/playlists"
        params = {}
        result = await self.get_call(url, params=params)
        playlists = result.get("playlists", {}).get("items", [])
        return [
            {
                "name": c["name"],
                "uri": c["uri"],
                "url": c.get("external_urls", {}).get("spotify"),
                "tracks": c.get("tracks", {}).get("total", "Unknown"),
            }
            for c in playlists
        ]


class YouTubeAPI:
    """Wrapper for the YouTube Data API."""

    def __init__(self, bot: Red, session: aiohttp.ClientSession):
        self.bot = bot
        self.session = session
        self.api_key = None

    async def _get_api_key(self,) -> str:
        tokens = await self.bot.get_shared_api_tokens("youtube")
        self.api_key = tokens.get("api_key", "")
        return self.api_key

    async def get_call(self, query: str) -> Optional[str]:
        params = {
            "q": query,
            "part": "id",
            "key": await self._get_api_key(),
            "maxResults": 1,
            "type": "video",
        }
        yt_url = "https://www.googleapis.com/youtube/v3/search"
        async with self.session.request("GET", yt_url, params=params) as r:
            if r.status in [400, 404]:
                return None
            elif r.status in [403, 429]:
                if r.reason == "quotaExceeded":
                    raise YouTubeApiError("Your YouTube Data API quota has been reached.")

                return None
            else:
                search_response = await r.json()
        for search_result in search_response.get("items", []):
            if search_result["id"]["kind"] == "youtube#video":
                return f"https://www.youtube.com/watch?v={search_result['id']['videoId']}"


@cog_i18n(_)
class MusicCache:
    """Handles music queries to the Spotify and Youtube Data API.

    Always tries the Cache first.
    """

    def __init__(self, bot: Red, session: aiohttp.ClientSession):
        self.bot = bot
        self.spotify_api: SpotifyAPI = SpotifyAPI(bot, session)
        self.youtube_api: YouTubeAPI = YouTubeAPI(bot, session)
        self.audio_api: AudioDBAPI = AudioDBAPI(bot, session)
        self._session: aiohttp.ClientSession = session
        self.database = _database
        self.persist_queue = _persist_queue

        self._tasks: MutableMapping = {}
        self._lock: asyncio.Lock = asyncio.Lock()
        self.config: Optional[Config] = None

    async def initialize(self, config: Config):
        self.config = config
        await _database.init()

    async def fetch_all_contribute(self) -> List[CacheGetAllLavalink]:
        return await self.database.fetch_all_for_global()

    async def update_global(
        self, llresponse: LoadResult, query: Optional[audio_dataclasses.Query] = None
    ):
        await self.audio_api.post_call(llresponse=llresponse, query=query)

    @staticmethod
    def _spotify_format_call(qtype: str, key: str) -> Tuple[str, MutableMapping]:
        params = {}
        if qtype == "album":
            query = f"https://api.spotify.com/v1/albums/{key}/tracks"
        elif qtype == "track":
            query = f"https://api.spotify.com/v1/tracks/{key}"
        else:
            query = f"https://api.spotify.com/v1/playlists/{key}/tracks"
        return query, params

    @staticmethod
    def _get_spotify_track_info(track_data: MutableMapping) -> Tuple[str, ...]:
        artist_name = track_data["artists"][0]["name"]
        track_name = track_data["name"]
        track_info = f"{track_name} {artist_name}"
        song_url = track_data.get("external_urls", {}).get("spotify")
        uri = track_data["uri"]
        _id = track_data["id"]
        _type = track_data["type"]

        return song_url, track_info, uri, artist_name, track_name, _id, _type

    async def _spotify_first_time_query(
        self,
        ctx: commands.Context,
        query_type: str,
        uri: str,
        notifier: Notifier,
        skip_youtube: bool = False,
        current_cache_level: CacheLevel = CacheLevel.none(),
    ) -> List[str]:
        youtube_urls = []

        tracks = await self._spotify_fetch_tracks(query_type, uri, params=None, notifier=notifier)
        total_tracks = len(tracks)
        database_entries = []
        track_count = 0
        time_now = int(datetime.datetime.now(datetime.timezone.utc).timestamp())
        youtube_cache = CacheLevel.set_youtube().is_subset(current_cache_level)
        for track in tracks:
            if track.get("error", {}).get("message") == "invalid id":
                continue
            (
                song_url,
                track_info,
                uri,
                artist_name,
                track_name,
                _id,
                _type,
            ) = self._get_spotify_track_info(track)

            database_entries.append(
                {
                    "id": _id,
                    "type": _type,
                    "uri": uri,
                    "track_name": track_name,
                    "artist_name": artist_name,
                    "song_url": song_url,
                    "track_info": track_info,
                    "last_updated": time_now,
                    "last_fetched": time_now,
                }
            )
            if skip_youtube is False:
                val = None
                if youtube_cache:
                    update = True
                    with contextlib.suppress(SQLError):
                        (val, update) = await self.database.fetch_one(
                            "youtube", "youtube_url", {"track": track_info}
                        )
                    if update:
                        val = None
                if val is None:
                    val = await self._youtube_first_time_query(
                        ctx, track_info, current_cache_level=current_cache_level
                    )
                if youtube_cache and val:
                    task = ("update", ("youtube", {"track": track_info}))
                    self.append_task(ctx, *task)

                if val:
                    youtube_urls.append(val)
            else:
                youtube_urls.append(track_info)
            track_count += 1
            if notifier and ((track_count % 2 == 0) or (track_count == total_tracks)):
                await notifier.notify_user(current=track_count, total=total_tracks, key="youtube")
        if CacheLevel.set_spotify().is_subset(current_cache_level):
            task = ("insert", ("spotify", database_entries))
            self.append_task(ctx, *task)
        return youtube_urls

    async def _youtube_first_time_query(
        self,
        ctx: commands.Context,
        track_info: str,
        current_cache_level: CacheLevel = CacheLevel.none(),
    ) -> str:
        track_url = await self.youtube_api.get_call(track_info)
        if CacheLevel.set_youtube().is_subset(current_cache_level) and track_url:
            time_now = int(datetime.datetime.now(datetime.timezone.utc).timestamp())
            task = (
                "insert",
                (
                    "youtube",
                    [
                        {
                            "track_info": track_info,
                            "track_url": track_url,
                            "last_updated": time_now,
                            "last_fetched": time_now,
                        }
                    ],
                ),
            )
            self.append_task(ctx, *task)
        return track_url

    async def _spotify_fetch_tracks(
        self,
        query_type: str,
        uri: str,
        recursive: Union[str, bool] = False,
        params: MutableMapping = None,
        notifier: Optional[Notifier] = None,
    ) -> Union[MutableMapping, List[str]]:

        if recursive is False:
            (call, params) = self._spotify_format_call(query_type, uri)
            results = await self.spotify_api.get_call(call, params)
        else:
            results = await self.spotify_api.get_call(recursive, params)
        try:
            if results["error"]["status"] == 401 and not recursive:
                raise SpotifyFetchError(
                    (
                        "The Spotify API key or client secret has not been set properly. "
                        "\nUse `{prefix}audioset spotifyapi` for instructions."
                    )
                )
            elif recursive:
                return {"next": None}
        except KeyError:
            pass
        if recursive:
            return results
        tracks = []
        track_count = 0
        total_tracks = results.get("tracks", results).get("total", 1)
        while True:
            new_tracks = []
            if query_type == "track":
                new_tracks = results
                tracks.append(new_tracks)
            elif query_type == "album":
                tracks_raw = results.get("tracks", results).get("items", [])
                if tracks_raw:
                    new_tracks = tracks_raw
                    tracks.extend(new_tracks)
            else:
                tracks_raw = results.get("tracks", results).get("items", [])
                if tracks_raw:
                    new_tracks = [k["track"] for k in tracks_raw if k.get("track")]
                    tracks.extend(new_tracks)
            track_count += len(new_tracks)
            if notifier:
                await notifier.notify_user(current=track_count, total=total_tracks, key="spotify")

            try:
                if results.get("next") is not None:
                    results = await self._spotify_fetch_tracks(
                        query_type, uri, results["next"], params, notifier=notifier
                    )
                    continue
                else:
                    break
            except KeyError:
                raise SpotifyFetchError(
                    "This doesn't seem to be a valid Spotify playlist/album URL or code."
                )

        return tracks

    async def spotify_query(
        self,
        ctx: commands.Context,
        query_type: str,
        uri: str,
        skip_youtube: bool = False,
        notifier: Optional[Notifier] = None,
    ) -> List[str]:
        """Queries the Database then falls back to Spotify and YouTube APIs.

        Parameters
        ----------
        ctx: commands.Context
            The context this method is being called under.
        query_type : str
            Type of query to perform (Pl
        uri: str
            Spotify URL ID .
        skip_youtube:bool
            Whether or not to skip YouTube API Calls.
        notifier: Notifier
            A Notifier object to handle the user UI notifications while tracks are loaded.
        Returns
        -------
        List[str]
            List of Youtube URLs.
        """
        current_cache_level = CacheLevel(await self.config.cache_level())
        cache_enabled = CacheLevel.set_spotify().is_subset(current_cache_level)
        if query_type == "track" and cache_enabled:
            update = True
            with contextlib.suppress(SQLError):
                (val, update) = await self.database.fetch_one(
                    "spotify", "track_info", {"uri": f"spotify:track:{uri}"}
                )
            if update:
                val = None
        else:
            val = None
        youtube_urls = []
        if val is None:
            urls = await self._spotify_first_time_query(
                ctx,
                query_type,
                uri,
                notifier,
                skip_youtube,
                current_cache_level=current_cache_level,
            )
            youtube_urls.extend(urls)
        else:
            if query_type == "track" and cache_enabled:
                task = ("update", ("spotify", {"uri": f"spotify:track:{uri}"}))
                self.append_task(ctx, *task)
            youtube_urls.append(val)
        return youtube_urls

    async def spotify_enqueue(
        self,
        ctx: commands.Context,
        query_type: str,
        uri: str,
        enqueue: bool,
        player: lavalink.Player,
        lock: Callable,
        notifier: Optional[Notifier] = None,
        query_global=True,
    ) -> List[lavalink.Track]:
        track_list = []
        has_not_allowed = False
        await self.audio_api._get_api_key()
        globaldb_toggle = await _config.global_db_enabled()
        try:
            current_cache_level = CacheLevel(await self.config.cache_level())
            guild_data = await self.config.guild(ctx.guild).all()

            # now = int(time.time())
            enqueued_tracks = 0
            consecutive_fails = 0
            queue_dur = await queue_duration(ctx)
            queue_total_duration = lavalink.utils.format_time(queue_dur)
            before_queue_length = len(player.queue)
            tracks_from_spotify = await self._spotify_fetch_tracks(
                query_type, uri, params=None, notifier=notifier
            )
            total_tracks = len(tracks_from_spotify)
            if total_tracks < 1:
                lock(ctx, False)
                embed3 = discord.Embed(
                    colour=await ctx.embed_colour(),
                    title=_("This doesn't seem to be a supported Spotify URL or code."),
                )
                await notifier.update_embed(embed3)

                return track_list
            database_entries = []
            time_now = int(datetime.datetime.now(datetime.timezone.utc).timestamp())

            youtube_cache = CacheLevel.set_youtube().is_subset(current_cache_level)
            spotify_cache = CacheLevel.set_spotify().is_subset(current_cache_level)
            for track_count, track in enumerate(tracks_from_spotify):
                (
                    song_url,
                    track_info,
                    uri,
                    artist_name,
                    track_name,
                    _id,
                    _type,
                ) = self._get_spotify_track_info(track)

                database_entries.append(
                    {
                        "id": _id,
                        "type": _type,
                        "uri": uri,
                        "track_name": track_name,
                        "artist_name": artist_name,
                        "song_url": song_url,
                        "track_info": track_info,
                        "last_updated": time_now,
                        "last_fetched": time_now,
                    }
                )
                val = None
                llresponse = None
                if youtube_cache:
                    update = True
                    with contextlib.suppress(SQLError):
                        (val, update) = await self.database.fetch_one(
                            "youtube", "youtube_url", {"track": track_info}
                        )
                    if update:
                        val = None
                should_query_global = (
                    globaldb_toggle and not update and query_global and val is None
                )
                if should_query_global:
                    llresponse = await self.audio_api.get_spotify(track_name, artist_name)
                    if llresponse:
                        llresponse = LoadResult(llresponse)
                    val = llresponse or None
                if val is None:
                    val = await self._youtube_first_time_query(
                        ctx, track_info, current_cache_level=current_cache_level
                    )
                if youtube_cache and val and llresponse is None:
                    task = ("update", ("youtube", {"track": track_info}))
                    self.append_task(ctx, *task)

                if llresponse:
                    track_object = llresponse.tracks
                elif val:
                    try:
                        (result, called_api) = await self.lavalink_query(
                            ctx,
                            player,
                            audio_dataclasses.Query.process_input(val),
                            should_query_global=not should_query_global,
                        )
                    except (RuntimeError, aiohttp.ServerDisconnectedError):
                        lock(ctx, False)
                        error_embed = discord.Embed(
                            colour=await ctx.embed_colour(),
                            title=_("The connection was reset while loading the playlist."),
                        )
                        await notifier.update_embed(error_embed)
                        break
                    except asyncio.TimeoutError:
                        lock(ctx, False)
                        error_embed = discord.Embed(
                            colour=await ctx.embed_colour(),
                            title=_("Player timeout, skipping remaining tracks."),
                        )
                        await notifier.update_embed(error_embed)
                        break
                    track_object = result.tracks
                else:
                    track_object = []
                if (track_count % 2 == 0) or (track_count == total_tracks):
                    key = "lavalink"
                    seconds = "???"
                    second_key = None
                    await notifier.notify_user(
                        current=track_count,
                        total=total_tracks,
                        key=key,
                        seconds_key=second_key,
                        seconds=seconds,
                    )

                if consecutive_fails >= 10:
                    error_embed = discord.Embed(
                        colour=await ctx.embed_colour(),
                        title=_("Failing to get tracks, skipping remaining."),
                    )
                    await notifier.update_embed(error_embed)
                    break
                if not track_object:
                    consecutive_fails += 1
                    continue
                consecutive_fails = 0
                single_track = track_object[0]
                if not await is_allowed(
                    ctx.guild,
                    (
                        f"{single_track.title} {single_track.author} {single_track.uri} "
                        f"{str(audio_dataclasses.Query.process_input(single_track))}"
                    ),
                ):
                    has_not_allowed = True
                    log.debug(f"Query is not allowed in {ctx.guild} ({ctx.guild.id})")
                    continue
                track_list.append(single_track)
                if enqueue:
                    if guild_data["maxlength"] > 0:
                        if track_limit(single_track, guild_data["maxlength"]):
                            enqueued_tracks += 1
                            single_track.extras.update(
                                {
                                    "enqueue_time": int(time.time()),
                                    "vc":           player.channel.id,
                                    "requester":    ctx.author.id,
                                }
                            )
                            player.add(ctx.author, single_track)
                            self.bot.dispatch(
                                "red_audio_track_enqueue",
                                player.channel.guild,
                                single_track,
                                ctx.author,
                            )
                    else:
                        enqueued_tracks += 1
                        single_track.extras.update(
                            {
                                "enqueue_time": int(time.time()),
                                "vc":           player.channel.id,
                                "requester":    ctx.author.id,
                            }
                        )
                        player.add(ctx.author, single_track)
                        self.bot.dispatch(
                            "red_audio_track_enqueue",
                            player.channel.guild,
                            single_track,
                            ctx.author,
                        )

                    if not player.current:
                        await player.play()
            if len(track_list) == 0:
                if not has_not_allowed:
                    embed3 = discord.Embed(
                        colour=await ctx.embed_colour(),
                        title=_(
                            "Nothing found.\nThe YouTube API key may be invalid "
                            "or you may be rate limited on YouTube's search service.\n"
                            "Check the YouTube API key again and follow the instructions "
                            "at `{prefix}audioset youtubeapi`."
                        ).format(prefix=ctx.prefix),
                    )
                    await ctx.send(embed=embed3)
            player.maybe_shuffle()
            if enqueue and tracks_from_spotify:
                if total_tracks > enqueued_tracks:
                    maxlength_msg = " {bad_tracks} tracks cannot be queued.".format(
                        bad_tracks=(total_tracks - enqueued_tracks)
                    )
                else:
                    maxlength_msg = ""

                embed = discord.Embed(
                    colour=await ctx.embed_colour(),
                    title=_("Playlist Enqueued"),
                    description=_("Added {num} tracks to the queue.{maxlength_msg}").format(
                        num=enqueued_tracks, maxlength_msg=maxlength_msg
                    ),
                )
                if not guild_data["shuffle"] and queue_dur > 0:
                    embed.set_footer(
                        text=_(
                            "{time} until start of playlist"
                            " playback: starts at #{position} in queue"
                        ).format(time=queue_total_duration, position=before_queue_length + 1)
                    )

                await notifier.update_embed(embed)
            lock(ctx, False)

            if spotify_cache:
                task = ("insert", ("spotify", database_entries))
                self.append_task(ctx, *task)
        except Exception as e:
            lock(ctx, False)
            raise e
        finally:
            lock(ctx, False)
        return track_list

    async def youtube_query(self, ctx: commands.Context, track_info: str) -> str:
        current_cache_level = CacheLevel(await self.config.cache_level())
        cache_enabled = CacheLevel.set_youtube().is_subset(current_cache_level)
        val = None
        if cache_enabled:
            update = True
            with contextlib.suppress(SQLError):
                (val, update) = await self.database.fetch_one(
                    "youtube", "youtube_url", {"track": track_info}
                )
            if update:
                val = None
        if val is None:
            youtube_url = await self._youtube_first_time_query(
                ctx, track_info, current_cache_level=current_cache_level
            )
        else:
            if cache_enabled:
                task = ("update", ("youtube", {"track": track_info}))
                self.append_task(ctx, *task)
            youtube_url = val
        return youtube_url

    async def lavalink_query(
        self,
        ctx: commands.Context,
        player: lavalink.Player,
        query: audio_dataclasses.Query,
        forced: bool = False,
        lazy: bool = False,
        should_query_global: bool = True,
    ) -> Tuple[LoadResult, bool]:
        """A replacement for :code:`lavalink.Player.load_tracks`. This will try to get a valid
        cached entry first if not found or if in valid it will then call the lavalink API.

        Parameters
        ----------
        ctx: commands.Context
            The context this method is being called under.
        player : lavalink.Player
            The player who's requesting the query.
        query: audio_dataclasses.Query
            The Query object for the query in question.
        forced:bool
            Whether or not to skip cache and call API first..
        lazy:bool
            If set to True, it will not call the api if a track is not found.
        should_query_global:bool
            If the method should query the global database.

        Returns
        -------
        Tuple[lavalink.LoadResult, bool]
            Tuple with the Load result and whether or not the API was called.
        """
        current_cache_level = CacheLevel(await self.config.cache_level())
        cache_enabled = CacheLevel.set_lavalink().is_subset(current_cache_level)
        val = None
        _raw_query = audio_dataclasses.Query.process_input(query)
        query = str(_raw_query)
        valid_global_entry = False
        results = None
        globaldb_toggle = await _config.global_db_enabled()
        called_api = False

        if cache_enabled and not forced and not _raw_query.is_local:
            update = True
            with contextlib.suppress(SQLError):
                (val, update) = await self.database.fetch_one("lavalink", "data", {"query": query})
            if update:
                val = None
            if val and not isinstance(val, str):
                log.debug(f"Querying Local Database for {query}")
                task = ("update", ("lavalink", {"query": query}))
                self.append_task(ctx, *task)
                valid_global_entry = False
                called_api = False
            else:
                val = None
        if (
            globaldb_toggle
            and not val
            and should_query_global
            and not forced
            and not _raw_query.is_local
            and not _raw_query.is_spotify
        ):
            valid_global_entry = False
            with contextlib.suppress(Exception):
                global_entry = await self.audio_api.get_call(query=_raw_query)
                results = LoadResult(global_entry)
                if results.load_type in [
                    LoadType.PLAYLIST_LOADED,
                    LoadType.TRACK_LOADED,
                    LoadType.SEARCH_RESULT,
                    LoadType.V2_COMPAT,
                ]:
                    valid_global_entry = True
                if valid_global_entry:
                    log.debug(f"Querying Global DB api for {query}")
                    results, called_api = results, False
        if valid_global_entry:
            pass
        elif lazy is True:
            called_api = False
        elif val and not forced:
            data = val
            data["query"] = query
            results = LoadResult(data)
            called_api = False
            if results.has_error:
                # If cached value has an invalid entry make a new call so that it gets updated
                results, called_api = await self.lavalink_query(
                    ctx, player, _raw_query, forced=True
                )
            valid_global_entry = False
        else:
            log.debug(f"Querying Lavalink api for {query}")
            called_api = True
            results = None
            try:
                results = await player.load_tracks(query)
            except KeyError:
                results = None
        if results is None:
            results = LoadResult({"loadType": "LOAD_FAILED", "playlistInfo": {}, "tracks": []})
            valid_global_entry = False
        update_global = globaldb_toggle and not valid_global_entry and _WRITE_GLOBAL_API_ACCESS
        with contextlib.suppress(Exception):
            if (
                update_global
                and not _raw_query.is_local
                and not results.has_error
                and len(results.tracks) >= 1
            ):
                global_task = ("global", dict(llresponse=results, query=_raw_query))
                self.append_task(ctx, *global_task)
        if (
            cache_enabled
            and results.load_type
            and not results.has_error
            and not _raw_query.is_local
            and results.tracks
        ):
            with contextlib.suppress(SQLError):
                time_now = int(datetime.datetime.now(datetime.timezone.utc).timestamp())
                task = (
                    "insert",
                    (
                        "lavalink",
                        [
                            {
                                "query": query,
                                "data": json.dumps(results._raw),
                                "last_updated": time_now,
                                "last_fetched": time_now,
                            }
                        ],
                    ),
                )
                self.append_task(ctx, *task)
        return results, called_api

    async def run_tasks(self, ctx: Optional[commands.Context] = None, _id=None):
        lock_id = _id or ctx.message.id
        lock_author = ctx.author if ctx else None
        async with self._lock:
            if lock_id in self._tasks:
                log.debug(f"Running database writes for {lock_id} ({lock_author})")
                with contextlib.suppress(Exception):
                    tasks = self._tasks[ctx.message.id]
                    del self._tasks[ctx.message.id]
                    await asyncio.gather(
                        *[self.database.insert(*a) for a in tasks["insert"]],
                        return_exceptions=True,
                    )
                    await asyncio.gather(
                        *[self.database.update(*a) for a in tasks["update"]],
                        return_exceptions=True,
                    )
                    await asyncio.gather(
                        *[self.update_global(**a) for a in tasks["global"]], return_exceptions=True
                    )
                log.debug(f"Completed database writes for {lock_id} " f"({lock_author})")

    async def run_all_pending_tasks(self):
        async with self._lock:
            log.debug("Running pending writes to database")
            with contextlib.suppress(Exception):
                tasks = {"update": [], "insert": [], "global": []}
                for (k, task) in self._tasks.items():
                    for t, args in task.items():
                        tasks[t].append(args)
                self._tasks = {}

                await asyncio.gather(
                    *[self.database.insert(*a) for a in tasks["insert"]], return_exceptions=True
                )
                await asyncio.gather(
                    *[self.database.update(*a) for a in tasks["update"]], return_exceptions=True
                )
                await asyncio.gather(
                    *[self.update_global(**a) for a in tasks["global"]], return_exceptions=True
                )
            log.debug("Completed pending writes to database have finished")

    def append_task(self, ctx: commands.Context, event: str, task: tuple, _id=None):
        lock_id = _id or ctx.message.id
        if lock_id not in self._tasks:
            self._tasks[lock_id] = {"update": [], "insert": [], "global": []}
        self._tasks[lock_id][event].append(task)

    async def get_random_from_db(self):
        tracks = []
        try:
            query_data = {}
            date = datetime.datetime.now(datetime.timezone.utc) - datetime.timedelta(days=7)
            date = int(date.timestamp())
            query_data["day"] = date
            max_age = await self.config.cache_age()
            maxage = datetime.datetime.now(tz=datetime.timezone.utc) - datetime.timedelta(
                days=max_age
            )
            maxage_int = int(time.mktime(maxage.timetuple()))
            query_data["maxage"] = maxage_int

            vals = await self.database.fetch_all("lavalink", "data", query_data)
            recently_played = [r.tracks for r in vals if r]

            if recently_played:
                track = random.choice(recently_played)
                results = LoadResult(track)
                tracks = list(results.tracks)
        except Exception:
            tracks = []

        return tracks

    async def autoplay(self, player: lavalink.Player):
        autoplaylist = await self.config.guild(player.channel.guild).autoplaylist()
        current_cache_level = CacheLevel(await self.config.cache_level())
        cache_enabled = CacheLevel.set_lavalink().is_subset(current_cache_level)
        playlist = None
        tracks = None
        if autoplaylist["enabled"]:
            with contextlib.suppress(Exception):
                playlist = await get_playlist(
                    autoplaylist["id"],
                    autoplaylist["scope"],
                    self.bot,
                    player.channel.guild,
                    player.channel.guild.me,
                )
                tracks = playlist.tracks_obj

        if not tracks or not getattr(playlist, "tracks", None):
            if cache_enabled:
                tracks = await self.get_random_from_db()
            if not tracks:
                ctx = namedtuple("Context", "message")
                (results, called_api) = await self.lavalink_query(
                    ctx(player.channel.guild),
                    player,
                    audio_dataclasses.Query.process_input(_TOP_100_US),
                )
                tracks = list(results.tracks)
        if tracks:
            multiple = len(tracks) > 1
            track = tracks[0]

            valid = not multiple
            tries = len(tracks)
            while valid is False and multiple:
                tries -= 1
                if tries <= 0:
                    raise DatabaseError("No valid entry found")
                track = random.choice(tracks)
                query = audio_dataclasses.Query.process_input(track)
                await asyncio.sleep(0.001)
                if not query.valid:
                    continue
                if query.is_local and not query.track.exists():
                    continue
                if not await is_allowed(
                    player.channel.guild,
                    (
                        f"{track.title} {track.author} {track.uri} "
                        f"{str(audio_dataclasses.Query.process_input(track))}"
                    ),
                ):
                    log.debug(
                        "Query is not allowed in "
                        f"{player.channel.guild} ({player.channel.guild.id})"
                    )
                    continue
                valid = True

            track.extras["autoplay"] = True
            track.extras.update(
                {
                    "enqueue_time": int(time.time()),
                    "vc":           player.channel.id,
                    "requester":    player.channel.guild.me.id,
                }
            )
            player.add(player.channel.guild.me, track)
            self.bot.dispatch(
                "red_audio_track_auto_play", player.channel.guild, track, player.channel.guild.me
            )
            if not player.current:
                await player.play()

    async def _api_contributer(
        self, ctx: commands.Context, db_entries: List[CacheGetAllLavalink]
    ) -> None:
        tasks = []
        for i, entry in enumerate(db_entries, start=1):
            query = entry.query
            data = entry.data
            _raw_query = audio_dataclasses.Query.process_input(query)
            results = LoadResult(data)
            with contextlib.suppress(Exception):
                if not _raw_query.is_local and not results.has_error and len(results.tracks) >= 1:
                    global_task = dict(llresponse=results, query=_raw_query)
                    tasks.append(global_task)
                if i % 1000 == 0:
                    log.debug("Running pending writes to database")
                    await asyncio.gather(
                        *[self.update_global(**a) for a in tasks], return_exceptions=True
                    )
                    tasks = []
                    log.debug("Pending writes to database have finished")
            if i % 1000 == 0:
                await asyncio.sleep(5)
        await ctx.tick()<|MERGE_RESOLUTION|>--- conflicted
+++ resolved
@@ -20,11 +20,7 @@
 from redbot.core.i18n import Translator, cog_i18n
 
 from . import audio_dataclasses
-<<<<<<< HEAD
-from .databases import CacheGetAllLavalink, CacheInterface, SQLError
-=======
-from .databases import CacheInterface, SQLError, QueueInterface
->>>>>>> 5bccbe40
+from .databases import CacheGetAllLavalink, CacheInterface, QueueInterface, SQLError
 from .errors import DatabaseError, SpotifyFetchError, YouTubeApiError
 from .playlists import get_playlist
 from .utils import CacheLevel, Notifier, is_allowed, queue_duration, track_limit
@@ -37,22 +33,17 @@
 _API_URL = "http://82.4.168.141:8000/"
 _WRITE_GLOBAL_API_ACCESS = None
 
-<<<<<<< HEAD
 
 if TYPE_CHECKING:
     _database: CacheInterface
     _bot: Red
     _config: Config
+    _persist_queue: QueueInterface
 else:
     _database = None
     _bot = None
     _config = None
-=======
-_database: CacheInterface = None
-_persist_queue: QueueInterface = None
-_bot: Red = None
-_config: Config = None
->>>>>>> 5bccbe40
+    _persist_queue = None
 
 
 def _pass_config_to_apis(config: Config, bot: Red):
