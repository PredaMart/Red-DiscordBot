import asyncio
import contextlib
import datetime
import heapq
import itertools
import json
import logging
import tarfile
import math
import random
import re
import os.path
import time
import traceback
from collections import Counter, namedtuple
from io import BytesIO
from pathlib import Path
from typing import List, Optional, Tuple, Union, cast, MutableMapping, Mapping

import aiohttp
import discord
import lavalink
from discord.embeds import EmptyEmbed
from discord.utils import escape_markdown as escape
from fuzzywuzzy import process

from redbot import VersionInfo, version_info
from redbot.core import Config, bank, checks, commands
from redbot.core.bot import Red
from redbot.core.data_manager import cog_data_path
from redbot.core.i18n import Translator, cog_i18n
from redbot.core.utils.chat_formatting import bold, box, humanize_number, pagify
from redbot.core.utils.menus import (
    DEFAULT_CONTROLS,
    close_menu,
    menu,
    next_page,
    prev_page,
    start_adding_reactions,
)
from redbot.core.utils.predicates import MessagePredicate, ReactionPredicate

from . import audio_dataclasses
from .apis import MusicCache
from .config import pass_config_to_dependencies
from .converters import ComplexScopeParser, ScopeParser, get_lazy_converter, get_playlist_converter
from .debug import is_debug, debug_exc_log
from .equalizer import Equalizer
from .errors import (
    DatabaseError,
    LavalinkDownloadFailed,
    MissingGuild,
    QueryUnauthorized,
    SpotifyFetchError,
    TooManyMatches,
    TrackEnqueueError,
)
from .manager import ServerManager
from .playlists import (
    FakePlaylist,
    Playlist,
    create_playlist,
    delete_playlist,
    get_all_playlist,
    get_all_playlist_for_migration23,
    get_playlist,
    get_playlist_database,
)
from .utils import *

_ = Translator("Audio", __file__)
red_extras = version_info.to_json()
red_extras.update({"major": 1, "minor": 1, "micro": 0})
__version__ = VersionInfo.from_json(red_extras)

__author__ = ["aikaterna", "Draper"]

log = logging.getLogger("red.cogs.Audio")

_SCHEMA_VERSION = 3
LazyGreedyConverter = get_lazy_converter("--")
PlaylistConverter = get_playlist_converter()

IS_DEBUG = is_debug()


@cog_i18n(_)
class Audio(commands.Cog):
    """Play audio through voice channels."""

    _default_lavalink_settings = {
        "host": "localhost",
        "rest_port": 2333,
        "ws_port": 2333,
        "password": "youshallnotpass",
    }

    def __init__(self, bot):
        super().__init__()
        self.bot: Red = bot
        self.config: Config = Config.get_conf(self, 2711759130, force_registration=True)
        self.skip_votes: MutableMapping[discord.Guild, List[discord.Member]] = {}
        self.play_lock: MutableMapping[int, bool] = {}
        self._daily_playlist_cache: MutableMapping[int, bool] = {}
        self._dj_status_cache: MutableMapping[int, Optional[bool]] = {}
        self._dj_role_cache: MutableMapping[int, Optional[int]] = {}
        self._persist_queue_cache: MutableMapping[int, bool] = {}
        self.session: aiohttp.ClientSession = aiohttp.ClientSession()
        self._connect_task: Optional[asyncio.Task] = None
        self._disconnect_task: Optional[asyncio.Task] = None
        self._cleaned_up: bool = False
        self._connection_aborted: bool = False
        self._manager: Optional[ServerManager] = None
        default_global: Mapping = dict(
            schema_version=1,
            cache_level=0,
            cache_age=365,
            global_db_enabled=False,
            global_db_get_timeout=5,  # Here as a placeholder in case we want to enable the command
            status=False,
            use_external_lavalink=False,
            restrict=True,
            localpath=str(cog_data_path(raw_name="Audio")),
            url_keyword_blacklist=[],
            url_keyword_whitelist=[],
            **self._default_lavalink_settings,
        )

        default_guild: Mapping = dict(
            auto_play=False,
            autoplaylist=dict(enabled=False, id=None, name=None, scope=None),
            disconnect=False,
            persist_queue=True,
            dj_enabled=False,
            dj_role=None,
            daily_playlists=False,
            emptydc_enabled=False,
            emptydc_timer=0,
            emptypause_enabled=False,
            emptypause_timer=0,
            jukebox=False,
            jukebox_price=0,
            maxlength=0,
            notify=False,
            repeat=False,
            shuffle=False,
            shuffle_bumped=True,
            thumbnail=False,
            volume=100,
            vote_enabled=False,
            vote_percent=0,
            room_lock=None,
            url_keyword_blacklist=[],
            url_keyword_whitelist=[],
        )
        _playlist: Mapping = dict(id=None, author=None, name=None, playlist_url=None, tracks=[])
        self.config.init_custom("EQUALIZER", 1)
        self.config.register_custom("EQUALIZER", eq_bands=[], eq_presets={})
        self.config.init_custom(PlaylistScope.GLOBAL.value, 1)
        self.config.register_custom(PlaylistScope.GLOBAL.value, **_playlist)
        self.config.init_custom(PlaylistScope.GUILD.value, 2)
        self.config.register_custom(PlaylistScope.GUILD.value, **_playlist)
        self.config.init_custom(PlaylistScope.USER.value, 2)
        self.config.register_custom(PlaylistScope.USER.value, **_playlist)
        self.config.register_guild(**default_guild)
        self.config.register_global(**default_global)
        self.music_cache: Optional[MusicCache] = None
        self._error_counter: Counter = Counter()
        self._error_timer: MutableMapping[int, int] = {}
        self._disconnected_players: MutableMapping[int, bool] = {}

        # These has to be a task since this requires the bot to be ready
        # If it waits for ready in startup, we cause a deadlock during initial load
        # as initial load happens before the bot can ever be ready.
        self._init_task: asyncio.Task = self.bot.loop.create_task(self.initialize())
        self._ready_event: asyncio.Event = asyncio.Event()

    async def cog_before_invoke(self, ctx: commands.Context):
        await self._ready_event.wait()
        # check for unsupported arch
        # Check on this needs refactoring at a later date
        # so that we have a better way to handle the tasks
        if self.llsetup in [ctx.command, ctx.command.root_parent]:
            pass

        elif self._connect_task and self._connect_task.cancelled():
            await ctx.send(
                _(
                    "You have attempted to run Audio's Lavalink server on an unsupported"
                    " architecture. Only settings related commands will be available."
                )
            )
            raise RuntimeError(
                "Not running audio command due to invalid machine architecture for Lavalink."
            )
        dj_enabled = self._dj_status_cache.setdefault(
            ctx.guild.id, await self.config.guild(ctx.guild).dj_enabled()
        )
        persist_cache = self._persist_queue_cache.setdefault(
            ctx.guild.id, await self.config.guild(ctx.guild).persist_queue()
        )
        daily_cache = self._daily_playlist_cache.setdefault(
            ctx.guild.id, await self.config.guild(ctx.guild).daily_playlists()
        )
        if dj_enabled:
            dj_role = self._dj_role_cache.setdefault(
                ctx.guild.id, await self.config.guild(ctx.guild).dj_role()
            )
            dj_role_obj = ctx.guild.get_role(dj_role)
            if not dj_role_obj:
                await self.config.guild(ctx.guild).dj_enabled.set(None)
                self._dj_status_cache[ctx.guild.id] = None
                await self.config.guild(ctx.guild).dj_role.set(None)
                self._dj_role_cache[ctx.guild.id] = None
                await self._embed_msg(ctx, title=_("No DJ role found. Disabling DJ mode."))

    async def initialize(self) -> None:
        await self.bot.wait_until_ready()
        # Unlike most cases, we want the cache to exit before migration.
        try:
            pass_config_to_dependencies(self.config, self.bot, await self.config.localpath())
            self.music_cache = MusicCache(self.bot, self.session)
            await self.music_cache.initialize(self.config)
            await self._migrate_config(
                from_version=await self.config.schema_version(), to_version=_SCHEMA_VERSION
            )
            dat = get_playlist_database()
            if dat:
                dat.delete_scheduled()
            self.music_cache.persist_queue.delete_scheduled()
            self._restart_connect()
            self._disconnect_task = self.bot.loop.create_task(self.disconnect_timer())
            lavalink.register_event_listener(self.event_handler)
            await self.restore_players()
        except Exception as err:
            log.exception("Audio failed to start up, please report this issue.", exc_info=err)
            raise err

        self._ready_event.set()

    async def _migrate_config(self, from_version: int, to_version: int) -> None:
        database_entries = []
        time_now = int(datetime.datetime.now(datetime.timezone.utc).timestamp())
        if from_version == to_version:
            return
        if from_version < 2 <= to_version:
            all_guild_data = await self.config.all_guilds()
            all_playlist = {}
            for (guild_id, guild_data) in all_guild_data.items():
                temp_guild_playlist = guild_data.pop("playlists", None)
                if temp_guild_playlist:
                    guild_playlist = {}
                    for (count, (name, data)) in enumerate(temp_guild_playlist.items(), 1):
                        if not data or not name:
                            continue
                        playlist = {"id": count, "name": name, "guild": int(guild_id)}
                        playlist.update(data)
                        guild_playlist[str(count)] = playlist

                        tracks_in_playlist = data.get("tracks", []) or []
                        for t in tracks_in_playlist:
                            uri = t.get("info", {}).get("uri")
                            if uri:
                                t = {"loadType": "V2_COMPAT", "tracks": [t], "query": uri}
                                data = json.dumps(t)
                                if all(
                                    k in data
                                    for k in ["loadType", "playlistInfo", "isSeekable", "isStream"]
                                ):
                                    database_entries.append(
                                        {
                                            "query": uri,
                                            "data": data,
                                            "last_updated": time_now,
                                            "last_fetched": time_now,
                                        }
                                    )
                        await asyncio.sleep(0)
                    if guild_playlist:
                        all_playlist[str(guild_id)] = guild_playlist
                await asyncio.sleep(0)
            await self.config.custom(PlaylistScope.GUILD.value).set(all_playlist)
            # new schema is now in place
            await self.config.schema_version.set(_SCHEMA_VERSION)

            # migration done, now let's delete all the old stuff
            for guild_id in all_guild_data:
                await self.config.guild(
                    cast(discord.Guild, discord.Object(id=guild_id))
                ).clear_raw("playlists")
        if from_version < 3 <= to_version:
            for scope in PlaylistScope.list():
                scope_playlist = await get_all_playlist_for_migration23(scope)
                for p in scope_playlist:
                    await p.save()
                await self.config.custom(scope).clear()
            await self.config.schema_version.set(_SCHEMA_VERSION)

        if database_entries:
            await self.music_cache.database.insert("lavalink", database_entries)

    def _restart_connect(self):
        if self._connect_task:
            self._connect_task.cancel()

        self._connect_task = self.bot.loop.create_task(self.attempt_connect())

    async def attempt_connect(self, timeout: int = 50):
        self._connection_aborted = False
        max_retries = 5
        retry_count = 0
        while retry_count < max_retries:
            external = await self.config.use_external_lavalink()
            if external is False:
                settings = self._default_lavalink_settings
                host = settings["host"]
                password = settings["password"]
                rest_port = settings["rest_port"]
                ws_port = settings["ws_port"]
                if self._manager is not None:
                    await self._manager.shutdown()
                self._manager = ServerManager()
                try:
                    await self._manager.start()
                except LavalinkDownloadFailed as exc:
                    await asyncio.sleep(1)
                    if exc.should_retry:
                        log.exception(
                            "Exception whilst starting internal Lavalink server, retrying...",
                            exc_info=exc,
                        )
                        retry_count += 1
                        continue
                    else:
                        log.exception(
                            "Fatal exception whilst starting internal Lavalink server, "
                            "aborting...",
                            exc_info=exc,
                        )
                        self._connection_aborted = True
                        raise
                except asyncio.CancelledError:
                    log.exception("Invalid machine architecture, cannot run Lavalink.")
                    raise
                except Exception as exc:
                    log.exception(
                        "Unhandled exception whilst starting internal Lavalink server, "
                        "aborting...",
                        exc_info=exc,
                    )
                    self._connection_aborted = True
                    raise
                else:
                    break
            else:
                host = await self.config.host()
                password = await self.config.password()
                rest_port = await self.config.rest_port()
                ws_port = await self.config.ws_port()
                break
        else:
            log.critical(
                "Setting up the Lavalink server failed after multiple attempts. See above "
                "tracebacks for details."
            )
            self._connection_aborted = True
            return

        retry_count = 0
        while retry_count < max_retries:
            try:
                await lavalink.initialize(
                    bot=self.bot,
                    host=host,
                    password=password,
                    rest_port=rest_port,
                    ws_port=ws_port,
                    timeout=timeout,
                )
            except asyncio.TimeoutError:
                log.error("Connecting to Lavalink server timed out, retrying...")
                if external is False and self._manager is not None:
                    await self._manager.shutdown()
                retry_count += 1
                await asyncio.sleep(1)  # prevent busylooping
            except Exception as exc:
                log.exception(
                    "Unhandled exception whilst connecting to Lavalink, aborting...", exc_info=exc
                )
                self._connection_aborted = True
                raise
            else:
                break
        else:
            self._connection_aborted = True
            log.critical(
                "Connecting to the Lavalink server failed after multiple attempts. See above "
                "tracebacks for details."
            )

    async def error_reset(self, player: lavalink.Player):
        guild = rgetattr(player, "channel.guild.id", None)
        if not guild:
            return
        now = time.time()
        seconds_allowed = 10
        last_error = self._error_timer.setdefault(guild, now)
        if now - seconds_allowed > last_error:
            self._error_timer[guild] = 0
            self._error_counter[guild] = 0

    async def increase_error_counter(self, player: lavalink.Player) -> bool:
        guild = rgetattr(player, "channel.guild.id", None)
        if not guild:
            return False
        now = time.time()
        self._error_counter[guild] += 1
        self._error_timer[guild] = now
        return self._error_counter[guild] >= 5

    @staticmethod
    async def _players_check():
        try:
            current = next(
                (
                    player.current
                    for player in lavalink.active_players()
                    if player.current is not None
                ),
                None,
            )
            get_single_title = get_track_description_unformatted(current)
            playing_servers = len(lavalink.active_players())
        except IndexError:
            get_single_title = None
            playing_servers = 0
        return get_single_title, playing_servers

    async def _status_check(self, track, playing_servers):
        if playing_servers == 0:
            await self.bot.change_presence(activity=None)
        elif playing_servers == 1:
            await self.bot.change_presence(
                activity=discord.Activity(name=track, type=discord.ActivityType.listening)
            )
        elif playing_servers > 1:
            await self.bot.change_presence(
                activity=discord.Activity(
                    name=_("music in {} servers").format(playing_servers),
                    type=discord.ActivityType.playing,
                )
            )

    async def event_handler(
        self, player: lavalink.Player, event_type: lavalink.LavalinkEvents, extra
    ):
        current_track = player.current
        current_channel = player.channel
        guild = rgetattr(current_channel, "guild", None)
        guild_id = rgetattr(guild, "id", None)
        current_requester = rgetattr(current_track, "requester", None)
        current_stream = rgetattr(current_track, "is_stream", None)
        current_length = rgetattr(current_track, "length", None)
        current_thumbnail = rgetattr(current_track, "thumbnail", None)
        current_extras = rgetattr(current_track, "extras", {})
        guild_data = await self.config.guild(guild).all()
        repeat = guild_data["repeat"]
        notify = guild_data["notify"]
        disconnect = guild_data["disconnect"]
        autoplay = guild_data["auto_play"]
        description = get_track_description(current_track)
        status = await self.config.status()

        await self.error_reset(player)

        if event_type == lavalink.LavalinkEvents.TRACK_START:
            self.skip_votes[guild] = []
            playing_song = player.fetch("playing_song")
            requester = player.fetch("requester")
            player.store("prev_song", playing_song)
            player.store("prev_requester", requester)
            player.store("playing_song", current_track)
            player.store("requester", current_requester)
            self.bot.dispatch("red_audio_track_start", guild, current_track, current_requester)
        if event_type == lavalink.LavalinkEvents.TRACK_END:
            prev_song = player.fetch("prev_song")
            prev_requester = player.fetch("prev_requester")
            self.bot.dispatch("red_audio_track_end", guild, prev_song, prev_requester)
        if event_type == lavalink.LavalinkEvents.QUEUE_END:
            prev_song = player.fetch("prev_song")
            prev_requester = player.fetch("prev_requester")
            self.bot.dispatch("red_audio_queue_end", guild, prev_song, prev_requester)
            if autoplay and not player.queue and player.fetch("playing_song") is not None:
                try:
                    await self.music_cache.autoplay(player)
                except DatabaseError:
                    notify_channel = player.fetch("channel")
                    if notify_channel:
                        notify_channel = self.bot.get_channel(notify_channel)
                        await self._embed_msg(
                            notify_channel, title=_("Couldn't get a valid track.")
                        )
                    return
        if event_type == lavalink.LavalinkEvents.TRACK_START and notify:
            notify_channel = player.fetch("channel")
            prev_song = player.fetch("prev_song")
            if notify_channel:
                notify_channel = self.bot.get_channel(notify_channel)
                if player.fetch("notify_message") is not None:
                    with contextlib.suppress(discord.HTTPException):
                        await player.fetch("notify_message").delete()

                if (
                    autoplay
                    and current_extras.get("autoplay")
                    and (
                        prev_song is None
                        or (hasattr(prev_song, "extras") and not prev_song.extras.get("autoplay"))
                    )
                ):
                    await self._embed_msg(notify_channel, title=_("Auto Play Started."))

                if not description:
                    return
                if current_stream:
                    dur = "LIVE"
                else:
                    dur = lavalink.utils.format_time(current_length)

                thumb = None
                if await self.config.guild(guild).thumbnail() and current_thumbnail:
                    thumb = current_thumbnail

                notify_message = await self._embed_msg(
                    notify_channel,
                    title=_("Now Playing"),
                    description=description,
                    footer=_("Track length: {length} | Requested by: {user}").format(
                        length=dur, user=current_requester
                    ),
                    thumbnail=thumb,
                )
                player.store("notify_message", notify_message)
        if event_type == lavalink.LavalinkEvents.TRACK_START and status:
            player_check = await self._players_check()
            await self._status_check(*player_check)

        if event_type == lavalink.LavalinkEvents.TRACK_END and status:
            await asyncio.sleep(1)
            if not player.is_playing:
                player_check = await self._players_check()
                await self._status_check(*player_check)

        if event_type == lavalink.LavalinkEvents.QUEUE_END:
            if not autoplay:
                notify_channel = player.fetch("channel")
                if notify_channel and notify:
                    notify_channel = self.bot.get_channel(notify_channel)
                    await self._embed_msg(notify_channel, title=_("Queue Ended."))
                if disconnect:
                    self.bot.dispatch("red_audio_audio_disconnect", guild)
                    await player.disconnect()
            if status:
                player_check = await self._players_check()
                await self._status_check(*player_check)

        if event_type in [
            lavalink.LavalinkEvents.TRACK_EXCEPTION,
            lavalink.LavalinkEvents.TRACK_STUCK,
        ]:
            message_channel = player.fetch("channel")
            while True:
                if current_track in player.queue:
                    player.queue.remove(current_track)
                else:
                    break
            if repeat:
                player.current = None
            if not guild_id:
                return
            self._error_counter.setdefault(guild_id, 0)
            if guild_id not in self._error_counter:
                self._error_counter[guild_id] = 0
            early_exit = await self.increase_error_counter(player)
            if early_exit:
                self._disconnected_players[guild_id] = True
                self.play_lock[guild_id] = False
                eq = player.fetch("eq")
                player.queue = []
                player.store("playing_song", None)
                if eq:
                    await self.config.custom("EQUALIZER", guild_id).eq_bands.set(eq.bands)
                await player.stop()
                await player.disconnect()
                self.bot.dispatch("red_audio_audio_disconnect", guild)
            if message_channel:
                message_channel = self.bot.get_channel(message_channel)
                if early_exit:
                    embed = discord.Embed(
                        colour=(await self.bot.get_embed_color(message_channel)),
                        title=_("Multiple errors detected"),
                        description=_(
                            "Closing the audio player "
                            "due to multiple errors being detected. "
                            "If this persists, please inform the bot owner "
                            "as the Audio cog may be temporally unavailable."
                        ),
                    )
                    return await message_channel.send(embed=embed)
                else:
                    description = description or ""
                    if event_type == lavalink.LavalinkEvents.TRACK_STUCK:
                        embed = discord.Embed(
                            title=_("Track Stuck"), description="{}".format(description)
                        )
                    else:
                        embed = discord.Embed(
                            title=_("Track Error"),
                            description="{}\n{}".format(extra.replace("\n", ""), description),
                        )
                    await message_channel.send(embed=embed)
            await player.skip()

    async def play_query(
        self,
        query: str,
        guild: discord.Guild,
        channel: discord.VoiceChannel,
        is_autoplay: bool = True,
    ):
        if not self._player_check(guild.me):
            try:
                if (
                    not channel.permissions_for(guild.me).connect
                    or not channel.permissions_for(guild.me).move_members
                    and userlimit(channel)
                ):
                    log.error(f"I don't have permission to connect to {channel} in {guild}.")

                await lavalink.connect(channel)
                player = lavalink.get_player(guild.id)
                player.store("connect", datetime.datetime.utcnow())
            except IndexError:
                if IS_DEBUG:
                    log.debug(
                        f"Connection to Lavalink has not yet been established"
                        f" while trying to connect to to {channel} in {guild}."
                    )
                return
        query = audio_dataclasses.Query.process_input(query)
        restrict = await self.config.restrict()
        if restrict and match_url(query):
            valid_url = url_check(query)
            if not valid_url:
                raise QueryUnauthorized(f"{query} is not an allowed query.")
        elif not await is_allowed(guild, f"{query}", query_obj=query):
            raise QueryUnauthorized(f"{query} is not an allowed query.")

        player = lavalink.get_player(guild.id)
        player.store("channel", channel.id)
        player.store("guild", guild.id)
        await self._data_check(guild.me)

        ctx = namedtuple("Context", "message")
        (results, called_api) = await self.music_cache.lavalink_query(ctx(guild), player, query)

        if not results.tracks:
            if IS_DEBUG:
                log.debug(f"Query returned no tracks.")
            return
        track = results.tracks[0]

        if not await is_allowed(
            guild, f"{track.title} {track.author} {track.uri} {str(query._raw)}"
        ):
            if IS_DEBUG:
                log.debug(f"Query is not allowed in {guild} ({guild.id})")
            return
        track.extras["autoplay"] = is_autoplay
        track.extras.update(
            {
                "enqueue_time": int(time.time()),
                "vc": player.channel.id,
                "requester": player.channel.guild.me.id,
            }
        )
        player.add(player.channel.guild.me, track)
        self.bot.dispatch(
            "red_audio_track_auto_play", player.channel.guild, track, player.channel.guild.me
        )
        if not player.current:
            await player.play()

    @commands.group()
    @commands.guild_only()
    @commands.bot_has_permissions(embed_links=True)
    async def audioset(self, ctx: commands.Context):
        """Music configuration options."""

    @audioset.command(name="dailyqueue")
    @checks.admin()
    async def _audioset_historical_queue(self, ctx: commands.Context):
        """Toggle daily queues.

        Daily queues creates a playlist for all tracks played today.
        """
        daily_playlists = self._daily_playlist_cache.setdefault(
            ctx.guild.id, await self.config.guild(ctx.guild).daily_playlists()
        )
        await self.config.guild(ctx.guild).daily_playlists.set(not daily_playlists)
        self._daily_playlist_cache[ctx.guild.id] = not daily_playlists
        await self._embed_msg(
            ctx,
            title=_("Setting Changed"),
            description=_("Daily queues: {true_or_false}.").format(
                true_or_false=_("Enabled") if not daily_playlists else _("Disabled")
            ),
        )

    @checks.is_owner()
    @audioset.group(name="audiodb")
    async def _audiodb(self, ctx: commands.Context):
        """Change audiodb settings."""

    @_audiodb.command(name="toggle")
    async def _audiodb_toggle(self, ctx: commands.Context):
        """Toggle the server settings.

        Default is ON
        """
        state = await self.config.global_db_enabled()
        await self.config.global_db_enabled.set(not state)
        await ctx.send(
            _("Global DB is {status}").format(status=_("enabled") if not state else _("disabled"))
        )

<<<<<<< HEAD
    @_audiodb.command(name="timeout")
    async def _audiodb_timeout(self, ctx: commands.Context, timeout: Union[float, int]):
        """Set GET request timeout.

        Example: 0.1 = 100ms 1 = 1 second
        """

        await self.config.global_db_get_timeout.set(timeout)
        await ctx.send(_(f"Request timeout set to {timeout} second(s)"))
=======
    # @_audiodb.command(name="timeout")
    # async def _audiodb_timeout(self, ctx: commands.Context, timeout: Union[float, int]):
    #     """Set GET request timeout.
    #
    #     Example: 0.1 = 100ms 1 = 1 second
    #     """
    #
    #     await self.config.global_db_get_timeout.set(timeout)
    #     await ctx.send(_("Request timeout set to {time} second(s)").format(time=timeout))
>>>>>>> 408ba401

    @_audiodb.command(name="contribute")
    async def contribute(self, ctx: commands.Context):
        """Send your local DB upstream."""
        tokens = await self.bot.get_shared_api_tokens("audiodb")
        api_key = tokens.get("api_key", None)
        if api_key is None:
            return await ctx.send(
                _(
                    "Hey! Thanks for showing interest into contributing, "
                    "currently you dont have access to this, "
                    "if you wish to contribute please DM Draper#6666"
                )
            )
        db_entries = await self.music_cache.fetch_all_contribute()
        info = await ctx.send(
            _(
                "Sending {entries} entries to the global DB. "
                "are you sure about this (It may take a very long time...)?"
            ).format(entries=len(db_entries))
        )
        start_adding_reactions(info, ReactionPredicate.YES_OR_NO_EMOJIS)
        pred = ReactionPredicate.yes_or_no(info, ctx.author)
        await ctx.bot.wait_for("reaction_add", check=pred)
        if not pred.result:
            return await ctx.send(_("Cancelled!"))

        await self.music_cache._api_contributer(ctx, db_entries)

    @audioset.command()
    @checks.mod_or_permissions(manage_messages=True)
    async def dc(self, ctx: commands.Context):
        """Toggle the bot auto-disconnecting when done playing.

        This setting takes precedence over [p]audioset emptydisconnect.
        """

        disconnect = await self.config.guild(ctx.guild).disconnect()
        autoplay = await self.config.guild(ctx.guild).auto_play()
        msg = ""
        msg += _("Auto-disconnection at queue end: {true_or_false}.").format(
            true_or_false=_("Enabled") if not disconnect else _("Disabled")
        )
        await self.config.guild(ctx.guild).repeat.set(not disconnect)
        if disconnect is not True and autoplay is True:
            msg += _("\nAuto-play has been disabled.")
            await self.config.guild(ctx.guild).auto_play.set(False)

        await self.config.guild(ctx.guild).disconnect.set(not disconnect)

        await self._embed_msg(ctx, title=_("Setting Changed"), description=msg)

    @audioset.group(name="restrictions")
    @checks.mod_or_permissions(manage_messages=True)
    async def _perms(self, ctx: commands.Context):
        """Manages the keyword whitelist and blacklist."""

    @checks.is_owner()
    @_perms.group(name="global")
    async def _perms_global(self, ctx: commands.Context):
        """Manages the global keyword whitelist/blacklist."""

    @_perms_global.group(name="whitelist")
    async def _perms_global_whitelist(self, ctx: commands.Context):
        """Manages the global keyword whitelist."""

    @_perms_global.group(name="blacklist")
    async def _perms_global_blacklist(self, ctx: commands.Context):
        """Manages the global keyword blacklist."""

    @_perms_global_blacklist.command(name="add")
    async def _perms_global_blacklist_add(self, ctx: commands.Context, *, keyword: str):
        """Adds a keyword to the blacklist."""
        keyword = keyword.lower().strip()
        if not keyword:
            return await ctx.send_help()
        exists = False
        async with self.config.url_keyword_blacklist() as blacklist:
            if keyword in blacklist:
                exists = True
            else:
                blacklist.append(keyword)
        if exists:
            return await self._embed_msg(ctx, title=_("Keyword already in the blacklist."))
        else:
            return await self._embed_msg(
                ctx,
                title=_("Blacklist Modified"),
                description=_("Added: `{blacklisted}` to the blacklist.").format(
                    blacklisted=keyword
                ),
            )

    @_perms_global_whitelist.command(name="add")
    async def _perms_global_whitelist_add(self, ctx: commands.Context, *, keyword: str):
        """Adds a keyword to the whitelist.

        If anything is added to whitelist, it will blacklist everything else.
        """
        keyword = keyword.lower().strip()
        if not keyword:
            return await ctx.send_help()
        exists = False
        async with self.config.url_keyword_whitelist() as whitelist:
            if keyword in whitelist:
                exists = True
            else:
                whitelist.append(keyword)
        if exists:
            return await self._embed_msg(ctx, title=_("Keyword already in the whitelist."))
        else:
            return await self._embed_msg(
                ctx,
                title=_("Whitelist Modified"),
                description=_("Added: `{whitelisted}` to the whitelist.").format(
                    whitelisted=keyword
                ),
            )

    @_perms_global_blacklist.command(name="delete", aliases=["del", "remove"])
    async def _perms_global_blacklist_delete(self, ctx: commands.Context, *, keyword: str):
        """Removes a keyword from the blacklist."""
        keyword = keyword.lower().strip()
        if not keyword:
            return await ctx.send_help()
        exists = True
        async with self.config.url_keyword_blacklist() as blacklist:
            if keyword not in blacklist:
                exists = False
            else:
                blacklist.remove(keyword)
        if not exists:
            return await self._embed_msg(ctx, title=_("Keyword is not in the blacklist."))
        else:
            return await self._embed_msg(
                ctx,
                title=_("Blacklist Modified"),
                description=_("Removed: `{blacklisted}` from the blacklist.").format(
                    blacklisted=keyword
                ),
            )

    @_perms_global_whitelist.command(name="delete", aliases=["del", "remove"])
    async def _perms_global_whitelist_delete(self, ctx: commands.Context, *, keyword: str):
        """Removes a keyword from the whitelist."""
        keyword = keyword.lower().strip()
        if not keyword:
            return await ctx.send_help()
        exists = True
        async with self.config.url_keyword_whitelist() as whitelist:
            if keyword not in whitelist:
                exists = False
            else:
                whitelist.remove(keyword)
        if not exists:
            return await self._embed_msg(ctx, title=_("Keyword already in the whitelist."))
        else:
            return await self._embed_msg(
                ctx,
                title=_("Whitelist Modified"),
                description=_("Removed: `{whitelisted}` from the whitelist.").format(
                    whitelisted=keyword
                ),
            )

    @_perms_global_whitelist.command(name="list")
    async def _perms_global_whitelist_list(self, ctx: commands.Context):
        """List all keywords added to the whitelist."""
        whitelist = await self.config.url_keyword_whitelist()
        if not whitelist:
            return await self._embed_msg(ctx, title=_("Nothing in the whitelist."))
        whitelist.sort()
        text = ""
        total = len(whitelist)
        pages = []
        for i, entry in enumerate(whitelist, 1):
            text += f"{i}. [{entry}]"
            if i != total:
                text += "\n"
                if i % 10 == 0:
                    pages.append(box(text, lang="ini"))
                    text = ""
            else:
                pages.append(box(text, lang="ini"))
        embed_colour = await ctx.embed_colour()
        pages = list(
            discord.Embed(title="Global Whitelist", description=page, colour=embed_colour)
            for page in pages
        )
        await menu(ctx, pages, DEFAULT_CONTROLS)

    @_perms_global_blacklist.command(name="list")
    async def _perms_global_blacklist_list(self, ctx: commands.Context):
        """List all keywords added to the blacklist."""
        blacklist = await self.config.url_keyword_blacklist()
        if not blacklist:
            return await self._embed_msg(ctx, title=_("Nothing in the blacklist."))
        blacklist.sort()
        text = ""
        total = len(blacklist)
        pages = []
        for i, entry in enumerate(blacklist, 1):
            text += f"{i}. [{entry}]"
            if i != total:
                text += "\n"
                if i % 10 == 0:
                    pages.append(box(text, lang="ini"))
                    text = ""
            else:
                pages.append(box(text, lang="ini"))
        embed_colour = await ctx.embed_colour()
        pages = list(
            discord.Embed(title="Global Blacklist", description=page, colour=embed_colour)
            for page in pages
        )
        await menu(ctx, pages, DEFAULT_CONTROLS)

    @_perms_global_whitelist.command(name="clear")
    async def _perms_global_whitelist_clear(self, ctx: commands.Context):
        """Clear all keywords from the whitelist."""
        whitelist = await self.config.url_keyword_whitelist()
        if not whitelist:
            return await self._embed_msg(ctx, title=_("Nothing in the whitelist."))
        await self.config.url_keyword_whitelist.clear()
        return await self._embed_msg(
            ctx,
            title=_("Whitelist Modified"),
            description=_("All entries have been removed from the whitelist."),
        )

    @_perms_global_blacklist.command(name="clear")
    async def _perms_global_blacklist_clear(self, ctx: commands.Context):
        """Clear all keywords added to the blacklist."""
        blacklist = await self.config.url_keyword_blacklist()
        if not blacklist:
            return await self._embed_msg(ctx, title=_("Nothing in the blacklist."))
        await self.config.url_keyword_blacklist.clear()
        return await self._embed_msg(
            ctx,
            title=_("Blacklist Modified"),
            description=_("All entries have been removed from the blacklist."),
        )

    @_perms.group(name="whitelist")
    async def _perms_whitelist(self, ctx: commands.Context):
        """Manages the keyword whitelist."""

    @_perms.group(name="blacklist")
    async def _perms_blacklist(self, ctx: commands.Context):
        """Manages the keyword blacklist."""

    @_perms_blacklist.command(name="add")
    async def _perms_blacklist_add(self, ctx: commands.Context, *, keyword: str):
        """Adds a keyword to the blacklist."""
        keyword = keyword.lower().strip()
        if not keyword:
            return await ctx.send_help()
        exists = False
        async with self.config.guild(ctx.guild).url_keyword_blacklist() as blacklist:
            if keyword in blacklist:
                exists = True
            else:
                blacklist.append(keyword)
        if exists:
            return await self._embed_msg(ctx, title=_("Keyword already in the blacklist."))
        else:
            return await self._embed_msg(
                ctx,
                title=_("Blacklist Modified"),
                description=_("Added: `{blacklisted}` to the blacklist.").format(
                    blacklisted=keyword
                ),
            )

    @_perms_whitelist.command(name="add")
    async def _perms_whitelist_add(self, ctx: commands.Context, *, keyword: str):
        """Adds a keyword to the whitelist.

        If anything is added to whitelist, it will blacklist everything else.
        """
        keyword = keyword.lower().strip()
        if not keyword:
            return await ctx.send_help()
        exists = False
        async with self.config.guild(ctx.guild).url_keyword_whitelist() as whitelist:
            if keyword in whitelist:
                exists = True
            else:
                whitelist.append(keyword)
        if exists:
            return await self._embed_msg(ctx, title=_("Keyword already in the whitelist."))
        else:
            return await self._embed_msg(
                ctx,
                title=_("Whitelist Modified"),
                description=_("Added: `{whitelisted}` to the whitelist.").format(
                    whitelisted=keyword
                ),
            )

    @_perms_blacklist.command(name="delete", aliases=["del", "remove"])
    async def _perms_blacklist_delete(self, ctx: commands.Context, *, keyword: str):
        """Removes a keyword from the blacklist."""
        keyword = keyword.lower().strip()
        if not keyword:
            return await ctx.send_help()
        exists = True
        async with self.config.guild(ctx.guild).url_keyword_blacklist() as blacklist:
            if keyword not in blacklist:
                exists = False
            else:
                blacklist.remove(keyword)
        if not exists:
            return await self._embed_msg(ctx, title=_("Keyword is not in the blacklist."))
        else:
            return await self._embed_msg(
                ctx,
                title=_("Blacklist Modified"),
                description=_("Removed: `{blacklisted}` from the blacklist.").format(
                    blacklisted=keyword
                ),
            )

    @_perms_whitelist.command(name="delete", aliases=["del", "remove"])
    async def _perms_whitelist_delete(self, ctx: commands.Context, *, keyword: str):
        """Removes a keyword from the whitelist."""
        keyword = keyword.lower().strip()
        if not keyword:
            return await ctx.send_help()
        exists = True
        async with self.config.guild(ctx.guild).url_keyword_whitelist() as whitelist:
            if keyword not in whitelist:
                exists = False
            else:
                whitelist.remove(keyword)
        if not exists:
            return await self._embed_msg(ctx, title=_("Keyword already in the whitelist."))
        else:
            return await self._embed_msg(
                ctx,
                title=_("Whitelist Modified"),
                description=_("Removed: `{whitelisted}` from the whitelist.").format(
                    whitelisted=keyword
                ),
            )

    @_perms_whitelist.command(name="list")
    async def _perms_whitelist_list(self, ctx: commands.Context):
        """List all keywords added to the whitelist."""
        whitelist = await self.config.guild(ctx.guild).url_keyword_whitelist()
        if not whitelist:
            return await self._embed_msg(ctx, title=_("Nothing in the whitelist."))
        whitelist.sort()
        text = ""
        total = len(whitelist)
        pages = []
        for i, entry in enumerate(whitelist, 1):
            text += f"{i}. [{entry}]"
            if i != total:
                text += "\n"
                if i % 10 == 0:
                    pages.append(box(text, lang="ini"))
                    text = ""
            else:
                pages.append(box(text, lang="ini"))
        embed_colour = await ctx.embed_colour()
        pages = list(
            discord.Embed(title="Whitelist", description=page, colour=embed_colour)
            for page in pages
        )
        await menu(ctx, pages, DEFAULT_CONTROLS)

    @_perms_blacklist.command(name="list")
    async def _perms_blacklist_list(self, ctx: commands.Context):
        """List all keywords added to the blacklist."""
        blacklist = await self.config.guild(ctx.guild).url_keyword_blacklist()
        if not blacklist:
            return await self._embed_msg(ctx, title=_("Nothing in the blacklist."))
        blacklist.sort()
        text = ""
        total = len(blacklist)
        pages = []
        for i, entry in enumerate(blacklist, 1):
            text += f"{i}. [{entry}]"
            if i != total:
                text += "\n"
                if i % 10 == 0:
                    pages.append(box(text, lang="ini"))
                    text = ""
            else:
                pages.append(box(text, lang="ini"))
        embed_colour = await ctx.embed_colour()
        pages = list(
            discord.Embed(title="Blacklist", description=page, colour=embed_colour)
            for page in pages
        )
        await menu(ctx, pages, DEFAULT_CONTROLS)

    @_perms_whitelist.command(name="clear")
    async def _perms_whitelist_clear(self, ctx: commands.Context):
        """Clear all keywords from the whitelist."""
        whitelist = await self.config.guild(ctx.guild).url_keyword_whitelist()
        if not whitelist:
            return await self._embed_msg(ctx, title=_("Nothing in the whitelist."))
        await self.config.guild(ctx.guild).url_keyword_whitelist.clear()
        return await self._embed_msg(
            ctx,
            title=_("Whitelist Modified"),
            description=_("All entries have been removed from the whitelist."),
        )

    @_perms_blacklist.command(name="clear")
    async def _perms_blacklist_clear(self, ctx: commands.Context):
        """Clear all keywords added to the blacklist."""
        blacklist = await self.config.guild(ctx.guild).url_keyword_blacklist()
        if not blacklist:
            return await self._embed_msg(ctx, title=_("Nothing in the blacklist."))
        await self.config.guild(ctx.guild).url_keyword_blacklist.clear()
        return await self._embed_msg(
            ctx,
            title=_("Blacklist Modified"),
            description=_("All entries have been removed from the blacklist."),
        )

    @audioset.group(name="autoplay")
    @checks.mod_or_permissions(manage_messages=True)
    async def _autoplay(self, ctx: commands.Context):
        """Change auto-play setting."""

    @_autoplay.command(name="toggle")
    async def _autoplay_toggle(self, ctx: commands.Context):
        """Toggle auto-play when there no songs in queue."""
        autoplay = await self.config.guild(ctx.guild).auto_play()
        repeat = await self.config.guild(ctx.guild).repeat()
        disconnect = await self.config.guild(ctx.guild).disconnect()
        msg = _("Auto-play when queue ends: {true_or_false}.").format(
            true_or_false=_("Enabled") if not autoplay else _("Disabled")
        )
        await self.config.guild(ctx.guild).auto_play.set(not autoplay)
        if autoplay is not True and repeat is True:
            msg += _("\nRepeat has been disabled.")
            await self.config.guild(ctx.guild).repeat.set(False)
        if autoplay is not True and disconnect is True:
            msg += _("\nAuto-disconnecting at queue end has been disabled.")
            await self.config.guild(ctx.guild).disconnect.set(False)

        await self._embed_msg(ctx, title=_("Setting Changed"), description=msg)
        if self._player_check(ctx):
            await self._data_check(ctx)

    @_autoplay.command(name="playlist", usage="<playlist_name_OR_id> [args]")
    async def _autoplay_playlist(
        self,
        ctx: commands.Context,
        playlist_matches: PlaylistConverter,
        *,
        scope_data: ScopeParser = None,
    ):
        """Set a playlist to auto-play songs from.

        **Usage**:
        ​ ​ ​ ​ [p]audioset autoplay playlist_name_OR_id args

        **Args**:
        ​ ​ ​ ​ The following are all optional:
        ​ ​ ​ ​ ​ ​ ​ ​ --scope <scope>
        ​ ​ ​ ​ ​ ​ ​ ​ --author [user]
        ​ ​ ​ ​ ​ ​ ​ ​ --guild [guild] **Only the bot owner can use this**

        **Scope** is one of the following:
            ​Global
        ​ ​ ​ ​ Guild
        ​ ​ ​ ​ User

        **Author** can be one of the following:
        ​ ​ ​ ​ User ID
        ​ ​ ​ ​ User Mention
        ​ ​ ​ ​ User Name#123

        **Guild** can be one of the following:
        ​ ​ ​ ​ Guild ID
        ​ ​ ​ ​ Exact guild name

        Example use:
        ​ ​ ​ ​ [p]audioset autoplay MyGuildPlaylist
        ​ ​ ​ ​ [p]audioset autoplay MyGlobalPlaylist --scope Global
        ​ ​ ​ ​ [p]audioset autoplay PersonalPlaylist --scope User --author Draper
        """
        if scope_data is None:
            scope_data = [PlaylistScope.GUILD.value, ctx.author, ctx.guild, False]

        scope, author, guild, specified_user = scope_data
        try:
            playlist_id, playlist_arg = await self._get_correct_playlist_id(
                ctx, playlist_matches, scope, author, guild, specified_user
            )
        except TooManyMatches as e:
            return await self._embed_msg(ctx, title=str(e))
        if playlist_id is None:
            return await self._embed_msg(
                ctx,
                title=_("No Playlist Found"),
                description=_("Could not match '{arg}' to a playlist").format(arg=playlist_arg),
            )
        try:
            playlist = await get_playlist(playlist_id, scope, self.bot, guild, author)
            tracks = playlist.tracks
            if not tracks:
                return await self._embed_msg(
                    ctx,
                    title=_("No Tracks Found"),
                    description=_("Playlist {name} has no tracks.").format(name=playlist.name),
                )
            playlist_data = dict(enabled=True, id=playlist.id, name=playlist.name, scope=scope)
            await self.config.guild(ctx.guild).autoplaylist.set(playlist_data)
        except RuntimeError:
            return await self._embed_msg(
                ctx,
                title=_("No Playlist Found"),
                description=_("Playlist {id} does not exist in {scope} scope.").format(
                    id=playlist_id, scope=humanize_scope(scope, the=True)
                ),
            )
        except MissingGuild:
            return await self._embed_msg(
                ctx,
                title=_("Missing Arguments"),
                description=_("You need to specify the Guild ID for the guild to lookup."),
            )
        else:
            return await self._embed_msg(
                ctx,
                title=_("Setting Changed"),
                description=_(
                    "Playlist {name} (`{id}`) [**{scope}**] will be used for autoplay."
                ).format(
                    name=playlist.name,
                    id=playlist.id,
                    scope=humanize_scope(
                        scope, ctx=guild if scope == PlaylistScope.GUILD.value else author
                    ),
                ),
            )

    @_autoplay.command(name="reset")
    async def _autoplay_reset(self, ctx: commands.Context):
        """Resets auto-play to the default playlist."""
        playlist_data = dict(enabled=False, id=None, name=None, scope=None)
        await self.config.guild(ctx.guild).autoplaylist.set(playlist_data)
        return await self._embed_msg(
            ctx,
            title=_("Setting Changed"),
            description=_("Set auto-play playlist to default value."),
        )

    @audioset.command()
    @checks.admin_or_permissions(manage_roles=True)
    async def dj(self, ctx: commands.Context):
        """Toggle DJ mode.

        DJ mode allows users with the DJ role to use audio commands.
        """
        dj_role = self._dj_role_cache.setdefault(
            ctx.guild.id, await self.config.guild(ctx.guild).dj_role()
        )
        dj_role = ctx.guild.get_role(dj_role)
        if dj_role is None:
            await self._embed_msg(
                ctx,
                title=_("Missing DJ Role"),
                description=_(
                    "Please set a role to use with DJ mode. Enter the role name or ID now."
                ),
            )

            try:
                pred = MessagePredicate.valid_role(ctx)
                await ctx.bot.wait_for("message", timeout=15.0, check=pred)
                await ctx.invoke(self.role, role_name=pred.result)
            except asyncio.TimeoutError:
                return await self._embed_msg(ctx, title=_("Response timed out, try again later."))
        dj_enabled = self._dj_status_cache.setdefault(
            ctx.guild.id, await self.config.guild(ctx.guild).dj_enabled()
        )
        await self.config.guild(ctx.guild).dj_enabled.set(not dj_enabled)
        self._dj_status_cache[ctx.guild.id] = not dj_enabled
        await self._embed_msg(
            ctx,
            title=_("Setting Changed"),
            description=_("DJ role: {true_or_false}.").format(
                true_or_false=_("Enabled") if not dj_enabled else _("Disabled")
            ),
        )

    @audioset.command(name="persistqueue")
    @checks.admin()
    async def _audioset_persist_queue(self, ctx: commands.Context):
        """Toggle persistent queues.

        Persistent queues allows the current queue to be restored when the queue closes.
        """
        persist_cache = self._persist_queue_cache.setdefault(
            ctx.guild.id, await self.config.guild(ctx.guild).persist_queue()
        )
        await self.config.guild(ctx.guild).persist_queue.set(not persist_cache)
        self._persist_queue_cache[ctx.guild.id] = not persist_cache
        await self._embed_msg(
            ctx,
            title=_("Setting Changed"),
            description=_("Persisting queues: {true_or_false}.").format(
                true_or_false=_("Enabled") if not persist_cache else _("Disabled")
            ),
        )

    @audioset.command()
    @checks.mod_or_permissions(administrator=True)
    async def emptydisconnect(self, ctx: commands.Context, seconds: int):
        """Auto-disconnect from channel when bot is alone in it for x seconds, 0 to disable."""
        if seconds < 0:
            return await self._embed_msg(
                ctx, title=_("Invalid Time"), description=_("Seconds can't be less than zero.")
            )
        if 10 > seconds > 0:
            seconds = 10
        if seconds == 0:
            enabled = False
            await self._embed_msg(
                ctx, title=_("Setting Changed"), description=_("Empty disconnect disabled.")
            )
        else:
            enabled = True
            await self._embed_msg(
                ctx,
                title=_("Setting Changed"),
                description=_("Empty disconnect timer set to {num_seconds}.").format(
                    num_seconds=dynamic_time(seconds)
                ),
            )

        await self.config.guild(ctx.guild).emptydc_timer.set(seconds)
        await self.config.guild(ctx.guild).emptydc_enabled.set(enabled)

    @audioset.command()
    @checks.mod_or_permissions(administrator=True)
    async def emptypause(self, ctx: commands.Context, seconds: int):
        """Auto-pause after x seconds when room is empty, 0 to disable."""
        if seconds < 0:
            return await self._embed_msg(
                ctx, title=_("Invalid Time"), description=_("Seconds can't be less than zero.")
            )
        if 10 > seconds > 0:
            seconds = 10
        if seconds == 0:
            enabled = False
            await self._embed_msg(
                ctx, title=_("Setting Changed"), description=_("Empty pause disabled.")
            )
        else:
            enabled = True
            await self._embed_msg(
                ctx,
                title=_("Setting Changed"),
                description=_("Empty pause timer set to {num_seconds}.").format(
                    num_seconds=dynamic_time(seconds)
                ),
            )
        await self.config.guild(ctx.guild).emptypause_timer.set(seconds)
        await self.config.guild(ctx.guild).emptypause_enabled.set(enabled)

    @audioset.command()
    @checks.mod_or_permissions(administrator=True)
    async def jukebox(self, ctx: commands.Context, price: int):
        """Set a price for queueing tracks for non-mods, 0 to disable."""
        if price < 0:
            return await self._embed_msg(
                ctx, title=_("Invalid Price"), description=_("Price can't be less than zero.")
            )
        if price == 0:
            jukebox = False
            await self._embed_msg(
                ctx, title=_("Setting Changed"), description=_("Jukebox mode disabled.")
            )
        else:
            jukebox = True
            await self._embed_msg(
                ctx,
                title=_("Setting Changed"),
                description=_("Track queueing command price set to {price} {currency}.").format(
                    price=humanize_number(price), currency=await bank.get_currency_name(ctx.guild)
                ),
            )

        await self.config.guild(ctx.guild).jukebox_price.set(price)
        await self.config.guild(ctx.guild).jukebox.set(jukebox)

    @audioset.command()
    @checks.is_owner()
    async def localpath(self, ctx: commands.Context, *, local_path=None):
        """Set the localtracks path if the Lavalink.jar is not run from the Audio data folder.

        Leave the path blank to reset the path to the default, the Audio data directory.
        """

        if not local_path:
            await self.config.localpath.set(str(cog_data_path(raw_name="Audio")))
            pass_config_to_dependencies(
                self.config, self.bot, str(cog_data_path(raw_name="Audio"))
            )
            return await self._embed_msg(
                ctx,
                title=_("Setting Changed"),
                description=_(
                    "The localtracks path location has been reset to {localpath}"
                ).format(localpath=str(cog_data_path(raw_name="Audio").absolute())),
            )

        info_msg = _(
            "This setting is only for bot owners to set a localtracks folder location "
            "In the example below, the full path for 'ParentDirectory' "
            "must be passed to this command.\n"
            "The path must not contain spaces.\n"
            "```\n"
            "ParentDirectory\n"
            "  |__ localtracks  (folder)\n"
            "  |     |__ Awesome Album Name  (folder)\n"
            "  |           |__01 Cool Song.mp3\n"
            "  |           |__02 Groovy Song.mp3\n"
            "```\n"
            "The folder path given to this command must contain the localtracks folder.\n"
            "**This folder and files need to be visible to the user where `"
            "Lavalink.jar` is being run from.**\n"
            "Use this command with no path given to reset it to the default, "
            "the Audio data directory for this bot.\n"
            "Do you want to continue to set the provided path for local tracks?"
        )
        info = await ctx.maybe_send_embed(info_msg)

        start_adding_reactions(info, ReactionPredicate.YES_OR_NO_EMOJIS)
        pred = ReactionPredicate.yes_or_no(info, ctx.author)
        await ctx.bot.wait_for("reaction_add", check=pred)

        if not pred.result:
            with contextlib.suppress(discord.HTTPException):
                await info.delete()
            return
        temp = audio_dataclasses.LocalPath(local_path, forced=True)
        if not temp.exists() or not temp.is_dir():
            return await self._embed_msg(
                ctx,
                title=_("Invalid Path"),
                description=_("{local_path} does not seem like a valid path.").format(
                    local_path=local_path
                ),
            )

        if not temp.localtrack_folder.exists():
            warn_msg = _(
                "`{localtracks}` does not exist. "
                "The path will still be saved, but please check the path and "
                "create a localtracks folder in `{localfolder}` before attempting "
                "to play local tracks."
            ).format(localfolder=temp.absolute(), localtracks=temp.localtrack_folder.absolute())
            await self._embed_msg(ctx, title=_("Invalid Environment"), description=warn_msg)
        local_path = str(temp.localtrack_folder.absolute())
        await self.config.localpath.set(local_path)
        pass_config_to_dependencies(self.config, self.bot, local_path)
        return await self._embed_msg(
            ctx,
            title=_("Setting Changed"),
            description=_("The localtracks path location has been set to {localpath}").format(
                localpath=local_path
            ),
        )

    @audioset.command()
    @checks.mod_or_permissions(administrator=True)
    async def maxlength(self, ctx: commands.Context, seconds: Union[int, str]):
        """Max length of a track to queue in seconds, 0 to disable.

        Accepts seconds or a value formatted like 00:00:00 (`hh:mm:ss`) or 00:00 (`mm:ss`). Invalid
        input will turn the max length setting off.
        """
        if not isinstance(seconds, int):
            seconds = time_convert(seconds)
        if seconds < 0:
            return await self._embed_msg(
                ctx, title=_("Invalid length"), description=_("Length can't be less than zero.")
            )
        if seconds == 0:
            await self._embed_msg(
                ctx, title=_("Setting Changed"), description=_("Track max length disabled.")
            )
        else:
            await self._embed_msg(
                ctx,
                title=_("Setting Changed"),
                description=_("Track max length set to {seconds}.").format(
                    seconds=dynamic_time(seconds)
                ),
            )
        await self.config.guild(ctx.guild).maxlength.set(seconds)

    @audioset.command()
    @checks.mod_or_permissions(manage_messages=True)
    async def notify(self, ctx: commands.Context):
        """Toggle track announcement and other bot messages."""
        notify = await self.config.guild(ctx.guild).notify()
        await self.config.guild(ctx.guild).notify.set(not notify)
        await self._embed_msg(
            ctx,
            title=_("Setting Changed"),
            description=_("Notify mode: {true_or_false}.").format(
                true_or_false=_("Enabled") if not notify else _("Disabled")
            ),
        )

    @audioset.command()
    @checks.is_owner()
    async def restrict(self, ctx: commands.Context):
        """Toggle the domain restriction on Audio.

        When toggled off, users will be able to play songs from non-commercial websites and links.
        When toggled on, users are restricted to YouTube, SoundCloud, Mixer, Vimeo, Twitch, and
        Bandcamp links.
        """
        restrict = await self.config.restrict()
        await self.config.restrict.set(not restrict)
        await self._embed_msg(
            ctx,
            title=_("Setting Changed"),
            description=_("Commercial links only: {true_or_false}.").format(
                true_or_false=_("Enabled") if not restrict else _("Disabled")
            ),
        )

    @audioset.command()
    @checks.admin_or_permissions(manage_roles=True)
    async def role(self, ctx: commands.Context, *, role_name: discord.Role):
        """Set the role to use for DJ mode."""
        await self.config.guild(ctx.guild).dj_role.set(role_name.id)
        self._dj_role_cache[ctx.guild.id] = role_name.id
        dj_role = self._dj_role_cache.setdefault(
            ctx.guild.id, await self.config.guild(ctx.guild).dj_role()
        )
        dj_role_obj = ctx.guild.get_role(dj_role)
        await self._embed_msg(
            ctx,
            title=_("Settings Changed"),
            description=_("DJ role set to: {role.name}.").format(role=dj_role_obj),
        )

    @audioset.command()
    async def settings(self, ctx: commands.Context):
        """Show the current settings."""
        is_owner = await ctx.bot.is_owner(ctx.author)
        global_data = await self.config.all()
        data = await self.config.guild(ctx.guild).all()
        dj_role_obj = ctx.guild.get_role(data["dj_role"])
        dj_enabled = data["dj_enabled"]
        emptydc_enabled = data["emptydc_enabled"]
        emptydc_timer = data["emptydc_timer"]
        emptypause_enabled = data["emptypause_enabled"]
        emptypause_timer = data["emptypause_timer"]
        jukebox = data["jukebox"]
        jukebox_price = data["jukebox_price"]
        thumbnail = data["thumbnail"]
        dc = data["disconnect"]
        autoplay = data["auto_play"]
        maxlength = data["maxlength"]
        vote_percent = data["vote_percent"]
        current_level = CacheLevel(global_data["cache_level"])
        song_repeat = _("Enabled") if data["repeat"] else _("Disabled")
        song_shuffle = _("Enabled") if data["shuffle"] else _("Disabled")
        bumpped_shuffle = _("Enabled") if data["shuffle_bumped"] else _("Disabled")
        song_notify = _("Enabled") if data["notify"] else _("Disabled")
        song_status = _("Enabled") if global_data["status"] else _("Disabled")
        persist_queue = _("Enabled") if data["persist_queue"] else _("Disabled")

        spotify_cache = CacheLevel.set_spotify()
        youtube_cache = CacheLevel.set_youtube()
        lavalink_cache = CacheLevel.set_lavalink()
        has_spotify_cache = current_level.is_superset(spotify_cache)
        has_youtube_cache = current_level.is_superset(youtube_cache)
        has_lavalink_cache = current_level.is_superset(lavalink_cache)
        autoplaylist = data["autoplaylist"]
        vote_enabled = data["vote_enabled"]
        msg = "----" + _("Server Settings") + "----        \n"
        msg += _("Auto-disconnect:  [{dc}]\n").format(dc=_("Enabled") if dc else _("Disabled"))
        msg += _("Auto-play:        [{autoplay}]\n").format(
            autoplay=_("Enabled") if autoplay else _("Disabled")
        )
        if emptydc_enabled:
            msg += _("Disconnect timer: [{num_seconds}]\n").format(
                num_seconds=dynamic_time(emptydc_timer)
            )
        if emptypause_enabled:
            msg += _("Auto Pause timer: [{num_seconds}]\n").format(
                num_seconds=dynamic_time(emptypause_timer)
            )
        if dj_enabled and dj_role_obj:
            msg += _("DJ Role:          [{role.name}]\n").format(role=dj_role_obj)
        if jukebox:
            msg += _("Jukebox:          [{jukebox_name}]\n").format(jukebox_name=jukebox)
            msg += _("Command price:    [{jukebox_price}]\n").format(
                jukebox_price=humanize_number(jukebox_price)
            )
        if maxlength > 0:
            msg += _("Max track length: [{tracklength}]\n").format(
                tracklength=dynamic_time(maxlength)
            )
        msg += _(
            "Repeat:           [{repeat}]\n"
            "Shuffle:          [{shuffle}]\n"
            "Shuffle bumped:   [{bumpped_shuffle}]\n"
            "Song notify msgs: [{notify}]\n"
            "Songs as status:  [{status}]\n"
            "Persist queue:    [{persist_queue}]\n"
        ).format(
            repeat=song_repeat,
            shuffle=song_shuffle,
            notify=song_notify,
            status=song_status,
            bumpped_shuffle=bumpped_shuffle,
            persist_queue=persist_queue,
        )
        if thumbnail:
            msg += _("Thumbnails:       [{0}]\n").format(
                _("Enabled") if thumbnail else _("Disabled")
            )
        if vote_percent > 0:
            msg += _(
                "Vote skip:        [{vote_enabled}]\nSkip percentage:  [{vote_percent}%]\n"
            ).format(
                vote_percent=vote_percent,
                vote_enabled=_("Enabled") if vote_enabled else _("Disabled"),
            )

        if autoplay or autoplaylist["enabled"]:
            if autoplaylist["enabled"]:
                pname = autoplaylist["name"]
                pid = autoplaylist["id"]
                pscope = autoplaylist["scope"]
                if pscope == PlaylistScope.GUILD.value:
                    pscope = f"Server"
                elif pscope == PlaylistScope.USER.value:
                    pscope = f"User"
                else:
                    pscope = "Global"
            else:
                pname = _("Cached")
                pid = _("Cached")
                pscope = _("Cached")
            msg += (
                "\n---"
                + _("Auto-play Settings")
                + "---        \n"
                + _("Playlist name:    [{pname}]\n")
                + _("Playlist ID:      [{pid}]\n")
                + _("Playlist scope:   [{pscope}]\n")
            ).format(pname=pname, pid=pid, pscope=pscope)

        if is_owner:
            global_db = await self.config.global_db_enabled()
            msg += (
                "\n---"
                + _("Cache Settings")
                + "---        \n"
                + _("Max age:                [{max_age}]\n")
                + _("Local Spotify cache:    [{spotify_status}]\n")
                + _("Local Youtube cache:    [{youtube_status}]\n")
                + _("Local Lavalink cache:   [{lavalink_status}]\n")
                + _("Global cache status:    [{global_cache}]\n")
            ).format(
                max_age=str(await self.config.cache_age()) + " " + _("days"),
                spotify_status=_("Enabled") if has_spotify_cache else _("Disabled"),
                youtube_status=_("Enabled") if has_youtube_cache else _("Disabled"),
                lavalink_status=_("Enabled") if has_lavalink_cache else _("Disabled"),
                global_cache=_("Enabled") if global_db else _("Disabled"),
            )

        msg += _(
            "\n---" + _("Lavalink Settings") + "---        \n"
            "Cog version:      [{version}]\n"
            "Red-Lavalink:     [{redlava}]\n"
            "External server:  [{use_external_lavalink}]\n"
        ).format(
            version=__version__,
            redlava=lavalink.__version__,
            use_external_lavalink=_("Enabled")
            if global_data["use_external_lavalink"]
            else _("Disabled"),
        )
        if is_owner:
            msg += _("Localtracks path: [{localpath}]\n").format(**global_data)

        await self._embed_msg(ctx, description=box(msg, lang="ini"))

    @audioset.command()
    @checks.is_owner()
    async def spotifyapi(self, ctx: commands.Context):
        """Instructions to set the Spotify API tokens."""
        message = _(
            "1. Go to Spotify developers and log in with your Spotify account.\n"
            "(https://developer.spotify.com/dashboard/applications)\n"
            '2. Click "Create An App".\n'
            "3. Fill out the form provided with your app name, etc.\n"
            '4. When asked if you\'re developing commercial integration select "No".\n'
            "5. Accept the terms and conditions.\n"
            "6. Copy your client ID and your client secret into:\n"
            "`{prefix}set api spotify client_id <your_client_id_here> "
            "client_secret <your_client_secret_here>`"
        ).format(prefix=ctx.prefix)
        await ctx.maybe_send_embed(message)

    @checks.is_owner()
    @audioset.command()
    async def status(self, ctx: commands.Context):
        """Enable/disable tracks' titles as status."""
        status = await self.config.status()
        await self.config.status.set(not status)
        await self._embed_msg(
            ctx,
            title=_("Setting Changed"),
            description=_("Song titles as status: {true_or_false}.").format(
                true_or_false=_("Enabled") if not status else _("Disabled")
            ),
        )

    @audioset.command()
    @checks.mod_or_permissions(administrator=True)
    async def thumbnail(self, ctx: commands.Context):
        """Toggle displaying a thumbnail on audio messages."""
        thumbnail = await self.config.guild(ctx.guild).thumbnail()
        await self.config.guild(ctx.guild).thumbnail.set(not thumbnail)
        await self._embed_msg(
            ctx,
            title=_("Setting Changed"),
            description=_("Thumbnail display: {true_or_false}.").format(
                true_or_false=_("Enabled") if not thumbnail else _("Disabled")
            ),
        )

    @audioset.command()
    @checks.mod_or_permissions(administrator=True)
    async def vote(self, ctx: commands.Context, percent: int):
        """Percentage needed for non-mods to skip tracks, 0 to disable."""
        if percent < 0:
            return await self._embed_msg(
                ctx, title=_("Invalid Time"), description=_("Seconds can't be less than zero.")
            )
        elif percent > 100:
            percent = 100
        if percent == 0:
            enabled = False
            await self._embed_msg(
                ctx,
                title=_("Setting Changed"),
                description=_("Voting disabled. All users can use queue management commands."),
            )
        else:
            enabled = True
            await self._embed_msg(
                ctx,
                title=_("Setting Changed"),
                description=_("Vote percentage set to {percent}%.").format(percent=percent),
            )

        await self.config.guild(ctx.guild).vote_percent.set(percent)
        await self.config.guild(ctx.guild).vote_enabled.set(enabled)

    @audioset.command()
    @checks.is_owner()
    async def youtubeapi(self, ctx: commands.Context):
        """Instructions to set the YouTube API key."""
        message = _(
            f"1. Go to Google Developers Console and log in with your Google account.\n"
            "(https://console.developers.google.com/)\n"
            "2. You should be prompted to create a new project (name does not matter).\n"
            "3. Click on Enable APIs and Services at the top.\n"
            "4. In the list of APIs choose or search for YouTube Data API v3 and "
            "click on it. Choose Enable.\n"
            "5. Click on Credentials on the left navigation bar.\n"
            "6. Click on Create Credential at the top.\n"
            '7. At the top click the link for "API key".\n'
            "8. No application restrictions are needed. Click Create at the bottom.\n"
            "9. You now have a key to add to `{prefix}set api youtube api_key <your_api_key_here>`"
        ).format(prefix=ctx.prefix)
        await ctx.maybe_send_embed(message)

    @audioset.command(name="cache", usage="level=[5, 3, 2, 1, 0, -1, -2, -3]")
    @checks.is_owner()
    async def _storage(self, ctx: commands.Context, *, level: int = None):
        """Sets the caching level.

        Level can be one of the following:

        0: Disables all caching
        1: Enables Spotify Cache
        2: Enables YouTube Cache
        3: Enables Lavalink Cache
        5: Enables all Caches

        If you wish to disable a specific cache use a negative number.
        """
        current_level = CacheLevel(await self.config.cache_level())
        spotify_cache = CacheLevel.set_spotify()
        youtube_cache = CacheLevel.set_youtube()
        lavalink_cache = CacheLevel.set_lavalink()
        has_spotify_cache = current_level.is_superset(spotify_cache)
        has_youtube_cache = current_level.is_superset(youtube_cache)
        has_lavalink_cache = current_level.is_superset(lavalink_cache)

        if level is None:
            msg = (
                _("Max age:          [{max_age}]\n")
                + _("Spotify cache:    [{spotify_status}]\n")
                + _("Youtube cache:    [{youtube_status}]\n")
                + _("Lavalink cache:   [{lavalink_status}]\n")
            ).format(
                max_age=str(await self.config.cache_age()) + " " + _("days"),
                spotify_status=_("Enabled") if has_spotify_cache else _("Disabled"),
                youtube_status=_("Enabled") if has_youtube_cache else _("Disabled"),
                lavalink_status=_("Enabled") if has_lavalink_cache else _("Disabled"),
            )
            await self._embed_msg(ctx, title=_("Cache Settings"), description=box(msg, lang="ini"))
            return await ctx.send_help()
        if level not in [5, 3, 2, 1, 0, -1, -2, -3]:
            return await ctx.send_help()

        removing = level < 0

        if level == 5:
            newcache = CacheLevel.all()
        elif level == 0:
            newcache = CacheLevel.none()
        elif level in [-3, 3]:
            if removing:
                newcache = current_level - lavalink_cache
            else:
                newcache = current_level + lavalink_cache
        elif level in [-2, 2]:
            if removing:
                newcache = current_level - youtube_cache
            else:
                newcache = current_level + youtube_cache
        elif level in [-1, 1]:
            if removing:
                newcache = current_level - spotify_cache
            else:
                newcache = current_level + spotify_cache
        else:
            return await ctx.send_help()

        has_spotify_cache = newcache.is_superset(spotify_cache)
        has_youtube_cache = newcache.is_superset(youtube_cache)
        has_lavalink_cache = newcache.is_superset(lavalink_cache)
        msg = (
            _("Max age:          [{max_age}]\n")
            + _("Spotify cache:    [{spotify_status}]\n")
            + _("Youtube cache:    [{youtube_status}]\n")
            + _("Lavalink cache:   [{lavalink_status}]\n")
        ).format(
            max_age=str(await self.config.cache_age()) + " " + _("days"),
            spotify_status=_("Enabled") if has_spotify_cache else _("Disabled"),
            youtube_status=_("Enabled") if has_youtube_cache else _("Disabled"),
            lavalink_status=_("Enabled") if has_lavalink_cache else _("Disabled"),
        )

        await self._embed_msg(ctx, title=_("Cache Settings"), description=box(msg, lang="ini"))

        await self.config.cache_level.set(newcache.value)

    @audioset.command(name="cacheage")
    @checks.is_owner()
    async def _cacheage(self, ctx: commands.Context, age: int):
        """Sets the cache max age.

        This commands allows you to set the max number of days before an entry in the cache becomes
        invalid.
        """
        msg = ""
        if age < 7:
            msg = _(
                "Cache age cannot be less than 7 days. If you wish to disable it run "
                "{prefix}audioset cache.\n"
            ).format(prefix=ctx.prefix)
            age = 7
        msg += _("I've set the cache age to {age} days").format(age=age)
        await self.config.cache_age.set(age)
        await self._embed_msg(ctx, title=_("Setting Changed"), description=msg)

    @commands.command()
    @commands.guild_only()
    @commands.bot_has_permissions(embed_links=True, add_reactions=True)
    async def audiostats(self, ctx: commands.Context):
        """Audio stats."""
        server_num = len(lavalink.active_players())
        total_num = len(lavalink.all_players())
        localtracks = await self.config.localpath()

        msg = ""
        for p in lavalink.all_players():
            connect_start = p.fetch("connect")
            connect_dur = dynamic_time(
                int((datetime.datetime.utcnow() - connect_start).total_seconds())
            )
            try:
                query = audio_dataclasses.Query.process_input(p.current.uri)
                if query.is_local:
                    if p.current.title == "Unknown title":
                        current_title = localtracks.LocalPath(p.current.uri).to_string_user()
                        msg += "{} [`{}`]: **{}**\n".format(
                            p.channel.guild.name, connect_dur, current_title
                        )
                    else:
                        current_title = p.current.title
                        msg += "{} [`{}`]: **{} - {}**\n".format(
                            p.channel.guild.name, connect_dur, p.current.author, current_title
                        )
                else:
                    msg += "{} [`{}`]: **[{}]({})**\n".format(
                        p.channel.guild.name, connect_dur, p.current.title, p.current.uri
                    )
            except AttributeError:
                msg += "{} [`{}`]: **{}**\n".format(
                    p.channel.guild.name, connect_dur, _("Nothing playing.")
                )

        if total_num == 0:
            return await self._embed_msg(
                ctx, title=_("Not currently broadcasting a rebellion message anywhere.")
            )
        servers_embed = []
        pages = 1
        for page in pagify(msg, delims=["\n"], page_length=1500):
            em = discord.Embed(
                colour=await ctx.embed_colour(),
                title=_(
                    "Currently broadcasting the rebellion message in {num}/{total} servers:"
                ).format(num=humanize_number(server_num), total=humanize_number(total_num)),
                description=page,
            )
            em.set_footer(
                text="Page {}/{}".format(
                    humanize_number(pages), humanize_number((math.ceil(len(msg) / 1500)))
                )
            )
            pages += 1
            servers_embed.append(em)

        await menu(ctx, servers_embed, DEFAULT_CONTROLS)

    @commands.command()
    @commands.guild_only()
    @commands.bot_has_permissions(embed_links=True)
    async def bump(self, ctx: commands.Context, index: int):
        """Bump a track number to the top of the queue."""
        dj_enabled = self._dj_status_cache.setdefault(
            ctx.guild.id, await self.config.guild(ctx.guild).dj_enabled()
        )

        if not self._player_check(ctx):
            return await self._embed_msg(ctx, title=_("Nothing playing."))
        player = lavalink.get_player(ctx.guild.id)
        if (
            not ctx.author.voice or ctx.author.voice.channel != player.channel
        ) and not await self._can_instaskip(ctx, ctx.author):
            return await self._embed_msg(
                ctx,
                title=_("Unable To Bump Track"),
                description=_("You must be in the voice channel to bump a track."),
            )
        if dj_enabled:
            if not await self._can_instaskip(ctx, ctx.author):
                return await self._embed_msg(
                    ctx,
                    title=_("Unable To Bump Track"),
                    description=_("You need the DJ role to bump tracks."),
                )
        if index > len(player.queue) or index < 1:
            return await self._embed_msg(
                ctx,
                title=_("Unable To Bump Track"),
                description=_("Song number must be greater than 1 and within the queue limit."),
            )

        bump_index = index - 1
        bump_song = player.queue[bump_index]
        bump_song.extras["bumped"] = True
        player.queue.insert(0, bump_song)
        removed = player.queue.pop(index)
        description = get_track_description(removed)
        await self._embed_msg(
            ctx, title=_("Moved track to the top of the queue."), description=description
        )

    @commands.command()
    @commands.guild_only()
    @commands.bot_has_permissions(embed_links=True)
    async def disconnect(self, ctx: commands.Context):
        """Disconnect from the voice channel."""
        if not self._player_check(ctx):
            return await self._embed_msg(ctx, title=_("Nothing playing."))
        else:
            dj_enabled = self._dj_status_cache.setdefault(
                ctx.guild.id, await self.config.guild(ctx.guild).dj_enabled()
            )
            player = lavalink.get_player(ctx.guild.id)

            if dj_enabled:
                if not await self._can_instaskip(ctx, ctx.author):
                    return await self._embed_msg(
                        ctx,
                        title=_("Unable to disconnect"),
                        description=_("You need the DJ role to disconnect."),
                    )
            if not await self._can_instaskip(ctx, ctx.author) and not await self._is_alone(ctx):
                return await self._embed_msg(
                    ctx, title=_("There are other people listening to music.")
                )
            else:
                await self._embed_msg(ctx, title=_("Disconnecting..."))
                self.bot.dispatch("red_audio_audio_disconnect", ctx.guild)
                self._play_lock(ctx, False)
                eq = player.fetch("eq")
                player.queue = []
                player.store("playing_song", None)
                if eq:
                    await self.config.custom("EQUALIZER", ctx.guild.id).eq_bands.set(eq.bands)
                await player.stop()
                await player.disconnect()

    @commands.group(invoke_without_command=True)
    @commands.guild_only()
    @commands.cooldown(1, 15, commands.BucketType.guild)
    @commands.bot_has_permissions(embed_links=True, add_reactions=True)
    async def eq(self, ctx: commands.Context):
        """Equalizer management."""
        if not self._player_check(ctx):
            ctx.command.reset_cooldown(ctx)
            return await self._embed_msg(ctx, title=_("Nothing playing."))
        dj_enabled = self._dj_status_cache.setdefault(
            ctx.guild.id, await self.config.guild(ctx.guild).dj_enabled()
        )
        player = lavalink.get_player(ctx.guild.id)
        eq = player.fetch("eq", Equalizer())
        reactions = [
            "\N{BLACK LEFT-POINTING TRIANGLE}",
            "\N{LEFTWARDS BLACK ARROW}",
            "\N{BLACK UP-POINTING DOUBLE TRIANGLE}",
            "\N{UP-POINTING SMALL RED TRIANGLE}",
            "\N{DOWN-POINTING SMALL RED TRIANGLE}",
            "\N{BLACK DOWN-POINTING DOUBLE TRIANGLE}",
            "\N{BLACK RIGHTWARDS ARROW}",
            "\N{BLACK RIGHT-POINTING TRIANGLE}",
            "\N{BLACK CIRCLE FOR RECORD}",
            "\N{INFORMATION SOURCE}",
        ]
        await self._eq_msg_clear(player.fetch("eq_message"))
        eq_message = await ctx.send(box(eq.visualise(), lang="ini"))

        if dj_enabled and not await self._can_instaskip(ctx, ctx.author):
            with contextlib.suppress(discord.HTTPException):
                await eq_message.add_reaction("\N{INFORMATION SOURCE}")
        else:
            start_adding_reactions(eq_message, reactions, self.bot.loop)

        eq_msg_with_reacts = await ctx.fetch_message(eq_message.id)
        player.store("eq_message", eq_msg_with_reacts)
        await self._eq_interact(ctx, player, eq, eq_msg_with_reacts, 0)

    @eq.command(name="delete", aliases=["del", "remove"])
    async def _eq_delete(self, ctx: commands.Context, eq_preset: str):
        """Delete a saved eq preset."""
        async with self.config.custom("EQUALIZER", ctx.guild.id).eq_presets() as eq_presets:
            eq_preset = eq_preset.lower()
            try:
                if eq_presets[eq_preset][
                    "author"
                ] != ctx.author.id and not await self._can_instaskip(ctx, ctx.author):
                    return await self._embed_msg(
                        ctx,
                        title=_("Unable To Delete Preset"),
                        description=_("You are not the author of that preset setting."),
                    )
                del eq_presets[eq_preset]
            except KeyError:
                return await self._embed_msg(
                    ctx,
                    title=_("Unable To Delete Preset"),
                    description=_(
                        "{eq_preset} is not in the eq preset list.".format(
                            eq_preset=eq_preset.capitalize()
                        )
                    ),
                )
            except TypeError:
                if await self._can_instaskip(ctx, ctx.author):
                    del eq_presets[eq_preset]
                else:
                    return await self._embed_msg(
                        ctx,
                        title=_("Unable To Delete Preset"),
                        description=_("You are not the author of that preset setting."),
                    )

        await self._embed_msg(
            ctx, title=_("The {preset_name} preset was deleted.".format(preset_name=eq_preset))
        )

    @eq.command(name="list")
    async def _eq_list(self, ctx: commands.Context):
        """List saved eq presets."""
        eq_presets = await self.config.custom("EQUALIZER", ctx.guild.id).eq_presets()
        if not eq_presets.keys():
            return await self._embed_msg(ctx, title=_("No saved equalizer presets."))

        space = "\N{EN SPACE}"
        header_name = _("Preset Name")
        header_author = _("Author")
        header = box(
            "[{header_name}]{space}[{header_author}]\n".format(
                header_name=header_name, space=space * 9, header_author=header_author
            ),
            lang="ini",
        )
        preset_list = ""
        for preset, bands in eq_presets.items():
            try:
                author = self.bot.get_user(bands["author"])
            except TypeError:
                author = "None"
            msg = f"{preset}{space * (22 - len(preset))}{author}\n"
            preset_list += msg

        page_list = []
        colour = await ctx.embed_colour()
        for page in pagify(preset_list, delims=[", "], page_length=1000):
            formatted_page = box(page, lang="ini")
            embed = discord.Embed(colour=colour, description=f"{header}\n{formatted_page}")
            embed.set_footer(
                text=_("{num} preset(s)").format(num=humanize_number(len(list(eq_presets.keys()))))
            )
            page_list.append(embed)
        await menu(ctx, page_list, DEFAULT_CONTROLS)

    @eq.command(name="load")
    async def _eq_load(self, ctx: commands.Context, eq_preset: str):
        """Load a saved eq preset."""
        eq_preset = eq_preset.lower()
        eq_presets = await self.config.custom("EQUALIZER", ctx.guild.id).eq_presets()
        try:
            eq_values = eq_presets[eq_preset]["bands"]
        except KeyError:
            return await self._embed_msg(
                ctx,
                title=_("No Preset Found"),
                description=_(
                    "Preset named {eq_preset} does not exist.".format(eq_preset=eq_preset)
                ),
            )
        except TypeError:
            eq_values = eq_presets[eq_preset]

        if not self._player_check(ctx):
            return await self._embed_msg(ctx, title=_("Nothing playing."))

        dj_enabled = self._dj_status_cache.setdefault(
            ctx.guild.id, await self.config.guild(ctx.guild).dj_enabled()
        )
        player = lavalink.get_player(ctx.guild.id)
        if dj_enabled:
            if not await self._can_instaskip(ctx, ctx.author):
                return await self._embed_msg(
                    ctx,
                    title=_("Unable To Load Preset"),
                    description=_("You need the DJ role to load equalizer presets."),
                )

        await self.config.custom("EQUALIZER", ctx.guild.id).eq_bands.set(eq_values)
        await self._eq_check(ctx, player)
        eq = player.fetch("eq", Equalizer())
        await self._eq_msg_clear(player.fetch("eq_message"))
        message = await ctx.send(
            content=box(eq.visualise(), lang="ini"),
            embed=discord.Embed(
                colour=await ctx.embed_colour(),
                title=_("The {eq_preset} preset was loaded.".format(eq_preset=eq_preset)),
            ),
        )
        player.store("eq_message", message)

    @eq.command(name="reset")
    async def _eq_reset(self, ctx: commands.Context):
        """Reset the eq to 0 across all bands."""
        if not self._player_check(ctx):
            return await self._embed_msg(ctx, title=_("Nothing playing."))
        dj_enabled = self._dj_status_cache.setdefault(
            ctx.guild.id, await self.config.guild(ctx.guild).dj_enabled()
        )
        if dj_enabled:
            if not await self._can_instaskip(ctx, ctx.author):
                return await self._embed_msg(
                    ctx,
                    title=_("Unable To Modify Preset"),
                    description=_("You need the DJ role to reset the equalizer."),
                )
        player = lavalink.get_player(ctx.guild.id)
        eq = player.fetch("eq", Equalizer())

        for band in range(eq._band_count):
            eq.set_gain(band, 0.0)

        await self._apply_gains(ctx.guild.id, eq.bands)
        await self.config.custom("EQUALIZER", ctx.guild.id).eq_bands.set(eq.bands)
        player.store("eq", eq)
        await self._eq_msg_clear(player.fetch("eq_message"))
        message = await ctx.send(
            content=box(eq.visualise(), lang="ini"),
            embed=discord.Embed(
                colour=await ctx.embed_colour(), title=_("Equalizer values have been reset.")
            ),
        )
        player.store("eq_message", message)

    @eq.command(name="save")
    @commands.cooldown(1, 15, commands.BucketType.guild)
    async def _eq_save(self, ctx: commands.Context, eq_preset: str = None):
        """Save the current eq settings to a preset."""
        if not self._player_check(ctx):
            return await self._embed_msg(ctx, title=_("Nothing playing."))
        dj_enabled = self._dj_status_cache.setdefault(
            ctx.guild.id, await self.config.guild(ctx.guild).dj_enabled()
        )
        if dj_enabled:
            if not await self._can_instaskip(ctx, ctx.author):
                ctx.command.reset_cooldown(ctx)
                return await self._embed_msg(
                    ctx,
                    title=_("Unable To Save Preset"),
                    description=_("You need the DJ role to save equalizer presets."),
                )
        if not eq_preset:
            await self._embed_msg(ctx, title=_("Please enter a name for this equalizer preset."))
            try:
                eq_name_msg = await ctx.bot.wait_for(
                    "message",
                    timeout=15.0,
                    check=MessagePredicate.regex(fr"^(?!{re.escape(ctx.prefix)})", ctx),
                )
                eq_preset = eq_name_msg.content.split(" ")[0].strip('"').lower()
            except asyncio.TimeoutError:
                ctx.command.reset_cooldown(ctx)
                return await self._embed_msg(
                    ctx,
                    title=_("Unable To Save Preset"),
                    description=_(
                        "No equalizer preset name entered, try the command again later."
                    ),
                )

        eq_exists_msg = None
        eq_preset = eq_preset.lower().lstrip(ctx.prefix)
        eq_presets = await self.config.custom("EQUALIZER", ctx.guild.id).eq_presets()
        eq_list = list(eq_presets.keys())

        if len(eq_preset) > 20:
            ctx.command.reset_cooldown(ctx)
            return await self._embed_msg(
                ctx,
                title=_("Unable To Save Preset"),
                description=_("Try the command again with a shorter name."),
            )
        if eq_preset in eq_list:
            eq_exists_msg = await self._embed_msg(
                ctx, title=_("Preset name already exists, do you want to replace it?")
            )
            start_adding_reactions(eq_exists_msg, ReactionPredicate.YES_OR_NO_EMOJIS)
            pred = ReactionPredicate.yes_or_no(eq_exists_msg, ctx.author)
            await ctx.bot.wait_for("reaction_add", check=pred)
            if not pred.result:
                await self._clear_react(eq_exists_msg)
                embed2 = discord.Embed(
                    colour=await ctx.embed_colour(), title=_("Not saving preset.")
                )
                ctx.command.reset_cooldown(ctx)
                return await eq_exists_msg.edit(embed=embed2)

        player = lavalink.get_player(ctx.guild.id)
        eq = player.fetch("eq", Equalizer())
        to_append = {eq_preset: {"author": ctx.author.id, "bands": eq.bands}}
        new_eq_presets = {**eq_presets, **to_append}
        await self.config.custom("EQUALIZER", ctx.guild.id).eq_presets.set(new_eq_presets)
        embed3 = discord.Embed(
            colour=await ctx.embed_colour(),
            title=_(
                "Current equalizer saved to the {preset_name} preset.".format(
                    preset_name=eq_preset
                )
            ),
        )
        if eq_exists_msg:
            await self._clear_react(eq_exists_msg)
            await eq_exists_msg.edit(embed=embed3)
        else:
            await self._embed_msg(ctx, embed=embed3)

    @eq.command(name="set")
    async def _eq_set(self, ctx: commands.Context, band_name_or_position, band_value: float):
        """Set an eq band with a band number or name and value.

        Band positions are 1-15 and values have a range of -0.25 to 1.0.
        Band names are 25, 40, 63, 100, 160, 250, 400, 630, 1k, 1.6k, 2.5k, 4k,
        6.3k, 10k, and 16k Hz.
        Setting a band value to -0.25 nullifies it while +0.25 is double.
        """
        if not self._player_check(ctx):
            return await self._embed_msg(ctx, title=_("Nothing playing."))

        dj_enabled = self._dj_status_cache.setdefault(
            ctx.guild.id, await self.config.guild(ctx.guild).dj_enabled()
        )
        if dj_enabled:
            if not await self._can_instaskip(ctx, ctx.author):
                return await self._embed_msg(
                    ctx,
                    title=_("Unable To Set Preset"),
                    description=_("You need the DJ role to set equalizer presets."),
                )

        player = lavalink.get_player(ctx.guild.id)
        band_names = [
            "25",
            "40",
            "63",
            "100",
            "160",
            "250",
            "400",
            "630",
            "1k",
            "1.6k",
            "2.5k",
            "4k",
            "6.3k",
            "10k",
            "16k",
        ]

        eq = player.fetch("eq", Equalizer())
        bands_num = eq._band_count
        if band_value > 1:
            band_value = 1
        elif band_value <= -0.25:
            band_value = -0.25
        else:
            band_value = round(band_value, 1)

        try:
            band_number = int(band_name_or_position) - 1
        except ValueError:
            band_number = None

        if band_number not in range(0, bands_num) and band_name_or_position not in band_names:
            return await self._embed_msg(
                ctx,
                title=_("Invalid Band"),
                description=_(
                    "Valid band numbers are 1-15 or the band names listed in "
                    "the help for this command."
                ),
            )

        if band_name_or_position in band_names:
            band_pos = band_names.index(band_name_or_position)
            band_int = False
            eq.set_gain(int(band_pos), band_value)
            await self._apply_gain(ctx.guild.id, int(band_pos), band_value)
        else:
            band_int = True
            eq.set_gain(band_number, band_value)
            await self._apply_gain(ctx.guild.id, band_number, band_value)

        await self._eq_msg_clear(player.fetch("eq_message"))
        await self.config.custom("EQUALIZER", ctx.guild.id).eq_bands.set(eq.bands)
        player.store("eq", eq)
        band_name = band_names[band_number] if band_int else band_name_or_position
        message = await ctx.send(
            content=box(eq.visualise(), lang="ini"),
            embed=discord.Embed(
                colour=await ctx.embed_colour(),
                title=_("Preset Modified"),
                description=_(
                    "The {band_name}Hz band has been set to {band_value}.".format(
                        band_name=band_name, band_value=band_value
                    )
                ),
            ),
        )
        player.store("eq_message", message)

    @commands.group()
    @commands.guild_only()
    @commands.bot_has_permissions(embed_links=True, add_reactions=True)
    async def local(self, ctx: commands.Context):
        """Local playback commands."""

    @local.command(name="folder", aliases=["start"])
    async def local_folder(
        self, ctx: commands.Context, play_subfolders: Optional[bool] = True, *, folder: str = None
    ):
        """Play all songs in a localtracks folder."""
        if not await self._localtracks_check(ctx):
            return

        if not folder:
            await ctx.invoke(self.local_play, play_subfolders=play_subfolders)
        else:
            folder = folder.strip()
            _dir = audio_dataclasses.LocalPath.joinpath(folder)
            if not _dir.exists():
                return await self._embed_msg(
                    ctx,
                    title=_("Folder Not Found"),
                    description=_("Localtracks folder named {name} does not exist.").format(
                        name=folder
                    ),
                )
            query = audio_dataclasses.Query.process_input(_dir, search_subfolders=play_subfolders)
            await self._local_play_all(ctx, query, from_search=False if not folder else True)

    @local.command(name="play")
    async def local_play(self, ctx: commands.Context, play_subfolders: Optional[bool] = True):
        """Play a local track."""
        if not await self._localtracks_check(ctx):
            return
        localtracks_folders = await self._localtracks_folders(
            ctx, search_subfolders=play_subfolders
        )
        if not localtracks_folders:
            return await self._embed_msg(ctx, title=_("No album folders found."))
        async with ctx.typing():
            len_folder_pages = math.ceil(len(localtracks_folders) / 5)
            folder_page_list = []
            for page_num in range(1, len_folder_pages + 1):
                embed = await self._build_search_page(ctx, localtracks_folders, page_num)
                folder_page_list.append(embed)

        async def _local_folder_menu(
            ctx: commands.Context,
            pages: list,
            controls: MutableMapping,
            message: discord.Message,
            page: int,
            timeout: float,
            emoji: str,
        ):
            if message:
                with contextlib.suppress(discord.HTTPException):
                    await message.delete()
                await self._search_button_action(ctx, localtracks_folders, emoji, page)
                return None

        local_folder_controls = {
            "\N{DIGIT ONE}\N{COMBINING ENCLOSING KEYCAP}": _local_folder_menu,
            "\N{DIGIT TWO}\N{COMBINING ENCLOSING KEYCAP}": _local_folder_menu,
            "\N{DIGIT THREE}\N{COMBINING ENCLOSING KEYCAP}": _local_folder_menu,
            "\N{DIGIT FOUR}\N{COMBINING ENCLOSING KEYCAP}": _local_folder_menu,
            "\N{DIGIT FIVE}\N{COMBINING ENCLOSING KEYCAP}": _local_folder_menu,
            "\N{LEFTWARDS BLACK ARROW}": prev_page,
            "\N{CROSS MARK}": close_menu,
            "\N{BLACK RIGHTWARDS ARROW}": next_page,
        }

        dj_enabled = await self.config.guild(ctx.guild).dj_enabled()
        if dj_enabled and not await self._can_instaskip(ctx, ctx.author):
            return await menu(ctx, folder_page_list, DEFAULT_CONTROLS)
        else:
            await menu(ctx, folder_page_list, local_folder_controls)

    @local.command(name="search")
    async def local_search(
        self, ctx: commands.Context, search_subfolders: Optional[bool] = True, *, search_words
    ):
        """Search for songs across all localtracks folders."""
        if not await self._localtracks_check(ctx):
            return
        all_tracks = await self._folder_list(
            ctx,
            (
                audio_dataclasses.Query.process_input(
                    audio_dataclasses.LocalPath(
                        await self.config.localpath()
                    ).localtrack_folder.absolute(),
                    search_subfolders=search_subfolders,
                )
            ),
        )
        if not all_tracks:
            return await self._embed_msg(ctx, title=_("No album folders found."))
        async with ctx.typing():
            search_list = await self._build_local_search_list(all_tracks, search_words)
        if not search_list:
            return await self._embed_msg(ctx, title=_("No matches."))
        return await ctx.invoke(self.search, query=search_list)

    async def _localtracks_folders(
        self, ctx: commands.Context, search_subfolders=False
    ) -> Optional[List[Union[Path, audio_dataclasses.LocalPath]]]:
        audio_data = audio_dataclasses.LocalPath(
            audio_dataclasses.LocalPath(None).localtrack_folder.absolute()
        )
        if not await self._localtracks_check(ctx):
            return

        return audio_data.subfolders_in_tree() if search_subfolders else audio_data.subfolders()

    async def _folder_list(
        self, ctx: commands.Context, query: audio_dataclasses.Query
    ) -> Optional[List[audio_dataclasses.Query]]:
        if not await self._localtracks_check(ctx):
            return
        query = audio_dataclasses.Query.process_input(query)
        if not query.track.exists():
            return
        return (
            query.track.tracks_in_tree()
            if query.search_subfolders
            else query.track.tracks_in_folder()
        )

    async def _folder_tracks(
        self, ctx, player: lavalink.player_manager.Player, query: audio_dataclasses.Query
    ) -> Optional[List[lavalink.rest_api.Track]]:
        if not await self._localtracks_check(ctx):
            return

        audio_data = audio_dataclasses.LocalPath(None)
        try:
            query.track.path.relative_to(audio_data.to_string())
        except ValueError:
            return
        local_tracks = []
        for local_file in await self._all_folder_tracks(ctx, query):
            trackdata, called_api = await self.music_cache.lavalink_query(ctx, player, local_file)
            with contextlib.suppress(IndexError):
                local_tracks.append(trackdata.tracks[0])
        return local_tracks

    async def _local_play_all(
        self, ctx: commands.Context, query: audio_dataclasses.Query, from_search=False
    ) -> None:
        if not await self._localtracks_check(ctx):
            return
        if from_search:
            query = audio_dataclasses.Query.process_input(
                query.track.to_string(), invoked_from="local folder"
            )
        await ctx.invoke(self.search, query=query)

    async def _all_folder_tracks(
        self, ctx: commands.Context, query: audio_dataclasses.Query
    ) -> Optional[List[audio_dataclasses.Query]]:
        if not await self._localtracks_check(ctx):
            return

        return (
            query.track.tracks_in_tree()
            if query.search_subfolders
            else query.track.tracks_in_folder()
        )

    async def _localtracks_check(self, ctx: commands.Context) -> bool:
        folder = audio_dataclasses.LocalPath(None)
        if folder.localtrack_folder.exists():
            return True
        if ctx.invoked_with != "start":
            await self._embed_msg(
                ctx, title=_("Invalid Environment"), description=_("No localtracks folder.")
            )
        return False

    @staticmethod
    async def _build_local_search_list(to_search, search_words):
        to_search_string = {i.track.name for i in to_search}
        search_results = process.extract(search_words, to_search_string, limit=50)
        search_list = []
        for track_match, percent_match in search_results:
            if percent_match > 60:
                search_list.extend(
                    [i.track.to_string_user() for i in to_search if i.track.name == track_match]
                )
            await asyncio.sleep(0)
        return search_list

    @commands.command()
    @commands.guild_only()
    @commands.bot_has_permissions(embed_links=True, add_reactions=True)
    async def now(self, ctx: commands.Context):
        """Now playing."""
        if not self._player_check(ctx):
            return await self._embed_msg(ctx, title=_("Nothing playing."))
        expected = ("⏮", "⏹", "⏯", "⏭")
        emoji = {"prev": "⏮", "stop": "⏹", "pause": "⏯", "next": "⏭"}
        player = lavalink.get_player(ctx.guild.id)
        if player.current:
            arrow = await draw_time(ctx)
            pos = lavalink.utils.format_time(player.position)
            if player.current.is_stream:
                dur = "LIVE"
            else:
                dur = lavalink.utils.format_time(player.current.length)
            song = get_track_description(player.current)
            song += _("\n Requested by: **{track.requester}**")
            song += "\n\n{arrow}`{pos}`/`{dur}`"
            song = song.format(track=player.current, arrow=arrow, pos=pos, dur=dur)
        else:
            song = _("Nothing.")

        if player.fetch("np_message") is not None:
            with contextlib.suppress(discord.HTTPException):
                await player.fetch("np_message").delete()

        embed = discord.Embed(title=_("Now Playing"), description=song)
        if await self.config.guild(ctx.guild).thumbnail() and player.current:
            if player.current.thumbnail:
                embed.set_thumbnail(url=player.current.thumbnail)

        shuffle = await self.config.guild(ctx.guild).shuffle()
        repeat = await self.config.guild(ctx.guild).repeat()
        autoplay = await self.config.guild(ctx.guild).auto_play()
        text = ""
        text += (
            _("Auto-Play")
            + ": "
            + ("\N{WHITE HEAVY CHECK MARK}" if autoplay else "\N{CROSS MARK}")
        )
        text += (
            (" | " if text else "")
            + _("Shuffle")
            + ": "
            + ("\N{WHITE HEAVY CHECK MARK}" if shuffle else "\N{CROSS MARK}")
        )
        text += (
            (" | " if text else "")
            + _("Repeat")
            + ": "
            + ("\N{WHITE HEAVY CHECK MARK}" if repeat else "\N{CROSS MARK}")
        )

        message = await self._embed_msg(ctx, embed=embed, footer=text)

        player.store("np_message", message)

        dj_enabled = self._dj_status_cache.setdefault(
            ctx.guild.id, await self.config.guild(ctx.guild).dj_enabled()
        )
        vote_enabled = await self.config.guild(ctx.guild).vote_enabled()
        if dj_enabled or vote_enabled:
            if not await self._can_instaskip(ctx, ctx.author) and not await self._is_alone(ctx):
                return

        if not player.queue:
            expected = ("⏹", "⏯")
        if player.current:
            task = start_adding_reactions(message, expected[:4], ctx.bot.loop)
        else:
            task = None

        try:
            (r, u) = await self.bot.wait_for(
                "reaction_add",
                check=ReactionPredicate.with_emojis(expected, message, ctx.author),
                timeout=30.0,
            )
        except asyncio.TimeoutError:
            return await self._clear_react(message, emoji)
        else:
            if task is not None:
                task.cancel()
        reacts = {v: k for k, v in emoji.items()}
        react = reacts[r.emoji]
        if react == "prev":
            await self._clear_react(message, emoji)
            await ctx.invoke(self.prev)
        elif react == "stop":
            await self._clear_react(message, emoji)
            await ctx.invoke(self.stop)
        elif react == "pause":
            await self._clear_react(message, emoji)
            await ctx.invoke(self.pause)
        elif react == "next":
            await self._clear_react(message, emoji)
            await ctx.invoke(self.skip)

    @commands.command()
    @commands.guild_only()
    @commands.bot_has_permissions(embed_links=True)
    async def pause(self, ctx: commands.Context):
        """Pause or resume a playing track."""
        dj_enabled = self._dj_status_cache.setdefault(
            ctx.guild.id, await self.config.guild(ctx.guild).dj_enabled()
        )
        if not self._player_check(ctx):
            return await self._embed_msg(ctx, title=_("Nothing playing."))
        player = lavalink.get_player(ctx.guild.id)
        if (
            not ctx.author.voice or ctx.author.voice.channel != player.channel
        ) and not await self._can_instaskip(ctx, ctx.author):
            return await self._embed_msg(
                ctx,
                title=_("Unable To Manage Tracks"),
                description=_("You must be in the voice channel to pause or resume."),
            )
        if dj_enabled:
            if not await self._can_instaskip(ctx, ctx.author) and not await self._is_alone(ctx):
                return await self._embed_msg(
                    ctx,
                    title=_("Unable To Manage Tracks"),
                    description=_("You need the DJ role to pause or resume tracks."),
                )

        if not player.current:
            return await self._embed_msg(ctx, title=_("Nothing playing."))
        description = get_track_description(player.current)

        if player.current and not player.paused:
            await player.pause()
            return await self._embed_msg(ctx, title=_("Track Paused"), description=description)
        if player.current and player.paused:
            await player.pause(False)
            return await self._embed_msg(ctx, title=_("Track Resumed"), description=description)

        await self._embed_msg(ctx, title=_("Nothing playing."))

    @commands.command()
    @commands.guild_only()
    @commands.bot_has_permissions(embed_links=True)
    async def percent(self, ctx: commands.Context):
        """Queue percentage."""
        if not self._player_check(ctx):
            return await self._embed_msg(ctx, title=_("Nothing playing."))
        player = lavalink.get_player(ctx.guild.id)
        queue_tracks = player.queue
        requesters = {"total": 0, "users": {}}

        async def _usercount(req_username):
            if req_username in requesters["users"]:
                requesters["users"][req_username]["songcount"] += 1
                requesters["total"] += 1
            else:
                requesters["users"][req_username] = {}
                requesters["users"][req_username]["songcount"] = 1
                requesters["total"] += 1

        for track in queue_tracks:
            req_username = "{}#{}".format(track.requester.name, track.requester.discriminator)
            await _usercount(req_username)
            await asyncio.sleep(0)

        try:
            req_username = "{}#{}".format(
                player.current.requester.name, player.current.requester.discriminator
            )
            await _usercount(req_username)
        except AttributeError:
            return await self._embed_msg(ctx, title=_("There's  nothing in the queue."))

        for req_username in requesters["users"]:
            percentage = float(requesters["users"][req_username]["songcount"]) / float(
                requesters["total"]
            )
            requesters["users"][req_username]["percent"] = round(percentage * 100, 1)
            await asyncio.sleep(0)

        top_queue_users = heapq.nlargest(
            20,
            [
                (x, requesters["users"][x][y])
                for x in requesters["users"]
                for y in requesters["users"][x]
                if y == "percent"
            ],
            key=lambda x: x[1],
        )
        queue_user = ["{}: {:g}%".format(x[0], x[1]) for x in top_queue_users]
        queue_user_list = "\n".join(queue_user)
        await self._embed_msg(
            ctx, title=_("Queued and playing tracks:"), description=queue_user_list
        )

    @commands.command()
    @commands.guild_only()
    @commands.bot_has_permissions(embed_links=True)
    async def play(self, ctx: commands.Context, *, query: str):
        """Play a URL or search for a track."""
        query = audio_dataclasses.Query.process_input(query)
        guild_data = await self.config.guild(ctx.guild).all()
        restrict = await self.config.restrict()
        if restrict and match_url(query):
            valid_url = url_check(query)
            if not valid_url:
                return await self._embed_msg(
                    ctx,
                    title=_("Unable To Play Tracks"),
                    description=_("That URL is not allowed."),
                )
        elif not await is_allowed(ctx.guild, f"{query}", query_obj=query):
            return await self._embed_msg(
                ctx, title=_("Unable To Play Tracks"), description=_("That track is not allowed.")
            )
        if not self._player_check(ctx):
            if self._connection_aborted:
                msg = _("Connection to Lavalink has failed")
                desc = EmptyEmbed
                if await ctx.bot.is_owner(ctx.author):
                    desc = _("Please check your console or logs for details.")
                return await self._embed_msg(ctx, title=msg, description=desc)
            try:
                if (
                    not ctx.author.voice.channel.permissions_for(ctx.me).connect
                    or not ctx.author.voice.channel.permissions_for(ctx.me).move_members
                    and userlimit(ctx.author.voice.channel)
                ):
                    return await self._embed_msg(
                        ctx,
                        title=_("Unable To Play Tracks"),
                        description=_("I don't have permission to connect to your channel."),
                    )
                await lavalink.connect(ctx.author.voice.channel)
                player = lavalink.get_player(ctx.guild.id)
                player.store("connect", datetime.datetime.utcnow())
            except AttributeError:
                return await self._embed_msg(
                    ctx,
                    title=_("Unable To Play Tracks"),
                    description=_("Connect to a voice channel first."),
                )
            except IndexError:
                return await self._embed_msg(
                    ctx,
                    title=_("Unable To Play Tracks"),
                    description=_("Connection to Lavalink has not yet been established."),
                )
        if guild_data["dj_enabled"]:
            if not await self._can_instaskip(ctx, ctx.author):
                return await self._embed_msg(
                    ctx,
                    title=_("Unable To Play Tracks"),
                    description=_("You need the DJ role to queue tracks."),
                )
        player = lavalink.get_player(ctx.guild.id)
        player.store("channel", ctx.channel.id)
        player.store("guild", ctx.guild.id)
        await self._eq_check(ctx, player)
        await self._data_check(ctx)
        if (
            not ctx.author.voice or ctx.author.voice.channel != player.channel
        ) and not await self._can_instaskip(ctx, ctx.author):
            return await self._embed_msg(
                ctx,
                title=_("Unable To Play Tracks"),
                description=_("You must be in the voice channel to use the play command."),
            )
        if not query.valid:
            return await self._embed_msg(
                ctx,
                title=_("Unable To Play Tracks"),
                description=_("No tracks found for `{query}`.").format(
                    query=query.to_string_user()
                ),
            )
        if len(player.queue) >= 10000:
            return await self._embed_msg(
                ctx, title=_("Unable To Play Tracks"), description=_("Queue size limit reached.")
            )

        if not await self._currency_check(ctx, guild_data["jukebox_price"]):
            return
        if query.is_spotify:
            return await self._get_spotify_tracks(ctx, query)
        try:
            await self._enqueue_tracks(ctx, query)
        except QueryUnauthorized as err:
            return await self._embed_msg(
                ctx, title=_("Unable To Play Tracks"), description=err.message
            )

    @commands.command()
    @commands.guild_only()
    @commands.bot_has_permissions(embed_links=True)
    async def bumpplay(
        self, ctx: commands.Context, play_now: Optional[bool] = False, *, query: str
    ):
        """Force play a URL or search for a track."""
        query = audio_dataclasses.Query.process_input(query)
        if not query.single_track:
            return await self._embed_msg(
                ctx,
                title=_("Unable to bump track"),
                description=_("Only single tracks work with bump play."),
            )
        guild_data = await self.config.guild(ctx.guild).all()
        restrict = await self.config.restrict()
        if restrict and match_url(query):
            valid_url = url_check(query)
            if not valid_url:
                return await self._embed_msg(
                    ctx,
                    title=_("Unable To Play Tracks"),
                    description=_("That URL is not allowed."),
                )
        elif not await is_allowed(ctx.guild, f"{query}", query_obj=query):
            return await self._embed_msg(
                ctx, title=_("Unable To Play Tracks"), description=_("That track is not allowed.")
            )
        if not self._player_check(ctx):
            if self._connection_aborted:
                msg = _("Connection to Lavalink has failed")
                desc = EmptyEmbed
                if await ctx.bot.is_owner(ctx.author):
                    desc = _("Please check your console or logs for details.")
                return await self._embed_msg(ctx, title=msg, description=desc)
            try:
                if (
                    not ctx.author.voice.channel.permissions_for(ctx.me).connect
                    or not ctx.author.voice.channel.permissions_for(ctx.me).move_members
                    and userlimit(ctx.author.voice.channel)
                ):
                    return await self._embed_msg(
                        ctx,
                        title=_("Unable To Play Tracks"),
                        description=_("I don't have permission to connect to your channel."),
                    )
                await lavalink.connect(ctx.author.voice.channel)
                player = lavalink.get_player(ctx.guild.id)
                player.store("connect", datetime.datetime.utcnow())
            except AttributeError:
                return await self._embed_msg(
                    ctx,
                    title=_("Unable To Play Tracks"),
                    description=_("Connect to a voice channel first."),
                )
            except IndexError:
                return await self._embed_msg(
                    ctx,
                    title=_("Unable To Play Tracks"),
                    description=_("Connection to Lavalink has not yet been established."),
                )
        if guild_data["dj_enabled"]:
            if not await self._can_instaskip(ctx, ctx.author):
                return await self._embed_msg(
                    ctx,
                    title=_("Unable To Play Tracks"),
                    description=_("You need the DJ role to queue tracks."),
                )
        player = lavalink.get_player(ctx.guild.id)

        player.store("channel", ctx.channel.id)
        player.store("guild", ctx.guild.id)
        await self._eq_check(ctx, player)
        await self._data_check(ctx)
        if (
            not ctx.author.voice or ctx.author.voice.channel != player.channel
        ) and not await self._can_instaskip(ctx, ctx.author):
            return await self._embed_msg(
                ctx,
                title=_("Unable To Play Tracks"),
                description=_("You must be in the voice channel to use the play command."),
            )
        if not query.valid:
            return await self._embed_msg(
                ctx,
                title=_("Unable To Play Tracks"),
                description=_("No tracks found for `{query}`.").format(
                    query=query.to_string_user()
                ),
            )
        if len(player.queue) >= 10000:
            return await self._embed_msg(
                ctx, title=_("Unable To Play Tracks"), description=_("Queue size limit reached.")
            )
        if not await self._currency_check(ctx, guild_data["jukebox_price"]):
            return
        try:
            if query.is_spotify:
                tracks = await self._get_spotify_tracks(ctx, query)
            else:
                tracks = await self._enqueue_tracks(ctx, query, enqueue=False)
        except QueryUnauthorized as err:
            return await self._embed_msg(
                ctx, title=_("Unable To Play Tracks"), description=err.message
            )
        if isinstance(tracks, discord.Message):
            return
        elif not tracks:
            self._play_lock(ctx, False)
            title = _("Unable To Play Tracks")
            desc = _("No tracks found for `{query}`.").format(query=query.to_string_user())
            embed = discord.Embed(title=title, description=desc)
            if await self.config.use_external_lavalink() and query.is_local:
                embed.description = _(
                    "Local tracks will not work "
                    "if the `Lavalink.jar` cannot see the track.\n"
                    "This may be due to permissions or because Lavalink.jar is being run "
                    "in a different machine than the local tracks."
                )
            elif (
                query.is_local and query.suffix in audio_dataclasses._PARTIALLY_SUPPORTED_MUSIC_EXT
            ):
                title = _("Track is not playable.")
                embed = discord.Embed(title=title)
                embed.description = _(
                    "**{suffix}** is not a fully supported format and some " "tracks may not play."
                ).format(suffix=query.suffix)
            return await self._embed_msg(ctx, embed=embed)
        elif isinstance(tracks, discord.Message):
            return
        queue_dur = await queue_duration(ctx)
        lavalink.utils.format_time(queue_dur)
        index = query.track_index
        seek = 0
        if query.start_time:
            seek = query.start_time
        single_track = (
            tracks
            if isinstance(tracks, lavalink.rest_api.Track)
            else tracks[index]
            if index
            else tracks[0]
        )
        if seek and seek > 0:
            single_track.start_timestamp = seek * 1000
        if not await is_allowed(
            ctx.guild,
            (
                f"{single_track.title} {single_track.author} {single_track.uri} "
                f"{str(audio_dataclasses.Query.process_input(single_track))}"
            ),
        ):
            if IS_DEBUG:
                log.debug(f"Query is not allowed in {ctx.guild} ({ctx.guild.id})")
            self._play_lock(ctx, False)
            return await self._embed_msg(
                ctx,
                title=_("Unable To Play Tracks"),
                description=_("This track is not allowed in this server."),
            )
        elif guild_data["maxlength"] > 0:
            if track_limit(single_track, guild_data["maxlength"]):
                single_track.requester = ctx.author
                single_track.extras.update(
                    {
                        "enqueue_time": int(time.time()),
                        "vc": player.channel.id,
                        "requester": ctx.author.id,
                    }
                )
                player.queue.insert(0, single_track)
                player.maybe_shuffle()
                self.bot.dispatch(
                    "red_audio_track_enqueue", player.channel.guild, single_track, ctx.author
                )
            else:
                self._play_lock(ctx, False)
                return await self._embed_msg(
                    ctx,
                    title=_("Unable To Play Tracks"),
                    description=_("Track exceeds maximum length."),
                )

        else:
            single_track.requester = ctx.author
            single_track.extras["bumped"] = True
            single_track.extras.update(
                {
                    "enqueue_time": int(time.time()),
                    "vc": player.channel.id,
                    "requester": ctx.author.id,
                }
            )
            player.queue.insert(0, single_track)
            player.maybe_shuffle()
            self.bot.dispatch(
                "red_audio_track_enqueue", player.channel.guild, single_track, ctx.author
            )
        description = get_track_description(single_track)
        footer = None
        if not play_now and not guild_data["shuffle"] and queue_dur > 0:
            footer = _("{time} until track playback: #1 in queue").format(
                time=lavalink.utils.format_time(queue_dur)
            )
        await self._embed_msg(
            ctx, title=_("Track Enqueued"), description=description, footer=footer
        )

        if not player.current:
            await player.play()
        elif play_now:
            await player.skip()

        self._play_lock(ctx, False)

    @commands.command()
    @commands.guild_only()
    @commands.bot_has_permissions(embed_links=True)
    async def genre(self, ctx: commands.Context):
        """Pick a Spotify playlist from a list of categories to start playing."""

        async def _category_search_menu(
            ctx: commands.Context,
            pages: list,
            controls: MutableMapping,
            message: discord.Message,
            page: int,
            timeout: float,
            emoji: str,
        ):
            if message:
                output = await self._genre_search_button_action(ctx, category_list, emoji, page)
                with contextlib.suppress(discord.HTTPException):
                    await message.delete()
                return output

        async def _playlist_search_menu(
            ctx: commands.Context,
            pages: list,
            controls: MutableMapping,
            message: discord.Message,
            page: int,
            timeout: float,
            emoji: str,
        ):
            if message:
                output = await self._genre_search_button_action(
                    ctx, playlists_list, emoji, page, playlist=True
                )
                with contextlib.suppress(discord.HTTPException):
                    await message.delete()
                return output

        category_search_controls = {
            "\N{DIGIT ONE}\N{COMBINING ENCLOSING KEYCAP}": _category_search_menu,
            "\N{DIGIT TWO}\N{COMBINING ENCLOSING KEYCAP}": _category_search_menu,
            "\N{DIGIT THREE}\N{COMBINING ENCLOSING KEYCAP}": _category_search_menu,
            "\N{DIGIT FOUR}\N{COMBINING ENCLOSING KEYCAP}": _category_search_menu,
            "\N{DIGIT FIVE}\N{COMBINING ENCLOSING KEYCAP}": _category_search_menu,
            "\N{LEFTWARDS BLACK ARROW}": prev_page,
            "\N{CROSS MARK}": close_menu,
            "\N{BLACK RIGHTWARDS ARROW}": next_page,
        }
        playlist_search_controls = {
            "\N{DIGIT ONE}\N{COMBINING ENCLOSING KEYCAP}": _playlist_search_menu,
            "\N{DIGIT TWO}\N{COMBINING ENCLOSING KEYCAP}": _playlist_search_menu,
            "\N{DIGIT THREE}\N{COMBINING ENCLOSING KEYCAP}": _playlist_search_menu,
            "\N{DIGIT FOUR}\N{COMBINING ENCLOSING KEYCAP}": _playlist_search_menu,
            "\N{DIGIT FIVE}\N{COMBINING ENCLOSING KEYCAP}": _playlist_search_menu,
            "\N{LEFTWARDS BLACK ARROW}": prev_page,
            "\N{CROSS MARK}": close_menu,
            "\N{BLACK RIGHTWARDS ARROW}": next_page,
        }

        api_data = await self._check_api_tokens()
        if any(
            [
                not api_data["spotify_client_id"],
                not api_data["spotify_client_secret"],
                not api_data["youtube_api"],
            ]
        ):
            return await self._embed_msg(
                ctx,
                title=_("Invalid Environment"),
                description=_(
                    "The owner needs to set the Spotify client ID, Spotify client secret, "
                    "and YouTube API key before Spotify URLs or codes can be used. "
                    "\nSee `{prefix}audioset youtubeapi` and `{prefix}audioset spotifyapi` "
                    "for instructions."
                ).format(prefix=ctx.prefix),
            )
        guild_data = await self.config.guild(ctx.guild).all()
        if not self._player_check(ctx):
            if self._connection_aborted:
                msg = _("Connection to Lavalink has failed")
                desc = EmptyEmbed
                if await ctx.bot.is_owner(ctx.author):
                    desc = _("Please check your console or logs for details.")
                return await self._embed_msg(ctx, title=msg, description=desc)
            try:
                if (
                    not ctx.author.voice.channel.permissions_for(ctx.me).connect
                    or not ctx.author.voice.channel.permissions_for(ctx.me).move_members
                    and userlimit(ctx.author.voice.channel)
                ):
                    return await self._embed_msg(
                        ctx,
                        title=_("Unable To Play Tracks"),
                        description=_("I don't have permission to connect to your channel."),
                    )
                await lavalink.connect(ctx.author.voice.channel)
                player = lavalink.get_player(ctx.guild.id)
                player.store("connect", datetime.datetime.utcnow())
            except AttributeError:
                return await self._embed_msg(
                    ctx,
                    title=_("Unable To Play Tracks"),
                    description=_("Connect to a voice channel first."),
                )
            except IndexError:
                return await self._embed_msg(
                    ctx,
                    title=_("Unable To Play Tracks"),
                    description=_("Connection to Lavalink has not yet been established."),
                )
        if guild_data["dj_enabled"]:
            if not await self._can_instaskip(ctx, ctx.author):
                return await self._embed_msg(
                    ctx,
                    title=_("Unable To Play Tracks"),
                    description=_("You need the DJ role to queue tracks."),
                )
        player = lavalink.get_player(ctx.guild.id)

        player.store("channel", ctx.channel.id)
        player.store("guild", ctx.guild.id)
        await self._eq_check(ctx, player)
        await self._data_check(ctx)
        if (
            not ctx.author.voice or ctx.author.voice.channel != player.channel
        ) and not await self._can_instaskip(ctx, ctx.author):
            return await self._embed_msg(
                ctx,
                title=_("Unable To Play Tracks"),
                description=_("You must be in the voice channel to use the genre command."),
            )
        try:
            category_list = await self.music_cache.spotify_api.get_categories()
        except SpotifyFetchError as error:
            return await self._embed_msg(
                ctx,
                title=_("No categories found"),
                description=_(error.message).format(prefix=ctx.prefix),
            )
        if not category_list:
            return await self._embed_msg(ctx, title=_("No categories found, try again later."))
        len_folder_pages = math.ceil(len(category_list) / 5)
        category_search_page_list = []
        for page_num in range(1, len_folder_pages + 1):
            embed = await self._build_genre_search_page(
                ctx, category_list, page_num, _("Categories")
            )
            category_search_page_list.append(embed)
            await asyncio.sleep(0)
        cat_menu_output = await menu(ctx, category_search_page_list, category_search_controls)
        if not cat_menu_output:
            return await self._embed_msg(ctx, title=_("No categories selected, try again later."))
        category_name, category_pick = cat_menu_output
        playlists_list = await self.music_cache.spotify_api.get_playlist_from_category(
            category_pick
        )
        if not playlists_list:
            return await self._embed_msg(ctx, title=_("No categories found, try again later."))
        len_folder_pages = math.ceil(len(playlists_list) / 5)
        playlists_search_page_list = []
        for page_num in range(1, len_folder_pages + 1):
            embed = await self._build_genre_search_page(
                ctx,
                playlists_list,
                page_num,
                _("Playlists for {friendly_name}").format(friendly_name=category_name),
                playlist=True,
            )
            playlists_search_page_list.append(embed)
            await asyncio.sleep(0)
        playlists_pick = await menu(ctx, playlists_search_page_list, playlist_search_controls)
        query = audio_dataclasses.Query.process_input(playlists_pick)
        if not query.valid:
            return await self._embed_msg(ctx, title=_("No tracks to play."))
        if len(player.queue) >= 10000:
            return await self._embed_msg(
                ctx, title=_("Unable To Play Tracks"), description=_("Queue size limit reached.")
            )
        if not await self._currency_check(ctx, guild_data["jukebox_price"]):
            return
        if query.is_spotify:
            return await self._get_spotify_tracks(ctx, query)
        return await self._embed_msg(
            ctx, title=_("Couldn't find tracks for the selected playlist.")
        )

    @staticmethod
    async def _genre_search_button_action(
        ctx: commands.Context, options, emoji, page, playlist=False
    ):
        try:
            if emoji == "\N{DIGIT ONE}\N{COMBINING ENCLOSING KEYCAP}":
                search_choice = options[0 + (page * 5)]
            elif emoji == "\N{DIGIT TWO}\N{COMBINING ENCLOSING KEYCAP}":
                search_choice = options[1 + (page * 5)]
            elif emoji == "\N{DIGIT THREE}\N{COMBINING ENCLOSING KEYCAP}":
                search_choice = options[2 + (page * 5)]
            elif emoji == "\N{DIGIT FOUR}\N{COMBINING ENCLOSING KEYCAP}":
                search_choice = options[3 + (page * 5)]
            elif emoji == "\N{DIGIT FIVE}\N{COMBINING ENCLOSING KEYCAP}":
                search_choice = options[4 + (page * 5)]
            else:
                search_choice = options[0 + (page * 5)]
        except IndexError:
            search_choice = options[-1]
        if not playlist:
            return list(search_choice.items())[0]
        else:
            return search_choice.get("uri")

    @staticmethod
    async def _build_genre_search_page(
        ctx: commands.Context, tracks, page_num, title, playlist=False
    ):
        search_num_pages = math.ceil(len(tracks) / 5)
        search_idx_start = (page_num - 1) * 5
        search_idx_end = search_idx_start + 5
        search_list = ""
        for i, entry in enumerate(tracks[search_idx_start:search_idx_end], start=search_idx_start):
            search_track_num = i + 1
            if search_track_num > 5:
                search_track_num = search_track_num % 5
            if search_track_num == 0:
                search_track_num = 5
            if playlist:
                name = "**[{}]({})** - {}".format(
                    entry.get("name"),
                    entry.get("url"),
                    str(entry.get("tracks")) + " " + _("tracks"),
                )
            else:
                name = f"{list(entry.keys())[0]}"
            search_list += "`{}.` {}\n".format(search_track_num, name)
            await asyncio.sleep(0)

        embed = discord.Embed(
            colour=await ctx.embed_colour(), title=title, description=search_list
        )
        embed.set_footer(
            text=_("Page {page_num}/{total_pages}").format(
                page_num=page_num, total_pages=search_num_pages
            )
        )
        return embed

    @commands.command()
    @commands.guild_only()
    @commands.bot_has_permissions(embed_links=True)
    @checks.mod_or_permissions(manage_messages=True)
    async def autoplay(self, ctx: commands.Context):
        """Starts auto play."""
        if not self._player_check(ctx):
            if self._connection_aborted:
                msg = _("Connection to Lavalink has failed")
                desc = EmptyEmbed
                if await ctx.bot.is_owner(ctx.author):
                    desc = _("Please check your console or logs for details.")
                return await self._embed_msg(ctx, title=msg, description=desc)
            try:
                if (
                    not ctx.author.voice.channel.permissions_for(ctx.me).connect
                    or not ctx.author.voice.channel.permissions_for(ctx.me).move_members
                    and userlimit(ctx.author.voice.channel)
                ):
                    return await self._embed_msg(
                        ctx,
                        title=_("Unable To Play Tracks"),
                        description=_("I don't have permission to connect to your channel."),
                    )
                await lavalink.connect(ctx.author.voice.channel)
                player = lavalink.get_player(ctx.guild.id)
                player.store("connect", datetime.datetime.utcnow())
            except AttributeError:
                return await self._embed_msg(
                    ctx,
                    title=_("Unable To Play Tracks"),
                    description=_("Connect to a voice channel first."),
                )
            except IndexError:
                return await self._embed_msg(
                    ctx,
                    title=_("Unable To Play Tracks"),
                    description=_("Connection to Lavalink has not yet been established."),
                )
        guild_data = await self.config.guild(ctx.guild).all()
        if guild_data["dj_enabled"]:
            if not await self._can_instaskip(ctx, ctx.author):
                return await self._embed_msg(
                    ctx,
                    title=_("Unable To Play Tracks"),
                    description=_("You need the DJ role to queue tracks."),
                )
        player = lavalink.get_player(ctx.guild.id)

        player.store("channel", ctx.channel.id)
        player.store("guild", ctx.guild.id)
        await self._eq_check(ctx, player)
        await self._data_check(ctx)
        if (
            not ctx.author.voice or ctx.author.voice.channel != player.channel
        ) and not await self._can_instaskip(ctx, ctx.author):
            return await self._embed_msg(
                ctx,
                title=_("Unable To Play Tracks"),
                description=_("You must be in the voice channel to use the autoplay command."),
            )
        if len(player.queue) >= 10000:
            return await self._embed_msg(
                ctx, title=_("Unable To Play Tracks"), description=_("Queue size limit reached.")
            )
        if not await self._currency_check(ctx, guild_data["jukebox_price"]):
            return
        try:
            await self.music_cache.autoplay(player)
        except DatabaseError:
            notify_channel = player.fetch("channel")
            if notify_channel:
                notify_channel = self.bot.get_channel(notify_channel)
                await self._embed_msg(notify_channel, title=_("Couldn't get a valid track."))
            return

        if not guild_data["auto_play"]:
            await ctx.invoke(self._autoplay_toggle)
        if not guild_data["notify"] and (
            (player.current and not player.current.extras.get("autoplay")) or not player.current
        ):
            await self._embed_msg(ctx, title=_("Auto play started."))
        elif player.current:
            await self._embed_msg(ctx, title=_("Adding a track to queue."))

    async def _get_spotify_tracks(self, ctx: commands.Context, query: audio_dataclasses.Query):
        if ctx.invoked_with in ["play", "genre"]:
            enqueue_tracks = True
        else:
            enqueue_tracks = False
        player = lavalink.get_player(ctx.guild.id)
        api_data = await self._check_api_tokens()

        if (
            not api_data["spotify_client_id"]
            or not api_data["spotify_client_secret"]
            or not api_data["youtube_api"]
        ):
            return await self._embed_msg(
                ctx,
                title=_("Invalid Environment"),
                description=_(
                    "The owner needs to set the Spotify client ID, Spotify client secret, "
                    "and YouTube API key before Spotify URLs or codes can be used. "
                    "\nSee `{prefix}audioset youtubeapi` and `{prefix}audioset spotifyapi` "
                    "for instructions."
                ).format(prefix=ctx.prefix),
            )
        try:
            if self.play_lock[ctx.message.guild.id]:
                return await self._embed_msg(
                    ctx,
                    title=_("Unable To Get Tracks"),
                    description=_("Wait until the playlist has finished loading."),
                )
        except KeyError:
            pass

        if query.single_track:
            try:
                res = await self.music_cache.spotify_query(
                    ctx, "track", query.id, skip_youtube=True, notifier=None
                )
                if not res:
                    title = _("Nothing found.")
                    embed = discord.Embed(title=title)
                    if (
                        query.is_local
                        and query.suffix in audio_dataclasses._PARTIALLY_SUPPORTED_MUSIC_EXT
                    ):
                        title = _("Track is not playable.")
                        description = _(
                            "**{suffix}** is not a fully supported "
                            "format and some tracks may not play."
                        ).format(suffix=query.suffix)
                        embed = discord.Embed(title=title, description=description)
                    return await self._embed_msg(ctx, embed=embed)
            except SpotifyFetchError as error:
                self._play_lock(ctx, False)
                return await self._embed_msg(ctx, title=_(error.message).format(prefix=ctx.prefix))
            self._play_lock(ctx, False)
            try:
                if enqueue_tracks:
                    new_query = audio_dataclasses.Query.process_input(res[0])
                    new_query.start_time = query.start_time
                    return await self._enqueue_tracks(ctx, new_query)
                else:
                    query = audio_dataclasses.Query.process_input(res[0])
                    try:
                        result, called_api = await self.music_cache.lavalink_query(
                            ctx, player, query
                        )
                    except TrackEnqueueError:
                        self._play_lock(ctx, False)
                        return await self._embed_msg(
                            ctx,
                            title=_("Unable to Get Track"),
                            description=_(
                                "I'm unable get a track from Lavalink at the moment, try again in a few minutes."
                            ),
                        )
                    tracks = result.tracks
                    if not tracks:
                        embed = discord.Embed(title=_("Nothing found."))
                        if (
                            query.is_local
                            and query.suffix in audio_dataclasses._PARTIALLY_SUPPORTED_MUSIC_EXT
                        ):
                            embed = discord.Embed(title=_("Track is not playable."))
                            embed.description = _(
                                "**{suffix}** is not a fully supported format and some "
                                "tracks may not play."
                            ).format(suffix=query.suffix)
                        return await self._embed_msg(ctx, embed=embed)
                    single_track = tracks[0]
                    single_track.start_timestamp = query.start_time * 1000
                    single_track = [single_track]

                    return single_track

            except KeyError:
                self._play_lock(ctx, False)
                return await self._embed_msg(
                    ctx,
                    title=_("Invalid Environment"),
                    description=_(
                        "The Spotify API key or client secret has not been set properly. "
                        "\nUse `{prefix}audioset spotifyapi` for instructions."
                    ).format(prefix=ctx.prefix),
                )
        elif query.is_album or query.is_playlist:
            self._play_lock(ctx, True)
            track_list = await self._spotify_playlist(
                ctx, "album" if query.is_album else "playlist", query, enqueue_tracks
            )
            self._play_lock(ctx, False)
            return track_list
        else:
            return await self._embed_msg(
                ctx,
                title=_("Unable To Find Tracks"),
                description=_("This doesn't seem to be a supported Spotify URL or code."),
            )

    async def _enqueue_tracks(
        self,
        ctx: commands.Context,
        query: Union[audio_dataclasses.Query, list],
        enqueue: bool = True,
    ):
        player = lavalink.get_player(ctx.guild.id)
        try:
            if self.play_lock[ctx.message.guild.id]:
                return await self._embed_msg(
                    ctx,
                    title=_("Unable To Get Tracks"),
                    description=_("Wait until the playlist has finished loading."),
                )
        except KeyError:
            self._play_lock(ctx, True)
        guild_data = await self.config.guild(ctx.guild).all()
        first_track_only = False
        single_track = None
        index = None
        playlist_data = None
        playlist_url = None
        seek = 0
        if type(query) is not list:
            if not await is_allowed(ctx.guild, f"{query}", query_obj=query):
                raise QueryUnauthorized(
                    _("{query} is not an allowed query.").format(query=query.to_string_user())
                )
            if query.single_track:
                first_track_only = True
                index = query.track_index
                if query.start_time:
                    seek = query.start_time
            try:
                result, called_api = await self.music_cache.lavalink_query(ctx, player, query)
            except TrackEnqueueError:
                self._play_lock(ctx, False)
                return await self._embed_msg(
                    ctx,
                    title=_("Unable to Get Track"),
                    description=_(
                        "I'm unable get a track from Lavalink at the moment, try again in a few minutes."
                    ),
                )
            tracks = result.tracks
            playlist_data = result.playlist_info
            if not enqueue:
                return tracks
            if not tracks:
                self._play_lock(ctx, False)
                title = _("Nothing found.")
                embed = discord.Embed(title=title)
                if result.exception_message:
                    embed.set_footer(text=result.exception_message[:2000].replace("\n", ""))
                if await self.config.use_external_lavalink() and query.is_local:
                    embed.description = _(
                        "Local tracks will not work "
                        "if the `Lavalink.jar` cannot see the track.\n"
                        "This may be due to permissions or because Lavalink.jar is being run "
                        "in a different machine than the local tracks."
                    )
                elif (
                    query.is_local
                    and query.suffix in audio_dataclasses._PARTIALLY_SUPPORTED_MUSIC_EXT
                ):
                    title = _("Track is not playable.")
                    embed = discord.Embed(title=title)
                    embed.description = _(
                        "**{suffix}** is not a fully supported format and some "
                        "tracks may not play."
                    ).format(suffix=query.suffix)
                return await self._embed_msg(ctx, embed=embed)
        else:
            tracks = query
        queue_dur = await queue_duration(ctx)
        queue_total_duration = lavalink.utils.format_time(queue_dur)
        before_queue_length = len(player.queue)

        if not first_track_only and len(tracks) > 1:
            # a list of Tracks where all should be enqueued
            # this is a Spotify playlist already made into a list of Tracks or a
            # url where Lavalink handles providing all Track objects to use, like a
            # YouTube or Soundcloud playlist
            if len(player.queue) >= 10000:
                return await self._embed_msg(ctx, title=_("Queue size limit reached."))
            track_len = 0
            empty_queue = not player.queue
            for track in tracks:
                if len(player.queue) >= 10000:
                    continue
                if not await is_allowed(
                    ctx.guild,
                    (
                        f"{track.title} {track.author} {track.uri} "
                        f"{str(audio_dataclasses.Query.process_input(track))}"
                    ),
                ):
                    if IS_DEBUG:
                        log.debug(f"Query is not allowed in {ctx.guild} ({ctx.guild.id})")
                    continue
                elif guild_data["maxlength"] > 0:
                    if track_limit(track, guild_data["maxlength"]):
                        track_len += 1
                        track.extras.update(
                            {
                                "enqueue_time": int(time.time()),
                                "vc": player.channel.id,
                                "requester": ctx.author.id,
                            }
                        )
                        player.add(ctx.author, track)
                        self.bot.dispatch(
                            "red_audio_track_enqueue", player.channel.guild, track, ctx.author
                        )

                else:
                    track_len += 1
                    track.extras.update(
                        {
                            "enqueue_time": int(time.time()),
                            "vc": player.channel.id,
                            "requester": ctx.author.id,
                        }
                    )
                    player.add(ctx.author, track)
                    self.bot.dispatch(
                        "red_audio_track_enqueue", player.channel.guild, track, ctx.author
                    )
                await asyncio.sleep(0)
            player.maybe_shuffle(0 if empty_queue else 1)

            if len(tracks) > track_len:
                maxlength_msg = " {bad_tracks} tracks cannot be queued.".format(
                    bad_tracks=(len(tracks) - track_len)
                )
            else:
                maxlength_msg = ""
            playlist_name = escape(playlist_data.name if playlist_data else _("No Title"))
            embed = discord.Embed(
                description=bold(f"[{playlist_name}]({playlist_url})")
                if playlist_url
                else playlist_name,
                title=_("Playlist Enqueued"),
            )
            embed.set_footer(
                text=_("Added {num} tracks to the queue.{maxlength_msg}").format(
                    num=track_len, maxlength_msg=maxlength_msg
                )
            )
            if not guild_data["shuffle"] and queue_dur > 0:
                embed.set_footer(
                    text=_(
                        "{time} until start of playlist playback: starts at #{position} in queue"
                    ).format(time=queue_total_duration, position=before_queue_length + 1)
                )
            if not player.current:
                await player.play()
            self._play_lock(ctx, False)
            message = await self._embed_msg(ctx, embed=embed)
            return tracks or message
        else:
            single_track = None
            # a ytsearch: prefixed item where we only need the first Track returned
            # this is in the case of [p]play <query>, a single Spotify url/code
            # or this is a localtrack item
            try:
                if len(player.queue) >= 10000:

                    return await self._embed_msg(ctx, title=_("Queue size limit reached."))

                single_track = (
                    tracks
                    if isinstance(tracks, lavalink.rest_api.Track)
                    else tracks[index]
                    if index
                    else tracks[0]
                )
                if seek and seek > 0:
                    single_track.start_timestamp = seek * 1000
                if not await is_allowed(
                    ctx.guild,
                    (
                        f"{single_track.title} {single_track.author} {single_track.uri} "
                        f"{str(audio_dataclasses.Query.process_input(single_track))}"
                    ),
                ):
                    if IS_DEBUG:
                        log.debug(f"Query is not allowed in {ctx.guild} ({ctx.guild.id})")
                    self._play_lock(ctx, False)
                    return await self._embed_msg(
                        ctx, title=_("This track is not allowed in this server.")
                    )
                elif guild_data["maxlength"] > 0:
                    if track_limit(single_track, guild_data["maxlength"]):
                        single_track.extras.update(
                            {
                                "enqueue_time": int(time.time()),
                                "vc": player.channel.id,
                                "requester": ctx.author.id,
                            }
                        )
                        player.add(ctx.author, single_track)
                        player.maybe_shuffle()
                        self.bot.dispatch(
                            "red_audio_track_enqueue",
                            player.channel.guild,
                            single_track,
                            ctx.author,
                        )
                    else:
                        self._play_lock(ctx, False)
                        return await self._embed_msg(ctx, title=_("Track exceeds maximum length."))

                else:
                    single_track.extras.update(
                        {
                            "enqueue_time": int(time.time()),
                            "vc": player.channel.id,
                            "requester": ctx.author.id,
                        }
                    )
                    player.add(ctx.author, single_track)
                    player.maybe_shuffle()
                    self.bot.dispatch(
                        "red_audio_track_enqueue", player.channel.guild, single_track, ctx.author
                    )
            except IndexError:
                self._play_lock(ctx, False)
                title = _("Nothing found")
                desc = EmptyEmbed
                if await ctx.bot.is_owner(ctx.author):
                    desc = _("Please check your console or logs for details.")
                return await self._embed_msg(ctx, title=title, description=desc)
            description = get_track_description(single_track)
            embed = discord.Embed(title=_("Track Enqueued"), description=description)
            if not guild_data["shuffle"] and queue_dur > 0:
                embed.set_footer(
                    text=_("{time} until track playback: #{position} in queue").format(
                        time=queue_total_duration, position=before_queue_length + 1
                    )
                )

        if not player.current:
            await player.play()
        self._play_lock(ctx, False)
        message = await self._embed_msg(ctx, embed=embed)
        return single_track or message

    async def _spotify_playlist(
        self,
        ctx: commands.Context,
        stype: str,
        query: audio_dataclasses.Query,
        enqueue: bool = False,
    ):

        player = lavalink.get_player(ctx.guild.id)
        try:
            embed1 = discord.Embed(title=_("Please wait, finding tracks..."))
            playlist_msg = await self._embed_msg(ctx, embed=embed1)
            notifier = Notifier(
                ctx,
                playlist_msg,
                {
                    "spotify": _("Getting track {num}/{total}..."),
                    "youtube": _("Matching track {num}/{total}..."),
                    "lavalink": _("Loading track {num}/{total}..."),
                    "lavalink_time": _("Approximate time remaining: {seconds}"),
                },
            )
            track_list = await self.music_cache.spotify_enqueue(
                ctx,
                stype,
                query.id,
                enqueue=enqueue,
                player=player,
                lock=self._play_lock,
                notifier=notifier,
            )
        except SpotifyFetchError as error:
            self._play_lock(ctx, False)
            return await self._embed_msg(
                ctx,
                title=_("Invalid Environment"),
                description=_(error.message).format(prefix=ctx.prefix),
            )
        except (RuntimeError, aiohttp.ServerDisconnectedError):
            self._play_lock(ctx, False)
            error_embed = discord.Embed(
                title=_("The connection was reset while loading the playlist.")
            )
            await self._embed_msg(ctx, embed=error_embed)
            return None
        except Exception as e:
            self._play_lock(ctx, False)
            raise e
        self._play_lock(ctx, False)
        return track_list

    async def can_manage_playlist(
        self, scope: str, playlist: Playlist, ctx: commands.Context, user, guild
    ):

        is_owner = await ctx.bot.is_owner(ctx.author)
        has_perms = False
        user_to_query = user
        guild_to_query = guild
        dj_enabled = None
        playlist_author = (
            guild.get_member(playlist.author)
            if guild
            else self.bot.get_user(playlist.author) or user
        )

        is_different_user = len({playlist.author, user_to_query.id, ctx.author.id}) != 1
        is_different_guild = True if guild_to_query is None else ctx.guild.id != guild_to_query.id

        if is_owner:
            has_perms = True
        elif playlist.scope == PlaylistScope.USER.value:
            if not is_different_user:
                has_perms = True
        elif playlist.scope == PlaylistScope.GUILD.value:
            if not is_different_guild:
                dj_enabled = self._dj_status_cache.setdefault(
                    ctx.guild.id, await self.config.guild(ctx.guild).dj_enabled()
                )
                if guild.owner_id == ctx.author.id:
                    has_perms = True
                elif dj_enabled and await self._has_dj_role(ctx, ctx.author):
                    has_perms = True
                elif await ctx.bot.is_mod(ctx.author):
                    has_perms = True
                elif not dj_enabled and not is_different_user:
                    has_perms = True

        if has_perms is False:
            if hasattr(playlist, "name"):
                msg = _(
                    "You do not have the permissions to manage {name} (`{id}`) [**{scope}**]."
                ).format(
                    user=playlist_author,
                    name=playlist.name,
                    id=playlist.id,
                    scope=humanize_scope(
                        playlist.scope,
                        ctx=guild_to_query
                        if playlist.scope == PlaylistScope.GUILD.value
                        else playlist_author
                        if playlist.scope == PlaylistScope.USER.value
                        else None,
                    ),
                )
            elif playlist.scope == PlaylistScope.GUILD.value and (
                is_different_guild or dj_enabled
            ):
                msg = _(
                    "You do not have the permissions to manage that playlist in {guild}."
                ).format(guild=guild_to_query)
            elif (
                playlist.scope in [PlaylistScope.GUILD.value, PlaylistScope.USER.value]
                and is_different_user
            ):
                msg = _(
                    "You do not have the permissions to manage playlist owned by {user}."
                ).format(user=playlist_author)
            else:
                msg = _(
                    "You do not have the permissions to manage "
                    "playlists in {scope} scope.".format(scope=humanize_scope(scope, the=True))
                )

            await self._embed_msg(ctx, title=_("No access to playlist."), description=msg)
            return False
        return True

    async def _get_correct_playlist_id(
        self,
        context: commands.Context,
        matches: MutableMapping,
        scope: str,
        author: discord.User,
        guild: discord.Guild,
        specified_user: bool = False,
    ) -> Tuple[Optional[int], str]:
        """
        Parameters
        ----------
        context: commands.Context
            The context in which this is being called.
        matches: dict
            A dict of the matches found where key is scope and value is matches.
        scope:str
            The custom config scope. A value from :code:`PlaylistScope`.
        author: discord.User
            The user.
        guild: discord.Guild
            The guild.
        specified_user: bool
            Whether or not a user ID was specified via argparse.
        Returns
        -------
        Tuple[Optional[int], str]
            Tuple of Playlist ID or None if none found and original user input.
        Raises
        ------
        `TooManyMatches`
            When more than 10 matches are found or
            When multiple matches are found but none is selected.

        """
        correct_scope_matches: List[Playlist]
        original_input = matches.get("arg")
        correct_scope_matches_temp: MutableMapping = matches.get(scope)
        guild_to_query = guild.id
        user_to_query = author.id
        if not correct_scope_matches_temp:
            return None, original_input
        if scope == PlaylistScope.USER.value:
            correct_scope_matches = [
                p for p in correct_scope_matches_temp if user_to_query == p.scope_id
            ]
        elif scope == PlaylistScope.GUILD.value:
            if specified_user:
                correct_scope_matches = [
                    p
                    for p in correct_scope_matches_temp
                    if guild_to_query == p.scope_id and p.author == user_to_query
                ]
            else:
                correct_scope_matches = [
                    p for p in correct_scope_matches_temp if guild_to_query == p.scope_id
                ]
        else:
            if specified_user:
                correct_scope_matches = [
                    p for p in correct_scope_matches_temp if p.author == user_to_query
                ]
            else:
                correct_scope_matches = [p for p in correct_scope_matches_temp]

        match_count = len(correct_scope_matches)
        if match_count > 1:
            correct_scope_matches2 = [
                p for p in correct_scope_matches if p.name == str(original_input).strip()
            ]
            if correct_scope_matches2:
                correct_scope_matches = correct_scope_matches2
            elif original_input.isnumeric():
                arg = int(original_input)
                correct_scope_matches3 = [p for p in correct_scope_matches if p.id == arg]
                if correct_scope_matches3:
                    correct_scope_matches = correct_scope_matches3
        match_count = len(correct_scope_matches)
        # We done all the trimming we can with the info available time to ask the user
        if match_count > 10:
            if original_input.isnumeric():
                arg = int(original_input)
                correct_scope_matches = [p for p in correct_scope_matches if p.id == arg]
            if match_count > 10:
                raise TooManyMatches(
                    _(
                        "{match_count} playlists match {original_input}: "
                        "Please try to be more specific, or use the playlist ID."
                    ).format(match_count=match_count, original_input=original_input)
                )
        elif match_count == 1:
            return correct_scope_matches[0].id, original_input
        elif match_count == 0:
            return None, original_input

        # TODO : Convert this section to a new paged reaction menu when Toby Menus are Merged
        pos_len = 3
        playlists = f"{'#':{pos_len}}\n"
        number = 0
        for number, playlist in enumerate(correct_scope_matches, 1):
            author = self.bot.get_user(playlist.author) or playlist.author or _("Unknown")
            line = _(
                "{number}."
                "    <{playlist.name}>\n"
                " - Scope:  < {scope} >\n"
                " - ID:     < {playlist.id} >\n"
                " - Tracks: < {tracks} >\n"
                " - Author: < {author} >\n\n"
            ).format(
                number=number,
                playlist=playlist,
                scope=humanize_scope(scope),
                tracks=len(playlist.tracks),
                author=author,
            )
            playlists += line

        embed = discord.Embed(
            title=_("{playlists} playlists found, which one would you like?").format(
                playlists=number
            ),
            description=box(playlists, lang="md"),
            colour=await context.embed_colour(),
        )
        msg = await context.send(embed=embed)
        avaliable_emojis = ReactionPredicate.NUMBER_EMOJIS[1:]
        avaliable_emojis.append("🔟")
        emojis = avaliable_emojis[: len(correct_scope_matches)]
        emojis.append("\N{CROSS MARK}")
        start_adding_reactions(msg, emojis)
        pred = ReactionPredicate.with_emojis(emojis, msg, user=context.author)
        try:
            await context.bot.wait_for("reaction_add", check=pred, timeout=60)
        except asyncio.TimeoutError:
            with contextlib.suppress(discord.HTTPException):
                await msg.delete()
            raise TooManyMatches(
                _("Too many matches found and you did not select which one you wanted.")
            )
        if emojis[pred.result] == "\N{CROSS MARK}":
            with contextlib.suppress(discord.HTTPException):
                await msg.delete()
            raise TooManyMatches(
                _("Too many matches found and you did not select which one you wanted.")
            )
        with contextlib.suppress(discord.HTTPException):
            await msg.delete()
        return correct_scope_matches[pred.result].id, original_input

    @commands.group()
    @commands.guild_only()
    @commands.bot_has_permissions(embed_links=True)
    async def playlist(self, ctx: commands.Context):
        """Playlist configuration options.

        Scope info:
        ​ ​ ​ ​ **Global**:
        ​ ​ ​ ​ ​ ​ ​ ​ Visible to all users of this bot.
        ​ ​ ​ ​ ​ ​ ​ ​ Only editable by bot owner.
        ​ ​ ​ ​ **Guild**:
        ​ ​ ​ ​ ​ ​ ​ ​ Visible to all users in this guild.
        ​ ​ ​ ​ ​ ​ ​ ​ Editable by bot owner, guild owner, guild admins, guild mods, DJ role and playlist creator.
        ​ ​ ​ ​ **User**:
        ​ ​ ​ ​ ​ ​ ​ ​ Visible to all bot users, if --author is passed.
        ​ ​ ​ ​ ​ ​ ​ ​ Editable by bot owner and creator.

        """

    @playlist.command(name="append", usage="<playlist_name_OR_id> <track_name_OR_url> [args]")
    async def _playlist_append(
        self,
        ctx: commands.Context,
        playlist_matches: PlaylistConverter,
        query: LazyGreedyConverter,
        *,
        scope_data: ScopeParser = None,
    ):
        """Add a track URL, playlist link, or quick search to a playlist.

        The track(s) will be appended to the end of the playlist.

        **Usage**:
        ​ ​ ​ ​ [p]playlist append playlist_name_OR_id track_name_OR_url args

        **Args**:
        ​ ​ ​ ​ The following are all optional:
        ​ ​ ​ ​ ​ ​ ​ ​ --scope <scope>
        ​ ​ ​ ​ ​ ​ ​ ​ --author [user]
        ​ ​ ​ ​ ​ ​ ​ ​ --guild [guild] **Only the bot owner can use this**

        **Scope** is one of the following:
        ​ ​ ​ ​ Global
        ​ ​ ​ ​ Guild
        ​ ​ ​ ​ User

        **Author** can be one of the following:
        ​ ​ ​ ​ User ID
        ​ ​ ​ ​ User Mention
        ​ ​ ​ ​ User Name#123

        **Guild** can be one of the following:
        ​ ​ ​ ​ Guild ID
        ​ ​ ​ ​ Exact guild name

        Example use:
        ​ ​ ​ ​ [p]playlist append MyGuildPlaylist Hello by Adele
        ​ ​ ​ ​ [p]playlist append MyGlobalPlaylist Hello by Adele --scope Global
        ​ ​ ​ ​ [p]playlist append MyGlobalPlaylist Hello by Adele --scope Global
        --Author Draper#6666
        """
        if scope_data is None:
            scope_data = [PlaylistScope.GUILD.value, ctx.author, ctx.guild, False]
        (scope, author, guild, specified_user) = scope_data
        if not await self._playlist_check(ctx):
            return
        try:
            (playlist_id, playlist_arg) = await self._get_correct_playlist_id(
                ctx, playlist_matches, scope, author, guild, specified_user
            )
        except TooManyMatches as e:
            return await self._embed_msg(ctx, title=str(e))
        if playlist_id is None:
            return await self._embed_msg(
                ctx,
                title=_("Playlist Not Found"),
                description=_("Could not match '{arg}' to a playlist").format(arg=playlist_arg),
            )

        try:
            playlist = await get_playlist(playlist_id, scope, self.bot, guild, author)
        except RuntimeError:
            return await self._embed_msg(
                ctx,
                title=_("Playlist {id} does not exist in {scope} scope.").format(
                    id=playlist_id, scope=humanize_scope(scope, the=True)
                ),
            )
        except MissingGuild:
            return await self._embed_msg(
                ctx,
                title=_("Missing Arguments"),
                description=_("You need to specify the Guild ID for the guild to lookup."),
            )

        if not await self.can_manage_playlist(scope, playlist, ctx, author, guild):
            return
        player = lavalink.get_player(ctx.guild.id)
        to_append = await self._playlist_tracks(
            ctx, player, audio_dataclasses.Query.process_input(query)
        )

        if isinstance(to_append, discord.Message):
            return None

        if not to_append:
            return await self._embed_msg(
                ctx, title=_("Could not find a track matching your query.")
            )
        track_list = playlist.tracks
        current_count = len(track_list)
        to_append_count = len(to_append)
        tracks_obj_list = playlist.tracks_obj
        not_added = 0
        if current_count + to_append_count > 10000:
            to_append = to_append[: 10000 - current_count]
            not_added = to_append_count - len(to_append)
            to_append_count = len(to_append)
        scope_name = humanize_scope(
            scope, ctx=guild if scope == PlaylistScope.GUILD.value else author
        )
        appended = 0

        if to_append and to_append_count == 1:
            to = lavalink.Track(to_append[0])
            if to in tracks_obj_list:
                return await self._embed_msg(
                    ctx,
                    title=_("Skipping track"),
                    description=_(
                        "{track} is already in {playlist} (`{id}`) [**{scope}**]."
                    ).format(
                        track=to.title, playlist=playlist.name, id=playlist.id, scope=scope_name
                    ),
                    footer=_("Playlist limit reached: Could not add track.").format(not_added)
                    if not_added > 0
                    else None,
                )
            else:
                appended += 1
        if to_append and to_append_count > 1:
            to_append_temp = []
            for t in to_append:
                to = lavalink.Track(t)
                if to not in tracks_obj_list:
                    appended += 1
                    to_append_temp.append(t)
            to_append = to_append_temp
        if appended > 0:
            track_list.extend(to_append)
            update = {"tracks": track_list, "url": None}
            await playlist.edit(update)

        if to_append_count == 1 and appended == 1:
            track_title = to_append[0]["info"]["title"]
            return await self._embed_msg(
                ctx,
                title=_("Track added"),
                description=_("{track} appended to {playlist} (`{id}`) [**{scope}**].").format(
                    track=track_title, playlist=playlist.name, id=playlist.id, scope=scope_name
                ),
            )

        desc = _("{num} tracks appended to {playlist} (`{id}`) [**{scope}**].").format(
            num=appended, playlist=playlist.name, id=playlist.id, scope=scope_name
        )
        if to_append_count > appended:
            diff = to_append_count - appended
            desc += _("\n{existing} {plural} already in the playlist and were skipped.").format(
                existing=diff, plural=_("tracks are") if diff != 1 else _("track is")
            )

        embed = discord.Embed(title=_("Playlist Modified"), description=desc)
        await self._embed_msg(
            ctx,
            embed=embed,
            footer=_("Playlist limit reached: Could not add track.").format(not_added)
            if not_added > 0
            else None,
        )

    @commands.cooldown(1, 150, commands.BucketType.member)
    @playlist.command(name="copy", usage="<id_or_name> [args]", cooldown_after_parsing=True)
    async def _playlist_copy(
        self,
        ctx: commands.Context,
        playlist_matches: PlaylistConverter,
        *,
        scope_data: ComplexScopeParser = None,
    ):

        """Copy a playlist from one scope to another.

        **Usage**:
        ​ ​ ​ ​ [p]playlist copy playlist_name_OR_id args

        **Args**:
        ​ ​ ​ ​ The following are all optional:
        ​ ​ ​ ​ ​ ​ ​ ​ --from-scope <scope>
        ​ ​ ​ ​ ​ ​ ​ ​ --from-author [user]
        ​ ​ ​ ​ ​ ​ ​ ​ --from-guild [guild] **Only the bot owner can use this**

        ​ ​ ​ ​ ​ ​ ​ ​ --to-scope <scope>
        ​ ​ ​ ​ ​ ​ ​ ​ --to-author [user]
        ​ ​ ​ ​ ​ ​ ​ ​ --to-guild [guild] **Only the bot owner can use this**

        **Scope** is one of the following:
        ​ ​ ​ ​ Global
        ​ ​ ​ ​ Guild
        ​ ​ ​ ​ User

        **Author** can be one of the following:
        ​ ​ ​ ​ User ID
        ​ ​ ​ ​ User Mention
        ​ ​ ​ ​ User Name#123

        **Guild** can be one of the following:
        ​ ​ ​ ​ Guild ID
        ​ ​ ​ ​ Exact guild name

        Example use:
        ​ ​ ​ ​ [p]playlist copy MyGuildPlaylist --from-scope Guild --to-scope Global
        ​ ​ ​ ​ [p]playlist copy MyGlobalPlaylist --from-scope Global --to-author Draper#6666
        --to-scope User
        ​ ​ ​ ​ [p]playlist copy MyPersonalPlaylist --from-scope user --to-author Draper#6666
        --to-scope Guild --to-guild Red - Discord Bot
        """

        if scope_data is None:
            scope_data = [
                PlaylistScope.GUILD.value,
                ctx.author,
                ctx.guild,
                False,
                PlaylistScope.GUILD.value,
                ctx.author,
                ctx.guild,
                False,
            ]
        (
            from_scope,
            from_author,
            from_guild,
            specified_from_user,
            to_scope,
            to_author,
            to_guild,
            specified_to_user,
        ) = scope_data

        try:
            playlist_id, playlist_arg = await self._get_correct_playlist_id(
                ctx, playlist_matches, from_scope, from_author, from_guild, specified_from_user
            )
        except TooManyMatches as e:
            ctx.command.reset_cooldown(ctx)
            return await self._embed_msg(ctx, title=str(e))

        if playlist_id is None:
            ctx.command.reset_cooldown(ctx)
            return await self._embed_msg(
                ctx,
                title=_("Playlist Not Found"),
                description=_("Could not match '{arg}' to a playlist.").format(arg=playlist_arg),
            )

        temp_playlist = FakePlaylist(to_author.id, to_scope)
        if not await self.can_manage_playlist(to_scope, temp_playlist, ctx, to_author, to_guild):
            ctx.command.reset_cooldown(ctx)
            return

        try:
            from_playlist = await get_playlist(
                playlist_id, from_scope, self.bot, from_guild, from_author.id
            )
        except RuntimeError:
            ctx.command.reset_cooldown(ctx)
            return await self._embed_msg(
                ctx,
                title=_("Playlist Not Found"),
                description=_("Playlist {id} does not exist in {scope} scope.").format(
                    id=playlist_id, scope=humanize_scope(to_scope, the=True)
                ),
            )
        except MissingGuild:
            ctx.command.reset_cooldown(ctx)
            return await self._embed_msg(
                ctx, title=_("You need to specify the Guild ID for the guild to lookup.")
            )

        to_playlist = await create_playlist(
            ctx,
            to_scope,
            from_playlist.name,
            from_playlist.url,
            from_playlist.tracks,
            to_author,
            to_guild,
        )
        if to_scope == PlaylistScope.GLOBAL.value:
            to_scope_name = "the Global"
        elif to_scope == PlaylistScope.USER.value:
            to_scope_name = to_author
        else:
            to_scope_name = to_guild

        if from_scope == PlaylistScope.GLOBAL.value:
            from_scope_name = "the Global"
        elif from_scope == PlaylistScope.USER.value:
            from_scope_name = from_author
        else:
            from_scope_name = from_guild

        return await self._embed_msg(
            ctx,
            title=_("Playlist Copied"),
            description=_(
                "Playlist {name} (`{from_id}`) copied from {from_scope} to {to_scope} (`{to_id}`)."
            ).format(
                name=from_playlist.name,
                from_id=from_playlist.id,
                from_scope=humanize_scope(from_scope, ctx=from_scope_name),
                to_scope=humanize_scope(to_scope, ctx=to_scope_name),
                to_id=to_playlist.id,
            ),
        )

    @playlist.command(name="create", usage="<name> [args]")
    async def _playlist_create(
        self, ctx: commands.Context, playlist_name: str, *, scope_data: ScopeParser = None
    ):
        """Create an empty playlist.

        **Usage**:
        ​ ​ ​ ​ [p]playlist create playlist_name args

        **Args**:
        ​ ​ ​ ​ The following are all optional:
        ​ ​ ​ ​ ​ ​ ​ ​ --scope <scope>
        ​ ​ ​ ​ ​ ​ ​ ​ --author [user]
        ​ ​ ​ ​ ​ ​ ​ ​ --guild [guild] **Only the bot owner can use this**

        **Scope** is one of the following:
        ​ ​ ​ ​ Global
        ​ ​ ​ ​ Guild
        ​ ​ ​ ​ User

        **Author** can be one of the following:
        ​ ​ ​ ​ User ID
        ​ ​ ​ ​ User Mention
        ​ ​ ​ ​ User Name#123

        **Guild** can be one of the following:
        ​ ​ ​ ​ Guild ID
        ​ ​ ​ ​ Exact guild name

        Example use:
        ​ ​ ​ ​ [p]playlist create MyGuildPlaylist
        ​ ​ ​ ​ [p]playlist create MyGlobalPlaylist --scope Global
        ​ ​ ​ ​ [p]playlist create MyPersonalPlaylist --scope User
        """
        if scope_data is None:
            scope_data = [PlaylistScope.GUILD.value, ctx.author, ctx.guild, False]
        scope, author, guild, specified_user = scope_data

        temp_playlist = FakePlaylist(author.id, scope)
        scope_name = humanize_scope(
            scope, ctx=guild if scope == PlaylistScope.GUILD.value else author
        )
        if not await self.can_manage_playlist(scope, temp_playlist, ctx, author, guild):
            return
        playlist_name = playlist_name.split(" ")[0].strip('"')[:32]
        if playlist_name.isnumeric():
            return await self._embed_msg(
                ctx,
                title=_("Invalid Playlist Name"),
                description=_(
                    "Playlist names must be a single word (up to 32 "
                    "characters) and not numbers only."
                ),
            )
        playlist = await create_playlist(ctx, scope, playlist_name, None, None, author, guild)
        return await self._embed_msg(
            ctx,
            title=_("Playlist Created"),
            description=_("Empty playlist {name} (`{id}`) [**{scope}**] created.").format(
                name=playlist.name, id=playlist.id, scope=scope_name
            ),
        )

    @playlist.command(name="delete", aliases=["del"], usage="<playlist_name_OR_id> [args]")
    async def _playlist_delete(
        self,
        ctx: commands.Context,
        playlist_matches: PlaylistConverter,
        *,
        scope_data: ScopeParser = None,
    ):
        """Delete a saved playlist.

        **Usage**:
        ​ ​ ​ ​ [p]playlist delete playlist_name_OR_id args

        **Args**:
        ​ ​ ​ ​ The following are all optional:
        ​ ​ ​ ​ ​ ​ ​ ​ --scope <scope>
        ​ ​ ​ ​ ​ ​ ​ ​ --author [user]
        ​ ​ ​ ​ ​ ​ ​ ​ --guild [guild] **Only the bot owner can use this**

        **Scope** is one of the following:
        ​ ​ ​ ​ Global
        ​ ​ ​ ​ Guild
        ​ ​ ​ ​ User

        **Author** can be one of the following:
        ​ ​ ​ ​ User ID
        ​ ​ ​ ​ User Mention
        ​ ​ ​ ​ User Name#123

        **Guild** can be one of the following:
        ​ ​ ​ ​ Guild ID
        ​ ​ ​ ​ Exact guild name

        Example use:
        ​ ​ ​ ​ [p]playlist delete MyGuildPlaylist
        ​ ​ ​ ​ [p]playlist delete MyGlobalPlaylist --scope Global
        ​ ​ ​ ​ [p]playlist delete MyPersonalPlaylist --scope User
        """
        if scope_data is None:
            scope_data = [PlaylistScope.GUILD.value, ctx.author, ctx.guild, False]
        scope, author, guild, specified_user = scope_data

        try:
            playlist_id, playlist_arg = await self._get_correct_playlist_id(
                ctx, playlist_matches, scope, author, guild, specified_user
            )
        except TooManyMatches as e:
            return await self._embed_msg(ctx, title=str(e))
        if playlist_id is None:
            return await self._embed_msg(
                ctx,
                title=_("Playlist Not Found"),
                description=_("Could not match '{arg}' to a playlist.").format(arg=playlist_arg),
            )

        try:
            playlist = await get_playlist(playlist_id, scope, self.bot, guild, author)
        except RuntimeError:
            return await self._embed_msg(
                ctx,
                title=_("Playlist {id} does not exist in {scope} scope.").format(
                    id=playlist_id, scope=humanize_scope(scope, the=True)
                ),
            )
        except MissingGuild:
            return await self._embed_msg(
                ctx, title=_("You need to specify the Guild ID for the guild to lookup.")
            )

        if not await self.can_manage_playlist(scope, playlist, ctx, author, guild):
            return
        scope_name = humanize_scope(
            scope, ctx=guild if scope == PlaylistScope.GUILD.value else author
        )
        await delete_playlist(scope, playlist.id, guild or ctx.guild, author or ctx.author)

        await self._embed_msg(
            ctx,
            title=_("Playlist Deleted"),
            description=_("{name} (`{id}`) [**{scope}**] playlist deleted.").format(
                name=playlist.name, id=playlist.id, scope=scope_name
            ),
        )

    @commands.cooldown(1, 30, commands.BucketType.member)
    @playlist.command(
        name="dedupe", usage="<playlist_name_OR_id> [args]", cooldown_after_parsing=True
    )
    async def _playlist_remdupe(
        self,
        ctx: commands.Context,
        playlist_matches: PlaylistConverter,
        *,
        scope_data: ScopeParser = None,
    ):
        """Remove duplicate tracks from a saved playlist.

        **Usage**:
        ​ ​ ​ ​ [p]playlist dedupe playlist_name_OR_id args

        **Args**:
        ​ ​ ​ ​ The following are all optional:
        ​ ​ ​ ​ ​ ​ ​ ​ --scope <scope>
        ​ ​ ​ ​ ​ ​ ​ ​ --author [user]
        ​ ​ ​ ​ ​ ​ ​ ​ --guild [guild] **Only the bot owner can use this**

        **Scope** is one of the following:
        ​ ​ ​ ​ Global
        ​ ​ ​ ​ Guild
        ​ ​ ​ ​ User

        **Author** can be one of the following:
        ​ ​ ​ ​ User ID
        ​ ​ ​ ​ User Mention
        ​ ​ ​ ​ User Name#123

        **Guild** can be one of the following:
        ​ ​ ​ ​ Guild ID
        ​ ​ ​ ​ Exact guild name

        Example use:
        ​ ​ ​ ​ [p]playlist dedupe MyGuildPlaylist
        ​ ​ ​ ​ [p]playlist dedupe MyGlobalPlaylist --scope Global
        ​ ​ ​ ​ [p]playlist dedupe MyPersonalPlaylist --scope User
        """
        async with ctx.typing():
            if scope_data is None:
                scope_data = [PlaylistScope.GUILD.value, ctx.author, ctx.guild, False]
            scope, author, guild, specified_user = scope_data
            scope_name = humanize_scope(
                scope, ctx=guild if scope == PlaylistScope.GUILD.value else author
            )

            try:
                playlist_id, playlist_arg = await self._get_correct_playlist_id(
                    ctx, playlist_matches, scope, author, guild, specified_user
                )
            except TooManyMatches as e:
                ctx.command.reset_cooldown(ctx)
                return await self._embed_msg(ctx, title=str(e))
            if playlist_id is None:
                ctx.command.reset_cooldown(ctx)
                return await self._embed_msg(
                    ctx,
                    title=_("Playlist Not Found"),
                    description=_("Could not match '{arg}' to a playlist.").format(
                        arg=playlist_arg
                    ),
                )

            try:
                playlist = await get_playlist(playlist_id, scope, self.bot, guild, author)
            except RuntimeError:
                ctx.command.reset_cooldown(ctx)
                return await self._embed_msg(
                    ctx,
                    title=_("Playlist Not Found"),
                    description=_("Playlist {id} does not exist in {scope} scope.").format(
                        id=playlist_id, scope=humanize_scope(scope, the=True)
                    ),
                )
            except MissingGuild:
                ctx.command.reset_cooldown(ctx)
                return await self._embed_msg(
                    ctx,
                    title=_("Missing Arguments"),
                    description=_("You need to specify the Guild ID for the guild to lookup."),
                )
            if not await self.can_manage_playlist(scope, playlist, ctx, author, guild):
                ctx.command.reset_cooldown(ctx)
                return

            track_objects = playlist.tracks_obj
            original_count = len(track_objects)
            unique_tracks = set()
            unique_tracks_add = unique_tracks.add
            track_objects = [
                x for x in track_objects if not (x in unique_tracks or unique_tracks_add(x))
            ]

            tracklist = []
            for track in track_objects:
                track_keys = track._info.keys()
                track_values = track._info.values()
                track_id = track.track_identifier
                track_info = {}
                for k, v in zip(track_keys, track_values):
                    track_info[k] = v
                keys = ["track", "info"]
                values = [track_id, track_info]
                track_obj = {}
                for key, value in zip(keys, values):
                    track_obj[key] = value
                tracklist.append(track_obj)

        final_count = len(tracklist)
        if original_count - final_count != 0:
            await self._embed_msg(
                ctx,
                title=_("Playlist Modified"),
                description=_(
                    "Removed {track_diff} duplicated "
                    "tracks from {name} (`{id}`) [**{scope}**] playlist."
                ).format(
                    name=playlist.name,
                    id=playlist.id,
                    track_diff=original_count - final_count,
                    scope=scope_name,
                ),
            )
        else:
            await self._embed_msg(
                ctx,
                title=_("Playlist Has Not Been Modified"),
                description=_(
                    "{name} (`{id}`) [**{scope}**] playlist has no duplicate tracks."
                ).format(name=playlist.name, id=playlist.id, scope=scope_name),
            )

    @checks.is_owner()
    @playlist.command(
        name="download",
        usage="<playlist_name_OR_id> [v2=False] [args]",
        cooldown_after_parsing=True,
    )
    @commands.bot_has_permissions(attach_files=True)
    @commands.cooldown(1, 30, commands.BucketType.guild)
    async def _playlist_download(
        self,
        ctx: commands.Context,
        playlist_matches: PlaylistConverter,
        v2: Optional[bool] = False,
        *,
        scope_data: ScopeParser = None,
    ):
        """Download a copy of a playlist.

        These files can be used with the [p]playlist upload command.
        Red v2-compatible playlists can be generated by passing True
        for the v2 variable.

        **Usage**:
        ​ ​ ​ ​ [p]playlist download playlist_name_OR_id [v2=True_OR_False] args

        **Args**:
        ​ ​ ​ ​ The following are all optional:
        ​ ​ ​ ​ ​ ​ ​ ​ --scope <scope>
        ​ ​ ​ ​ ​ ​ ​ ​ --author [user]
        ​ ​ ​ ​ ​ ​ ​ ​ --guild [guild] **Only the bot owner can use this**

        **Scope** is one of the following:
        ​ ​ ​ ​ Global
        ​ ​ ​ ​ Guild
        ​ ​ ​ ​ User

        **Author** can be one of the following:
        ​ ​ ​ ​ User ID
        ​ ​ ​ ​ User Mention
        ​ ​ ​ ​ User Name#123

        **Guild** can be one of the following:
        ​ ​ ​ ​ Guild ID
        ​ ​ ​ ​ Exact guild name

        Example use:
        ​ ​ ​ ​ [p]playlist download MyGuildPlaylist True
        ​ ​ ​ ​ [p]playlist download MyGlobalPlaylist False --scope Global
        ​ ​ ​ ​ [p]playlist download MyPersonalPlaylist --scope User
        """
        if scope_data is None:
            scope_data = [PlaylistScope.GUILD.value, ctx.author, ctx.guild, False]
        scope, author, guild, specified_user = scope_data

        try:
            playlist_id, playlist_arg = await self._get_correct_playlist_id(
                ctx, playlist_matches, scope, author, guild, specified_user
            )
        except TooManyMatches as e:
            ctx.command.reset_cooldown(ctx)
            return await self._embed_msg(ctx, title=str(e))
        if playlist_id is None:
            ctx.command.reset_cooldown(ctx)
            return await self._embed_msg(
                ctx,
                title=_("Playlist Not Found"),
                description=_("Could not match '{arg}' to a playlist.").format(arg=playlist_arg),
            )

        try:
            playlist = await get_playlist(playlist_id, scope, self.bot, guild, author)
        except RuntimeError:
            ctx.command.reset_cooldown(ctx)
            return await self._embed_msg(
                ctx,
                title=_("Playlist Not Found"),
                description=_("Playlist {id} does not exist in {scope} scope.").format(
                    id=playlist_id, scope=humanize_scope(scope, the=True)
                ),
            )
        except MissingGuild:
            ctx.command.reset_cooldown(ctx)
            return await self._embed_msg(
                ctx,
                title=_("Missing Arguments"),
                description=_("You need to specify the Guild ID for the guild to lookup."),
            )

        schema = 2
        version = "v3" if v2 is False else "v2"

        if not playlist.tracks:
            ctx.command.reset_cooldown(ctx)
            return await self._embed_msg(ctx, title=_("That playlist has no tracks."))
        if version == "v2":
            v2_valid_urls = ["https://www.youtube.com/watch?v=", "https://soundcloud.com/"]
            song_list = []
            for track in playlist.tracks:
                if track["info"]["uri"].startswith(tuple(v2_valid_urls)):
                    song_list.append(track["info"]["uri"])
                await asyncio.sleep(0)
            playlist_data = {
                "author": playlist.author,
                "link": playlist.url,
                "playlist": song_list,
                "name": playlist.name,
            }
            file_name = playlist.name
        else:
            # TODO: Keep new playlists backwards compatible, Remove me in a few releases
            playlist_data = playlist.to_json()
            playlist_songs_backwards_compatible = [
                track["info"]["uri"] for track in playlist.tracks
            ]
            playlist_data["playlist"] = playlist_songs_backwards_compatible
            playlist_data["link"] = playlist.url
            file_name = playlist.id
        playlist_data.update({"schema": schema, "version": version})
        playlist_data = json.dumps(playlist_data).encode("utf-8")
        to_write = BytesIO()
        to_write.write(playlist_data)
        to_write.seek(0)
        if to_write.getbuffer().nbytes > ctx.guild.filesize_limit - 10000:
            datapath = cog_data_path(raw_name="Audio")
            temp_file = datapath / f"{file_name}.txt"
            temp_tar = datapath / f"{file_name}.tar.gz"
            with temp_file.open("wb") as playlist_file:
                playlist_file.write(to_write.read())

            with tarfile.open(str(temp_tar), "w:gz") as tar:
                tar.add(
                    str(temp_file), arcname=str(temp_file.relative_to(datapath)), recursive=False
                )
            try:
                if os.path.getsize(str(temp_tar)) > ctx.guild.filesize_limit - 10000:
                    await ctx.send(_("This playlist is too large to be send in this server."))
                else:
                    await ctx.send(
                        content=_("Playlist is too large, here is the compressed version."),
                        file=discord.File(str(temp_tar)),
                    )
            except Exception:
                pass
            temp_file.unlink()
            temp_tar.unlink()
        else:
            await ctx.send(file=discord.File(to_write, filename=f"{file_name}.txt"))
        to_write.close()

    @commands.cooldown(1, 10, commands.BucketType.member)
    @playlist.command(
        name="info", usage="<playlist_name_OR_id> [args]", cooldown_after_parsing=True
    )
    async def _playlist_info(
        self,
        ctx: commands.Context,
        playlist_matches: PlaylistConverter,
        *,
        scope_data: ScopeParser = None,
    ):
        """Retrieve information from a saved playlist.

        **Usage**:
        ​ ​ ​ ​ [p]playlist info playlist_name_OR_id args

        **Args**:
        ​ ​ ​ ​ The following are all optional:
        ​ ​ ​ ​ ​ ​ ​ ​ --scope <scope>
        ​ ​ ​ ​ ​ ​ ​ ​ --author [user]
        ​ ​ ​ ​ ​ ​ ​ ​ --guild [guild] **Only the bot owner can use this**

        **Scope** is one of the following:
        ​ ​ ​ ​ Global
        ​ ​ ​ ​ Guild
        ​ ​ ​ ​ User

        **Author** can be one of the following:
        ​ ​ ​ ​ User ID
        ​ ​ ​ ​ User Mention
        ​ ​ ​ ​ User Name#123

        **Guild** can be one of the following:
        ​ ​ ​ ​ Guild ID
        ​ ​ ​ ​ Exact guild name

        Example use:
        ​ ​ ​ ​ [p]playlist info MyGuildPlaylist
        ​ ​ ​ ​ [p]playlist info MyGlobalPlaylist --scope Global
        ​ ​ ​ ​ [p]playlist info MyPersonalPlaylist --scope User
        """
        if scope_data is None:
            scope_data = [PlaylistScope.GUILD.value, ctx.author, ctx.guild, False]
        scope, author, guild, specified_user = scope_data
        scope_name = humanize_scope(
            scope, ctx=guild if scope == PlaylistScope.GUILD.value else author
        )

        try:
            playlist_id, playlist_arg = await self._get_correct_playlist_id(
                ctx, playlist_matches, scope, author, guild, specified_user
            )
        except TooManyMatches as e:
            ctx.command.reset_cooldown(ctx)
            return await self._embed_msg(ctx, title=str(e))
        if playlist_id is None:
            ctx.command.reset_cooldown(ctx)
            return await self._embed_msg(
                ctx,
                title=_("Playlist Not Found"),
                description=_("Could not match '{arg}' to a playlist.").format(arg=playlist_arg),
            )

        try:
            playlist = await get_playlist(playlist_id, scope, self.bot, guild, author)
        except RuntimeError:
            ctx.command.reset_cooldown(ctx)
            return await self._embed_msg(
                ctx,
                title=_("Playlist Not Found"),
                description=_("Playlist {id} does not exist in {scope} scope.").format(
                    id=playlist_id, scope=humanize_scope(scope, the=True)
                ),
            )
        except MissingGuild:
            ctx.command.reset_cooldown(ctx)
            return await self._embed_msg(
                ctx,
                title=_("Missing Arguments"),
                description=_("You need to specify the Guild ID for the guild to lookup."),
            )
        track_len = len(playlist.tracks)

        msg = "​"
        track_idx = 0
        if track_len > 0:
            spaces = "\N{EN SPACE}" * (len(str(len(playlist.tracks))) + 2)
            for i, track in enumerate(playlist.tracks, start=1):
                if i % 500 == 0:  # TODO: Improve when Toby menu's are merged
                    await asyncio.sleep(0.1)
                track_idx = track_idx + 1
                query = audio_dataclasses.Query.process_input(track["info"]["uri"])
                if query.is_local:
                    if track["info"]["title"] != "Unknown title":
                        msg += "`{}.` **{} - {}**\n{}{}\n".format(
                            track_idx,
                            track["info"]["author"],
                            track["info"]["title"],
                            spaces,
                            query.to_string_user(),
                        )
                    else:
                        msg += "`{}.` {}\n".format(track_idx, query.to_string_user())
                else:
                    msg += "`{}.` **[{}]({})**\n".format(
                        track_idx, track["info"]["title"], track["info"]["uri"]
                    )
                await asyncio.sleep(0)

        else:
            msg = "No tracks."

        if not playlist.url:
            embed_title = _("Playlist info for {playlist_name} (`{id}`) [**{scope}**]:\n").format(
                playlist_name=playlist.name, id=playlist.id, scope=scope_name
            )
        else:
            embed_title = _(
                "Playlist info for {playlist_name} (`{id}`) [**{scope}**]:\nURL: {url}"
            ).format(
                playlist_name=playlist.name, url=playlist.url, id=playlist.id, scope=scope_name
            )

        page_list = []
        pages = list(pagify(msg, delims=["\n"], page_length=2000))
        total_pages = len(pages)
        for numb, page in enumerate(pages, start=1):
            embed = discord.Embed(
                colour=await ctx.embed_colour(), title=embed_title, description=page
            )
            author_obj = self.bot.get_user(playlist.author) or playlist.author or _("Unknown")
            embed.set_footer(
                text=_("Page {page}/{pages} | Author: {author_name} | {num} track(s)").format(
                    author_name=author_obj, num=track_len, pages=total_pages, page=numb
                )
            )
            page_list.append(embed)
        await menu(ctx, page_list, DEFAULT_CONTROLS)

    @commands.cooldown(1, 15, commands.BucketType.guild)
    @playlist.command(name="list", usage="[args]", cooldown_after_parsing=True)
    @commands.bot_has_permissions(add_reactions=True)
    async def _playlist_list(self, ctx: commands.Context, *, scope_data: ScopeParser = None):
        """List saved playlists.

        **Usage**:
        ​ ​ ​ ​ [p]playlist list args

        **Args**:
        ​ ​ ​ ​ The following are all optional:
        ​ ​ ​ ​ ​ ​ ​ ​ --scope <scope>
        ​ ​ ​ ​ ​ ​ ​ ​ --author [user]
        ​ ​ ​ ​ ​ ​ ​ ​ --guild [guild] **Only the bot owner can use this**

        **Scope** is one of the following:
        ​ ​ ​ ​ Global
        ​ ​ ​ ​ Guild
        ​ ​ ​ ​ User

        **Author** can be one of the following:
        ​ ​ ​ ​ User ID
        ​ ​ ​ ​ User Mention
        ​ ​ ​ ​ User Name#123

        **Guild** can be one of the following:
        ​ ​ ​ ​ Guild ID
        ​ ​ ​ ​ Exact guild name

        Example use:
        ​ ​ ​ ​ [p]playlist list
        ​ ​ ​ ​ [p]playlist list --scope Global
        ​ ​ ​ ​ [p]playlist list --scope User
        """
        if scope_data is None:
            scope_data = [PlaylistScope.GUILD.value, ctx.author, ctx.guild, False]
        scope, author, guild, specified_user = scope_data

        try:
            playlists = await get_all_playlist(scope, self.bot, guild, author, specified_user)
        except MissingGuild:
            ctx.command.reset_cooldown(ctx)
            return await self._embed_msg(
                ctx,
                title=_("Missing Arguments"),
                description=_("You need to specify the Guild ID for the guild to lookup."),
            )

        if scope == PlaylistScope.GUILD.value:
            name = f"{guild.name}"
        elif scope == PlaylistScope.USER.value:
            name = f"{author}"
        else:
            name = "Global"

        if not playlists and specified_user:
            ctx.command.reset_cooldown(ctx)
            return await self._embed_msg(
                ctx,
                title=_("Playlist Not Found"),
                description=_("No saved playlists for {scope} created by {author}.").format(
                    scope=name, author=author
                ),
            )
        elif not playlists:
            ctx.command.reset_cooldown(ctx)
            return await self._embed_msg(
                ctx,
                title=_("Playlist Not Found"),
                description=_("No saved playlists for {scope}.").format(scope=name),
            )

        playlist_list = []
        space = "\N{EN SPACE}"
        for playlist in playlists:
            playlist_list.append(
                ("\n" + space * 4).join(
                    (
                        bold(playlist.name),
                        _("ID: {id}").format(id=playlist.id),
                        _("Tracks: {num}").format(num=len(playlist.tracks)),
                        _("Author: {name}\n").format(
                            name=self.bot.get_user(playlist.author)
                            or playlist.author
                            or _("Unknown")
                        ),
                    )
                )
            )
            await asyncio.sleep(0)
        abc_names = sorted(playlist_list, key=str.lower)
        len_playlist_list_pages = math.ceil(len(abc_names) / 5)
        playlist_embeds = []

        for page_num in range(1, len_playlist_list_pages + 1):
            embed = await self._build_playlist_list_page(ctx, page_num, abc_names, name)
            playlist_embeds.append(embed)
            await asyncio.sleep(0)
        await menu(ctx, playlist_embeds, DEFAULT_CONTROLS)

    @staticmethod
    async def _build_playlist_list_page(ctx: commands.Context, page_num, abc_names, scope):
        plist_num_pages = math.ceil(len(abc_names) / 5)
        plist_idx_start = (page_num - 1) * 5
        plist_idx_end = plist_idx_start + 5
        plist = ""
        for i, playlist_info in enumerate(
            abc_names[plist_idx_start:plist_idx_end], start=plist_idx_start
        ):
            item_idx = i + 1
            plist += "`{}.` {}".format(item_idx, playlist_info)
            await asyncio.sleep(0)
        embed = discord.Embed(
            colour=await ctx.embed_colour(),
            title=_("Playlists for {scope}:").format(scope=scope),
            description=plist,
        )
        embed.set_footer(
            text=_("Page {page_num}/{total_pages} | {num} playlists.").format(
                page_num=page_num, total_pages=plist_num_pages, num=len(abc_names)
            )
        )
        return embed

    @playlist.command(name="queue", usage="<name> [args]", cooldown_after_parsing=True)
    @commands.cooldown(1, 300, commands.BucketType.member)
    async def _playlist_queue(
        self, ctx: commands.Context, playlist_name: str, *, scope_data: ScopeParser = None
    ):
        """Save the queue to a playlist.

        **Usage**:
        ​ ​ ​ ​ [p]playlist queue playlist_name

        **Args**:
        ​ ​ ​ ​ The following are all optional:
        ​ ​ ​ ​ ​ ​ ​ ​ --scope <scope>
        ​ ​ ​ ​ ​ ​ ​ ​ --author [user]
        ​ ​ ​ ​ ​ ​ ​ ​ --guild [guild] **Only the bot owner can use this**

        **Scope** is one of the following:
        ​ ​ ​ ​ Global
        ​ ​ ​ ​ Guild
        ​ ​ ​ ​ User

        **Author** can be one of the following:
        ​ ​ ​ ​ User ID
        ​ ​ ​ ​ User Mention
        ​ ​ ​ ​ User Name#123

        **Guild** can be one of the following:
        ​ ​ ​ ​ Guild ID
        ​ ​ ​ ​ Exact guild name

        Example use:
        ​ ​ ​ ​ [p]playlist queue MyGuildPlaylist
        ​ ​ ​ ​ [p]playlist queue MyGlobalPlaylist --scope Global
        ​ ​ ​ ​ [p]playlist queue MyPersonalPlaylist --scope User
        """
        async with ctx.typing():
            if scope_data is None:
                scope_data = [PlaylistScope.GUILD.value, ctx.author, ctx.guild, False]
            scope, author, guild, specified_user = scope_data
            scope_name = humanize_scope(
                scope, ctx=guild if scope == PlaylistScope.GUILD.value else author
            )
            temp_playlist = FakePlaylist(author.id, scope)
            if not await self.can_manage_playlist(scope, temp_playlist, ctx, author, guild):
                ctx.command.reset_cooldown(ctx)
                return
            playlist_name = playlist_name.split(" ")[0].strip('"')[:32]
            if playlist_name.isnumeric():
                ctx.command.reset_cooldown(ctx)
                return await self._embed_msg(
                    ctx,
                    title=_("Invalid Playlist Name"),
                    description=_(
                        "Playlist names must be a single word "
                        "(up to 32 characters) and not numbers only."
                    ),
                )
            if not self._player_check(ctx):
                ctx.command.reset_cooldown(ctx)
                return await self._embed_msg(ctx, title=_("Nothing playing."))

            player = lavalink.get_player(ctx.guild.id)
            if not player.queue:
                ctx.command.reset_cooldown(ctx)
                return await self._embed_msg(ctx, title=_("There's nothing in the queue."))
            tracklist = []
            np_song = track_creator(player, "np")
            tracklist.append(np_song)
            queue_length = len(player.queue)
            to_add = player.queue
            not_added = 0
            if queue_length > 10000:
                to_add = player.queue[:10000]
                not_added = queue_length - 10000

            for i, track in enumerate(to_add, start=1):
                if i % 500 == 0:  # TODO: Improve when Toby menu's are merged
                    await asyncio.sleep(0.02)
                queue_idx = player.queue.index(track)
                track_obj = track_creator(player, queue_idx)
                tracklist.append(track_obj)
                playlist = await create_playlist(
                    ctx, scope, playlist_name, None, tracklist, author, guild
                )
                await asyncio.sleep(0)
        await self._embed_msg(
            ctx,
            title=_("Playlist Created"),
            description=_(
                "Playlist {name} (`{id}`) [**{scope}**] "
                "saved from current queue: {num} tracks added."
            ).format(
                name=playlist.name, num=len(playlist.tracks), id=playlist.id, scope=scope_name
            ),
            footer=_("Playlist limit reached: Could not add {} tracks.").format(not_added)
            if not_added > 0
            else None,
        )

    @playlist.command(name="remove", usage="<playlist_name_OR_id> <url> [args]")
    async def _playlist_remove(
        self,
        ctx: commands.Context,
        playlist_matches: PlaylistConverter,
        url: str,
        *,
        scope_data: ScopeParser = None,
    ):
        """Remove a track from a playlist by url.

         **Usage**:
        ​ ​ ​ ​ [p]playlist remove playlist_name_OR_id url args

        **Args**:
        ​ ​ ​ ​ The following are all optional:
        ​ ​ ​ ​ ​ ​ ​ ​ --scope <scope>
        ​ ​ ​ ​ ​ ​ ​ ​ --author [user]
        ​ ​ ​ ​ ​ ​ ​ ​ --guild [guild] **Only the bot owner can use this**

        **Scope** is one of the following:
        ​ ​ ​ ​ Global
        ​ ​ ​ ​ Guild
        ​ ​ ​ ​ User

        **Author** can be one of the following:
        ​ ​ ​ ​ User ID
        ​ ​ ​ ​ User Mention
        ​ ​ ​ ​ User Name#123

        **Guild** can be one of the following:
        ​ ​ ​ ​ Guild ID
        ​ ​ ​ ​ Exact guild name

        Example use:
        ​ ​ ​ ​ [p]playlist remove MyGuildPlaylist https://www.youtube.com/watch?v=MN3x-kAbgFU
        ​ ​ ​ ​ [p]playlist remove MyGlobalPlaylist https://www.youtube.com/watch?v=MN3x-kAbgFU
        --scope Global
        ​ ​ ​ ​ [p]playlist remove MyPersonalPlaylist https://www.youtube.com/watch?v=MN3x-kAbgFU
        --scope User
        """
        if scope_data is None:
            scope_data = [PlaylistScope.GUILD.value, ctx.author, ctx.guild, False]
        scope, author, guild, specified_user = scope_data
        scope_name = humanize_scope(
            scope, ctx=guild if scope == PlaylistScope.GUILD.value else author
        )

        try:
            playlist_id, playlist_arg = await self._get_correct_playlist_id(
                ctx, playlist_matches, scope, author, guild, specified_user
            )
        except TooManyMatches as e:
            return await self._embed_msg(ctx, title=str(e))
        if playlist_id is None:
            return await self._embed_msg(
                ctx,
                title=_("Playlist Not Found"),
                description=_("Could not match '{arg}' to a playlist.").format(arg=playlist_arg),
            )
        try:
            playlist = await get_playlist(playlist_id, scope, self.bot, guild, author)
        except RuntimeError:
            return await self._embed_msg(
                ctx,
                title=_("Playlist Not Found"),
                description=_("Playlist {id} does not exist in {scope} scope.").format(
                    id=playlist_id, scope=humanize_scope(scope, the=True)
                ),
            )
        except MissingGuild:
            return await self._embed_msg(
                ctx,
                title=_("Missing Arguments"),
                description=_("You need to specify the Guild ID for the guild to lookup."),
            )

        if not await self.can_manage_playlist(scope, playlist, ctx, author, guild):
            return

        track_list = playlist.tracks
        clean_list = [track for track in track_list if url != track["info"]["uri"]]
        if len(track_list) == len(clean_list):
            return await self._embed_msg(ctx, title=_("URL not in playlist."))
        del_count = len(track_list) - len(clean_list)
        if not clean_list:
            await delete_playlist(
                scope=playlist.scope, playlist_id=playlist.id, guild=guild, author=playlist.author
            )
            return await self._embed_msg(ctx, title=_("No tracks left, removing playlist."))
        update = {"tracks": clean_list, "url": None}
        await playlist.edit(update)
        if del_count > 1:
            await self._embed_msg(
                ctx,
                title=_("Playlist Modified"),
                description=_(
                    "{num} entries have been removed "
                    "from the playlist {playlist_name} (`{id}`) [**{scope}**]."
                ).format(
                    num=del_count, playlist_name=playlist.name, id=playlist.id, scope=scope_name
                ),
            )
        else:
            await self._embed_msg(
                ctx,
                title=_("Playlist Modified"),
                description=_(
                    "The track has been removed from the playlist: "
                    "{playlist_name} (`{id}`) [**{scope}**]."
                ).format(playlist_name=playlist.name, id=playlist.id, scope=scope_name),
            )

    @playlist.command(name="save", usage="<name> <url> [args]", cooldown_after_parsing=True)
    @commands.cooldown(1, 60, commands.BucketType.member)
    async def _playlist_save(
        self,
        ctx: commands.Context,
        playlist_name: str,
        playlist_url: str,
        *,
        scope_data: ScopeParser = None,
    ):
        """Save a playlist from a url.

        **Usage**:
        ​ ​ ​ ​ [p]playlist save name url args

        **Args**:
        ​ ​ ​ ​ The following are all optional:
        ​ ​ ​ ​ ​ ​ ​ ​ --scope <scope>
        ​ ​ ​ ​ ​ ​ ​ ​ --author [user]
        ​ ​ ​ ​ ​ ​ ​ ​ --guild [guild] **Only the bot owner can use this**

        **Scope** is one of the following:
        ​ ​ ​ ​ Global
        ​ ​ ​ ​ Guild
        ​ ​ ​ ​ User

        **Author** can be one of the following:
        ​ ​ ​ ​ User ID
        ​ ​ ​ ​ User Mention
        ​ ​ ​ ​ User Name#123

        **Guild** can be one of the following:
        ​ ​ ​ ​ Guild ID
        ​ ​ ​ ​ Exact guild name

        Example use:
        ​ ​ ​ ​ [p]playlist save MyGuildPlaylist
        https://www.youtube.com/playlist?list=PLx0sYbCqOb8Q_CLZC2BdBSKEEB59BOPUM
        ​ ​ ​ ​ [p]playlist save MyGlobalPlaylist
        https://www.youtube.com/playlist?list=PLx0sYbCqOb8Q_CLZC2BdBSKEEB59BOPUM --scope Global
        ​ ​ ​ ​ [p]playlist save MyPersonalPlaylist
        https://open.spotify.com/playlist/1RyeIbyFeIJVnNzlGr5KkR --scope User
        """
        if scope_data is None:
            scope_data = [PlaylistScope.GUILD.value, ctx.author, ctx.guild, False]
        scope, author, guild, specified_user = scope_data
        scope_name = humanize_scope(
            scope, ctx=guild if scope == PlaylistScope.GUILD.value else author
        )

        temp_playlist = FakePlaylist(author.id, scope)
        if not await self.can_manage_playlist(scope, temp_playlist, ctx, author, guild):
            return ctx.command.reset_cooldown(ctx)
        playlist_name = playlist_name.split(" ")[0].strip('"')[:32]
        if playlist_name.isnumeric():
            ctx.command.reset_cooldown(ctx)
            return await self._embed_msg(
                ctx,
                title=_("Invalid Playlist Name"),
                description=_(
                    "Playlist names must be a single word (up to 32 "
                    "characters) and not numbers only."
                ),
            )
        if not await self._playlist_check(ctx):
            ctx.command.reset_cooldown(ctx)
            return
        player = lavalink.get_player(ctx.guild.id)
        tracklist = await self._playlist_tracks(
            ctx, player, audio_dataclasses.Query.process_input(playlist_url)
        )
        if isinstance(tracklist, discord.Message):
            return None
        if tracklist is not None:
            playlist_length = len(tracklist)
            not_added = 0
            if playlist_length > 10000:
                tracklist = tracklist[:10000]
                not_added = playlist_length - 10000

            playlist = await create_playlist(
                ctx, scope, playlist_name, playlist_url, tracklist, author, guild
            )
            return await self._embed_msg(
                ctx,
                title=_("Playlist Created"),
                description=_(
                    "Playlist {name} (`{id}`) [**{scope}**] saved: {num} tracks added."
                ).format(name=playlist.name, num=len(tracklist), id=playlist.id, scope=scope_name),
                footer=_("Playlist limit reached: Could not add {} tracks.").format(not_added)
                if not_added > 0
                else None,
            )

    @commands.cooldown(1, 30, commands.BucketType.member)
    @playlist.command(
        name="start",
        aliases=["play"],
        usage="<playlist_name_OR_id> [args]",
        cooldown_after_parsing=True,
    )
    async def _playlist_start(
        self,
        ctx: commands.Context,
        playlist_matches: PlaylistConverter,
        *,
        scope_data: ScopeParser = None,
    ):
        """Load a playlist into the queue.

        **Usage**:
        ​ ​ ​ ​ [p]playlist start playlist_name_OR_id args

        **Args**:
        ​ ​ ​ ​ The following are all optional:
        ​ ​ ​ ​ ​ ​ ​ ​ --scope <scope>
        ​ ​ ​ ​ ​ ​ ​ ​ --author [user]
        ​ ​ ​ ​ ​ ​ ​ ​ --guild [guild] **Only the bot owner can use this**

        **Scope** is one of the following:
        ​ ​ ​ ​ Global
        ​ ​ ​ ​ Guild
        ​ ​ ​ ​ User

        **Author** can be one of the following:
        ​ ​ ​ ​ User ID
        ​ ​ ​ ​ User Mention
        ​ ​ ​ ​ User Name#123

        **Guild** can be one of the following:
        ​ ​ ​ ​ Guild ID
        ​ ​ ​ ​ Exact guild name

        Example use:
        ​ ​ ​ ​ [p]playlist start MyGuildPlaylist
        ​ ​ ​ ​ [p]playlist start MyGlobalPlaylist --scope Global
        ​ ​ ​ ​ [p]playlist start MyPersonalPlaylist --scope User
        """
        if scope_data is None:
            scope_data = [PlaylistScope.GUILD.value, ctx.author, ctx.guild, False]
        scope, author, guild, specified_user = scope_data
        dj_enabled = self._dj_status_cache.setdefault(
            ctx.guild.id, await self.config.guild(ctx.guild).dj_enabled()
        )
        if dj_enabled:
            if not await self._can_instaskip(ctx, ctx.author):
                ctx.command.reset_cooldown(ctx)
                await self._embed_msg(
                    ctx,
                    title=_("Unable To Play Tracks"),
                    description=_("You need the DJ role to start playing playlists."),
                )
                return False

        try:
            playlist_id, playlist_arg = await self._get_correct_playlist_id(
                ctx, playlist_matches, scope, author, guild, specified_user
            )
        except TooManyMatches as e:
            ctx.command.reset_cooldown(ctx)
            return await self._embed_msg(ctx, title=str(e))
        if playlist_id is None:
            ctx.command.reset_cooldown(ctx)
            return await self._embed_msg(
                ctx,
                title=_("Playlist Not Found"),
                description=_("Could not match '{arg}' to a playlist").format(arg=playlist_arg),
            )

        if not await self._playlist_check(ctx):
            ctx.command.reset_cooldown(ctx)
            return
        jukebox_price = await self.config.guild(ctx.guild).jukebox_price()
        if not await self._currency_check(ctx, jukebox_price):
            ctx.command.reset_cooldown(ctx)
            return
        maxlength = await self.config.guild(ctx.guild).maxlength()
        author_obj = self.bot.get_user(ctx.author.id)
        track_len = 0
        playlist = None
        try:
            playlist = await get_playlist(playlist_id, scope, self.bot, guild, author)
            player = lavalink.get_player(ctx.guild.id)
            tracks = playlist.tracks_obj
            empty_queue = not player.queue
            for i, track in enumerate(tracks, start=1):
                if i % 500 == 0:  # TODO: Improve when Toby menu's are merged
                    await asyncio.sleep(0.02)
                if len(player.queue) >= 10000:
                    continue
                if not await is_allowed(
                    ctx.guild,
                    (
                        f"{track.title} {track.author} {track.uri} "
                        f"{str(audio_dataclasses.Query.process_input(track))}"
                    ),
                ):
                    if IS_DEBUG:
                        log.debug(f"Query is not allowed in {ctx.guild} ({ctx.guild.id})")
                    continue
                query = audio_dataclasses.Query.process_input(track.uri)
                if query.is_local:
                    local_path = audio_dataclasses.LocalPath(track.uri)
                    if not await self._localtracks_check(ctx):
                        pass
                    if not local_path.exists() and not local_path.is_file():
                        continue
                if maxlength > 0:
                    if not track_limit(track.length, maxlength):
                        continue
                track.extras.update(
                    {
                        "enqueue_time": int(time.time()),
                        "vc": player.channel.id,
                        "requester": author_obj.id,
                    }
                )
                player.add(author_obj, track)
                self.bot.dispatch(
                    "red_audio_track_enqueue", player.channel.guild, track, ctx.author
                )
                track_len += 1
                await asyncio.sleep(0)
            player.maybe_shuffle(0 if empty_queue else 1)
            if len(tracks) > track_len:
                maxlength_msg = " {bad_tracks} tracks cannot be queued.".format(
                    bad_tracks=(len(tracks) - track_len)
                )
            else:
                maxlength_msg = ""
            if scope == PlaylistScope.GUILD.value:
                scope_name = f"{guild.name}"
            elif scope == PlaylistScope.USER.value:
                scope_name = f"{author}"
            else:
                scope_name = "Global"

            embed = discord.Embed(
                title=_("Playlist Enqueued"),
                description=_(
                    "{name} - (`{id}`) [**{scope}**]\nAdded {num} "
                    "tracks to the queue.{maxlength_msg}"
                ).format(
                    num=track_len,
                    maxlength_msg=maxlength_msg,
                    name=playlist.name,
                    id=playlist.id,
                    scope=scope_name,
                ),
            )
            await self._embed_msg(ctx, embed=embed)
            if not player.current:
                await player.play()
            return
        except RuntimeError:
            ctx.command.reset_cooldown(ctx)
            return await self._embed_msg(
                ctx,
                title=_("Playlist Not Found"),
                description=_("Playlist {id} does not exist in {scope} scope.").format(
                    id=playlist_id, scope=humanize_scope(scope, the=True)
                ),
            )
        except MissingGuild:
            ctx.command.reset_cooldown(ctx)
            return await self._embed_msg(
                ctx,
                title=_("Missing Arguments"),
                description=_("You need to specify the Guild ID for the guild to lookup."),
            )
        except TypeError:
            if playlist:
                return await ctx.invoke(self.play, query=playlist.url)

    @commands.cooldown(1, 60, commands.BucketType.member)
    @playlist.command(
        name="update", usage="<playlist_name_OR_id> [args]", cooldown_after_parsing=True
    )
    async def _playlist_update(
        self,
        ctx: commands.Context,
        playlist_matches: PlaylistConverter,
        *,
        scope_data: ScopeParser = None,
    ):
        """Updates all tracks in a playlist.

        **Usage**:
        ​ ​ ​ ​ [p]playlist update playlist_name_OR_id args

        **Args**:
        ​ ​ ​ ​ The following are all optional:
        ​ ​ ​ ​ ​ ​ ​ ​ --scope <scope>
        ​ ​ ​ ​ ​ ​ ​ ​ --author [user]
        ​ ​ ​ ​ ​ ​ ​ ​ --guild [guild] **Only the bot owner can use this**

        **Scope** is one of the following:
        ​ ​ ​ ​ Global
        ​ ​ ​ ​ Guild
        ​ ​ ​ ​ User

        **Author** can be one of the following:
        ​ ​ ​ ​ User ID
        ​ ​ ​ ​ User Mention
        ​ ​ ​ ​ User Name#123

        **Guild** can be one of the following:
        ​ ​ ​ ​ Guild ID
        ​ ​ ​ ​ Exact guild name

        Example use:
        ​ ​ ​ ​ [p]playlist update MyGuildPlaylist
        ​ ​ ​ ​ [p]playlist update MyGlobalPlaylist --scope Global
        ​ ​ ​ ​ [p]playlist update MyPersonalPlaylist --scope User
        """

        if scope_data is None:
            scope_data = [PlaylistScope.GUILD.value, ctx.author, ctx.guild, False]
        scope, author, guild, specified_user = scope_data
        try:
            playlist_id, playlist_arg = await self._get_correct_playlist_id(
                ctx, playlist_matches, scope, author, guild, specified_user
            )
        except TooManyMatches as e:
            ctx.command.reset_cooldown(ctx)
            return await self._embed_msg(ctx, title=str(e))

        if playlist_id is None:
            ctx.command.reset_cooldown(ctx)
            return await self._embed_msg(
                ctx,
                title=_("Playlist Not Found"),
                description=_("Could not match '{arg}' to a playlist.").format(arg=playlist_arg),
            )

        if not await self._playlist_check(ctx):
            ctx.command.reset_cooldown(ctx)
            return
        try:
            playlist = await get_playlist(playlist_id, scope, self.bot, guild, author)
            if not await self.can_manage_playlist(scope, playlist, ctx, author, guild):
                return
            if playlist.url:
                player = lavalink.get_player(ctx.guild.id)
                added, removed, playlist = await self._maybe_update_playlist(ctx, player, playlist)
            else:
                ctx.command.reset_cooldown(ctx)
                return await self._embed_msg(
                    ctx,
                    title=_("Invalid Playlist"),
                    description=_("Custom playlists cannot be updated."),
                )
        except RuntimeError:
            ctx.command.reset_cooldown(ctx)
            return await self._embed_msg(
                ctx,
                title=_("Playlist Not Found"),
                description=_("Playlist {id} does not exist in {scope} scope.").format(
                    id=playlist_id, scope=humanize_scope(scope, the=True)
                ),
            )
        except MissingGuild:
            return await self._embed_msg(
                ctx,
                title=_("Missing Arguments"),
                description=_("You need to specify the Guild ID for the guild to lookup."),
            )
        else:
            scope_name = humanize_scope(
                scope, ctx=guild if scope == PlaylistScope.GUILD.value else author
            )
            if added or removed:
                _colour = await ctx.embed_colour()
                removed_embeds = []
                added_embeds = []
                total_added = len(added)
                total_removed = len(removed)
                total_pages = math.ceil(total_removed / 10) + math.ceil(total_added / 10)
                page_count = 0
                if removed:
                    removed_text = ""
                    for i, track in enumerate(removed, 1):
                        if len(track.title) > 40:
                            track_title = str(track.title).replace("[", "")
                            track_title = "{}...".format((track_title[:40]).rstrip(" "))
                        else:
                            track_title = track.title
                        removed_text += f"`{i}.` **[{track_title}]({track.uri})**\n"
                        if i % 10 == 0 or i == total_removed:
                            page_count += 1
                            embed = discord.Embed(
                                title=_("Tracks removed"), colour=_colour, description=removed_text
                            )
                            text = _("Page {page_num}/{total_pages}").format(
                                page_num=page_count, total_pages=total_pages
                            )
                            embed.set_footer(text=text)
                            removed_embeds.append(embed)
                            removed_text = ""
                if added:
                    added_text = ""
                    for i, track in enumerate(added, 1):
                        if len(track.title) > 40:
                            track_title = str(track.title).replace("[", "")
                            track_title = "{}...".format((track_title[:40]).rstrip(" "))
                        else:
                            track_title = track.title
                        added_text += f"`{i}.` **[{track_title}]({track.uri})**\n"
                        if i % 10 == 0 or i == total_added:
                            page_count += 1
                            embed = discord.Embed(
                                title=_("Tracks added"), colour=_colour, description=added_text
                            )
                            text = _("Page {page_num}/{total_pages}").format(
                                page_num=page_count, total_pages=total_pages
                            )
                            embed.set_footer(text=text)
                            added_embeds.append(embed)
                            added_text = ""
                embeds = removed_embeds + added_embeds
                await menu(ctx, embeds, DEFAULT_CONTROLS)
            else:
                return await self._embed_msg(
                    ctx,
                    title=_("Playlist Has Not Been Modified"),
                    description=_("No changes for {name} (`{id}`) [**{scope}**].").format(
                        id=playlist.id, name=playlist.name, scope=scope_name
                    ),
                )

    @checks.is_owner()
    @playlist.command(name="upload", usage="[args]")
    async def _playlist_upload(self, ctx: commands.Context, *, scope_data: ScopeParser = None):
        """Uploads a playlist file as a playlist for the bot.

        V2 and old V3 playlist will be slow.
        V3 Playlist made with [p]playlist download will load a lot faster.

        **Usage**:
        ​ ​ ​ ​ [p]playlist upload args

        **Args**:
        ​ ​ ​ ​ The following are all optional:
        ​ ​ ​ ​ ​ ​ ​ ​ --scope <scope>
        ​ ​ ​ ​ ​ ​ ​ ​ --author [user]
        ​ ​ ​ ​ ​ ​ ​ ​ --guild [guild] **Only the bot owner can use this**

        **Scope** is one of the following:
        ​ ​ ​ ​ Global
        ​ ​ ​ ​ Guild
        ​ ​ ​ ​ User

        **Author** can be one of the following:
        ​ ​ ​ ​ User ID
        ​ ​ ​ ​ User Mention
        ​ ​ ​ ​ User Name#123

        **Guild** can be one of the following:
        ​ ​ ​ ​ Guild ID
        ​ ​ ​ ​ Exact guild name

        Example use:
        ​ ​ ​ ​ [p]playlist upload
        ​ ​ ​ ​ [p]playlist upload --scope Global
        ​ ​ ​ ​ [p]playlist upload --scope User
        """
        if scope_data is None:
            scope_data = [PlaylistScope.GUILD.value, ctx.author, ctx.guild, False]
        scope, author, guild, specified_user = scope_data
        temp_playlist = FakePlaylist(author.id, scope)
        if not await self.can_manage_playlist(scope, temp_playlist, ctx, author, guild):
            return

        if not await self._playlist_check(ctx):
            return
        player = lavalink.get_player(ctx.guild.id)

        if not ctx.message.attachments:
            await self._embed_msg(
                ctx,
                title=_(
                    "Please upload the playlist file. Any other message will cancel this "
                    "operation."
                ),
<<<<<<< HEAD
=======
            )
            try:
                file_message = await ctx.bot.wait_for(
                    "message", timeout=30.0, check=MessagePredicate.same_context(ctx)
                )
            except asyncio.TimeoutError:
                return await self._embed_msg(ctx, title=_("No file detected, try again later."))
        else:
            file_message = ctx.message

        try:
            file_message = await ctx.bot.wait_for(
                "message", timeout=30.0, check=MessagePredicate.same_context(ctx)
>>>>>>> 408ba401
            )
            try:
                file_message = await ctx.bot.wait_for(
                    "message", timeout=30.0, check=MessagePredicate.same_context(ctx)
                )
            except asyncio.TimeoutError:
                return await self._embed_msg(ctx, title=_("No file detected, try again later."))
        else:
            file_message = ctx.message
        try:
            file_url = file_message.attachments[0].url
        except IndexError:
            return await self._embed_msg(ctx, title=_("Upload cancelled."))
        file_suffix = file_url.rsplit(".", 1)[1]
        if file_suffix != "txt":
            return await self._embed_msg(ctx, title=_("Only Red playlist files can be uploaded."))
        try:
            async with self.session.request("GET", file_url) as r:
                uploaded_playlist = await r.json(content_type="text/plain", encoding="utf-8")
        except UnicodeDecodeError:
            return await self._embed_msg(ctx, title=_("Not a valid playlist file."))

        new_schema = uploaded_playlist.get("schema", 1) >= 2
        version = uploaded_playlist.get("version", "v2")

        if new_schema and version == "v3":
            uploaded_playlist_url = uploaded_playlist.get("playlist_url", None)
            track_list = uploaded_playlist.get("tracks", [])
        else:
            uploaded_playlist_url = uploaded_playlist.get("link", None)
            track_list = uploaded_playlist.get("playlist", [])
        if len(track_list) > 10000:
            return await self._embed_msg(ctx, title=_("This playlist is too large."))
        uploaded_playlist_name = uploaded_playlist.get(
            "name", (file_url.split("/")[6]).split(".")[0]
        )
        if (
            not uploaded_playlist_url
            or not match_yt_playlist(uploaded_playlist_url)
            or not (
                await self.music_cache.lavalink_query(
                    ctx, player, audio_dataclasses.Query.process_input(uploaded_playlist_url)
                )
            )[0].tracks
        ):
            if version == "v3":
                return await self._load_v3_playlist(
                    ctx,
                    scope,
                    uploaded_playlist_name,
                    uploaded_playlist_url,
                    track_list,
                    author,
                    guild,
                )
            return await self._load_v2_playlist(
                ctx,
                track_list,
                player,
                uploaded_playlist_url,
                uploaded_playlist_name,
                scope,
                author,
                guild,
            )
        return await ctx.invoke(
            self._playlist_save,
            playlist_name=uploaded_playlist_name,
            playlist_url=uploaded_playlist_url,
            scope_data=(scope, author, guild, specified_user),
        )

    @commands.cooldown(1, 60, commands.BucketType.member)
    @playlist.command(
        name="rename", usage="<playlist_name_OR_id> <new_name> [args]", cooldown_after_parsing=True
    )
    async def _playlist_rename(
        self,
        ctx: commands.Context,
        playlist_matches: PlaylistConverter,
        new_name: str,
        *,
        scope_data: ScopeParser = None,
    ):
        """Rename an existing playlist.

        **Usage**:
        ​ ​ ​ ​ [p]playlist rename playlist_name_OR_id new_name args

        **Args**:
        ​ ​ ​ ​ The following are all optional:
        ​ ​ ​ ​ ​ ​ ​ ​ --scope <scope>
        ​ ​ ​ ​ ​ ​ ​ ​ --author [user]
        ​ ​ ​ ​ ​ ​ ​ ​ --guild [guild] **Only the bot owner can use this**

        **Scope** is one of the following:
        ​ ​ ​ ​ Global
        ​ ​ ​ ​ Guild
        ​ ​ ​ ​ User

        **Author** can be one of the following:
        ​ ​ ​ ​ User ID
        ​ ​ ​ ​ User Mention
        ​ ​ ​ ​ User Name#123

        **Guild** can be one of the following:
        ​ ​ ​ ​ Guild ID
        ​ ​ ​ ​ Exact guild name

        Example use:
        ​ ​ ​ ​ [p]playlist rename MyGuildPlaylist RenamedGuildPlaylist
        ​ ​ ​ ​ [p]playlist rename MyGlobalPlaylist RenamedGlobalPlaylist --scope Global
        ​ ​ ​ ​ [p]playlist rename MyPersonalPlaylist RenamedPersonalPlaylist --scope User
        """
        if scope_data is None:
            scope_data = [PlaylistScope.GUILD.value, ctx.author, ctx.guild, False]
        scope, author, guild, specified_user = scope_data

        new_name = new_name.split(" ")[0].strip('"')[:32]
        if new_name.isnumeric():
            ctx.command.reset_cooldown(ctx)
            return await self._embed_msg(
                ctx,
                title=_("Invalid Playlist Name"),
                description=_(
                    "Playlist names must be a single word (up to 32 "
                    "characters) and not numbers only."
                ),
            )

        try:
            playlist_id, playlist_arg = await self._get_correct_playlist_id(
                ctx, playlist_matches, scope, author, guild, specified_user
            )
        except TooManyMatches as e:
            ctx.command.reset_cooldown(ctx)
            return await self._embed_msg(ctx, title=str(e))
        if playlist_id is None:
            ctx.command.reset_cooldown(ctx)
            return await self._embed_msg(
                ctx,
                title=_("Playlist Not Found"),
                description=_("Could not match '{arg}' to a playlist.").format(arg=playlist_arg),
            )

        try:
            playlist = await get_playlist(playlist_id, scope, self.bot, guild, author)
        except RuntimeError:
            ctx.command.reset_cooldown(ctx)
            return await self._embed_msg(
                ctx,
                title=_("Playlist Not Found"),
                description=_("Playlist does not exist in {scope} scope.").format(
                    scope=humanize_scope(scope, the=True)
                ),
            )
        except MissingGuild:
            ctx.command.reset_cooldown(ctx)
            return await self._embed_msg(
                ctx,
                title=_("Missing Arguments"),
                description=_("You need to specify the Guild ID for the guild to lookup."),
            )

        if not await self.can_manage_playlist(scope, playlist, ctx, author, guild):
            ctx.command.reset_cooldown(ctx)
            return
        scope_name = humanize_scope(
            scope, ctx=guild if scope == PlaylistScope.GUILD.value else author
        )
        old_name = playlist.name
        update = {"name": new_name}
        await playlist.edit(update)
        msg = _("'{old}' playlist has been renamed to '{new}' (`{id}`) [**{scope}**]").format(
            old=bold(old_name), new=bold(playlist.name), id=playlist.id, scope=scope_name
        )
        await self._embed_msg(ctx, title=_("Playlist Modified"), description=msg)

    async def _load_v3_playlist(
        self,
        ctx: commands.Context,
        scope: str,
        uploaded_playlist_name: str,
        uploaded_playlist_url: str,
        track_list,
        author: Union[discord.User, discord.Member],
        guild: Union[discord.Guild],
    ):
        embed1 = discord.Embed(title=_("Please wait, adding tracks..."))
        playlist_msg = await self._embed_msg(ctx, embed=embed1)
        track_count = len(track_list)
        uploaded_track_count = len(track_list)
        await asyncio.sleep(1)
        embed2 = discord.Embed(
            colour=await ctx.embed_colour(),
            title=_("Loading track {num}/{total}...").format(
                num=track_count, total=uploaded_track_count
            ),
        )
        await playlist_msg.edit(embed=embed2)
        playlist = await create_playlist(
            ctx, scope, uploaded_playlist_name, uploaded_playlist_url, track_list, author, guild
        )
        scope_name = humanize_scope(
            scope, ctx=guild if scope == PlaylistScope.GUILD.value else author
        )
        if not track_count:
            msg = _("Empty playlist {name} (`{id}`) [**{scope}**] created.").format(
                name=playlist.name, id=playlist.id, scope=scope_name
            )
        elif uploaded_track_count != track_count:
            bad_tracks = uploaded_track_count - track_count
            msg = _(
                "Added {num} tracks from the {playlist_name} playlist. {num_bad} track(s) "
                "could not be loaded."
            ).format(num=track_count, playlist_name=playlist.name, num_bad=bad_tracks)
        else:
            msg = _("Added {num} tracks from the {playlist_name} playlist.").format(
                num=track_count, playlist_name=playlist.name
            )
        embed3 = discord.Embed(
            colour=await ctx.embed_colour(), title=_("Playlist Saved"), description=msg
        )
        await playlist_msg.edit(embed=embed3)
        database_entries = []
        time_now = int(datetime.datetime.now(datetime.timezone.utc).timestamp())
        for t in track_list:
            uri = t.get("info", {}).get("uri")
            if uri:
                t = {"loadType": "V2_COMPAT", "tracks": [t], "query": uri}
                data = json.dumps(t)
                if all(k in data for k in ["loadType", "playlistInfo", "isSeekable", "isStream"]):
                    database_entries.append(
                        {
                            "query": uri,
                            "data": data,
                            "last_updated": time_now,
                            "last_fetched": time_now,
                        }
                    )
        if database_entries:
            await self.music_cache.database.insert("lavalink", database_entries)

    async def _load_v2_playlist(
        self,
        ctx: commands.Context,
        uploaded_track_list,
        player: lavalink.player_manager.Player,
        playlist_url: str,
        uploaded_playlist_name: str,
        scope: str,
        author: Union[discord.User, discord.Member],
        guild: Union[discord.Guild],
    ):
        track_list = []
        track_count = 0
        successful_count = 0
        uploaded_track_count = len(uploaded_track_list)

        embed1 = discord.Embed(title=_("Please wait, adding tracks..."))
        playlist_msg = await self._embed_msg(ctx, embed=embed1)
        notifier = Notifier(ctx, playlist_msg, {"playlist": _("Loading track {num}/{total}...")})
        for song_url in uploaded_track_list:
            track_count += 1
            try:
                try:
                    result, called_api = await self.music_cache.lavalink_query(
                        ctx, player, audio_dataclasses.Query.process_input(song_url)
                    )
                except TrackEnqueueError:
                    self._play_lock(ctx, False)
                    return await self._embed_msg(
                        ctx,
                        title=_("Unable to Get Track"),
                        description=_(
                            "I'm unable get a track from Lavalink at the moment, try again in a few "
                            "minutes."
                        ),
                    )

                track = result.tracks
            except Exception as err:
                debug_exc_log(log, err, f"Failed to get track for {song_url}")
                continue
            try:
                track_obj = track_creator(player, other_track=track[0])
                track_list.append(track_obj)
                successful_count += 1
            except Exception as err:
                debug_exc_log(log, err, f"Failed to create track for {track[0]}")
                continue
            if (track_count % 2 == 0) or (track_count == len(uploaded_track_list)):
                await notifier.notify_user(
                    current=track_count, total=len(uploaded_track_list), key="playlist"
                )

        playlist = await create_playlist(
            ctx, scope, uploaded_playlist_name, playlist_url, track_list, author, guild
        )
        scope_name = humanize_scope(
            scope, ctx=guild if scope == PlaylistScope.GUILD.value else author
        )
        if not successful_count:
            msg = _("Empty playlist {name} (`{id}`) [**{scope}**] created.").format(
                name=playlist.name, id=playlist.id, scope=scope_name
            )
        elif uploaded_track_count != successful_count:
            bad_tracks = uploaded_track_count - successful_count
            msg = _(
                "Added {num} tracks from the {playlist_name} playlist. {num_bad} track(s) "
                "could not be loaded."
            ).format(num=successful_count, playlist_name=playlist.name, num_bad=bad_tracks)
        else:
            msg = _("Added {num} tracks from the {playlist_name} playlist.").format(
                num=successful_count, playlist_name=playlist.name
            )
        embed3 = discord.Embed(
            colour=await ctx.embed_colour(), title=_("Playlist Saved"), description=msg
        )
        await playlist_msg.edit(embed=embed3)

    async def _maybe_update_playlist(
        self, ctx: commands.Context, player: lavalink.player_manager.Player, playlist: Playlist
    ) -> Tuple[List[lavalink.Track], List[lavalink.Track], Playlist]:
        if playlist.url is None:
            return [], [], playlist
        results = {}
        updated_tracks = await self._playlist_tracks(
            ctx, player, audio_dataclasses.Query.process_input(playlist.url)
        )
        if isinstance(updated_tracks, discord.Message):
            return [], [], playlist
        if not updated_tracks:
            # No Tracks available on url Lets set it to none to avoid repeated calls here
            results["url"] = None
        if updated_tracks:  # Tracks have been updated
            results["tracks"] = updated_tracks

        old_tracks = playlist.tracks_obj
        new_tracks = [lavalink.Track(data=track) for track in updated_tracks]
        removed = list(set(old_tracks) - set(new_tracks))
        added = list(set(new_tracks) - set(old_tracks))
        if removed or added:
            await playlist.edit(results)

        return added, removed, playlist

    async def _playlist_check(self, ctx: commands.Context):
        if not self._player_check(ctx):
            if self._connection_aborted:
                msg = _("Connection to Lavalink has failed")
                desc = EmptyEmbed
                if await ctx.bot.is_owner(ctx.author):
                    desc = _("Please check your console or logs for details.")
                await self._embed_msg(ctx, title=msg, description=desc)
                return False
            try:
                if (
                    not ctx.author.voice.channel.permissions_for(ctx.me).connect
                    or not ctx.author.voice.channel.permissions_for(ctx.me).move_members
                    and userlimit(ctx.author.voice.channel)
                ):
                    await self._embed_msg(
                        ctx,
                        title=_("Unable To Get Playlists"),
                        description=_("I don't have permission to connect to your channel."),
                    )
                    return False
                await lavalink.connect(ctx.author.voice.channel)
                player = lavalink.get_player(ctx.guild.id)
                player.store("connect", datetime.datetime.utcnow())
            except IndexError:
                await self._embed_msg(
                    ctx,
                    title=_("Unable To Get Playlists"),
                    description=_("Connection to Lavalink has not yet been established."),
                )
                return False
            except AttributeError:
                await self._embed_msg(
                    ctx,
                    title=_("Unable To Get Playlists"),
                    description=_("Connect to a voice channel first."),
                )
                return False

        player = lavalink.get_player(ctx.guild.id)
        player.store("channel", ctx.channel.id)
        player.store("guild", ctx.guild.id)
        if (
            not ctx.author.voice or ctx.author.voice.channel != player.channel
        ) and not await self._can_instaskip(ctx, ctx.author):
            await self._embed_msg(
                ctx,
                title=_("Unable To Get Playlists"),
                description=_("You must be in the voice channel to use the playlist command."),
            )
            return False
        await self._eq_check(ctx, player)
        await self._data_check(ctx)
        return True

    async def _playlist_tracks(
        self,
        ctx: commands.Context,
        player: lavalink.player_manager.Player,
        query: audio_dataclasses.Query,
    ):
        search = query.is_search
        tracklist = []

        if query.is_spotify:
            try:
                if self.play_lock[ctx.message.guild.id]:
                    return await self._embed_msg(
                        ctx,
                        title=_("Unable To Get Tracks"),
                        description=_("Wait until the playlist has finished loading."),
                    )
            except KeyError:
                pass
            tracks = await self._get_spotify_tracks(ctx, query)

            if isinstance(tracks, discord.Message):
                return None

            if not tracks:
                embed = discord.Embed(title=_("Nothing found."))
                if (
                    query.is_local
                    and query.suffix in audio_dataclasses._PARTIALLY_SUPPORTED_MUSIC_EXT
                ):
                    embed = discord.Embed(title=_("Track is not playable."))
                    embed.description = _(
                        "**{suffix}** is not a fully supported format and some "
                        "tracks may not play."
                    ).format(suffix=query.suffix)
                return await self._embed_msg(ctx, embed=embed)
            for track in tracks:
                track_obj = track_creator(player, other_track=track)
                tracklist.append(track_obj)
                await asyncio.sleep(0)
            self._play_lock(ctx, False)
        elif query.is_search:
            try:
                result, called_api = await self.music_cache.lavalink_query(ctx, player, query)
            except TrackEnqueueError:
                self._play_lock(ctx, False)
                return await self._embed_msg(
                    ctx,
                    title=_("Unable to Get Track"),
                    description=_(
                        "I'm unable get a track from Lavalink at the moment, try again in a few "
                        "minutes."
                    ),
                )

            tracks = result.tracks
            if not tracks:
                embed = discord.Embed(title=_("Nothing found."))
                if (
                    query.is_local
                    and query.suffix in audio_dataclasses._PARTIALLY_SUPPORTED_MUSIC_EXT
                ):
                    embed = discord.Embed(title=_("Track is not playable."))
                    embed.description = _(
                        "**{suffix}** is not a fully supported format and some "
                        "tracks may not play."
                    ).format(suffix=query.suffix)
                return await self._embed_msg(ctx, embed=embed)
        else:
            try:
                result, called_api = await self.music_cache.lavalink_query(ctx, player, query)
            except TrackEnqueueError:
                self._play_lock(ctx, False)
                return await self._embed_msg(
                    ctx,
                    title=_("Unable to Get Track"),
                    description=_(
                        "I'm unable get a track from Lavalink at the moment, try again in a few "
                        "minutes."
                    ),
                )

            tracks = result.tracks

        if not search and len(tracklist) == 0:
            for track in tracks:
                track_obj = track_creator(player, other_track=track)
                tracklist.append(track_obj)
                await asyncio.sleep(0)
        elif len(tracklist) == 0:
            track_obj = track_creator(player, other_track=tracks[0])
            tracklist.append(track_obj)
        return tracklist

    @commands.command()
    @commands.guild_only()
    @commands.bot_has_permissions(embed_links=True)
    async def prev(self, ctx: commands.Context):
        """Skip to the start of the previously played track."""
        if not self._player_check(ctx):
            return await self._embed_msg(ctx, title=_("Nothing playing."))
        dj_enabled = self._dj_status_cache.setdefault(
            ctx.guild.id, await self.config.guild(ctx.guild).dj_enabled()
        )
        vote_enabled = await self.config.guild(ctx.guild).vote_enabled()
        is_alone = await self._is_alone(ctx)
        is_requester = await self.is_requester(ctx, ctx.author)
        can_skip = await self._can_instaskip(ctx, ctx.author)
        player = lavalink.get_player(ctx.guild.id)
        if (not ctx.author.voice or ctx.author.voice.channel != player.channel) and not can_skip:
            return await self._embed_msg(
                ctx,
                title=_("Unable To Skip Tracks"),
                description=_("You must be in the voice channel to skip the track."),
            )
        if vote_enabled or vote_enabled and dj_enabled:
            if not await self._can_instaskip(ctx, ctx.author) and not await self._is_alone(ctx):
                return await self._embed_msg(
                    ctx,
                    title=_("Unable To Skip Tracks"),
                    description=_("There are other people listening - vote to skip instead."),
                )
        if dj_enabled and not vote_enabled:
            if not (can_skip or is_requester) and not is_alone:
                return await self._embed_msg(
                    ctx,
                    title=_("Unable To Skip Tracks"),
                    description=_(
                        "You need the DJ role or be the track requester "
                        "to enqueue the previous song tracks."
                    ),
                )

        if player.fetch("prev_song") is None:
            return await self._embed_msg(
                ctx, title=_("Unable To Play Tracks"), description=_("No previous track.")
            )
        else:
            track = player.fetch("prev_song")
            track.extras.update(
                {
                    "enqueue_time": int(time.time()),
                    "vc": player.channel.id,
                    "requester": player.fetch("prev_requester").id,
                }
            )
            player.add(player.fetch("prev_requester"), track)
            self.bot.dispatch("red_audio_track_enqueue", player.channel.guild, track, ctx.author)
            queue_len = len(player.queue)
            bump_song = player.queue[-1]
            player.queue.insert(0, bump_song)
            player.queue.pop(queue_len)
            await player.skip()
            description = get_track_description(player.current)
            embed = discord.Embed(title=_("Replaying Track"), description=description)
            await self._embed_msg(ctx, embed=embed)

    @commands.group(invoke_without_command=True)
    @commands.guild_only()
    @commands.bot_has_permissions(embed_links=True, add_reactions=True)
    async def queue(self, ctx: commands.Context, *, page: int = 1):
        """List the songs in the queue."""

        async def _queue_menu(
            ctx: commands.Context,
            pages: list,
            controls: MutableMapping,
            message: discord.Message,
            page: int,
            timeout: float,
            emoji: str,
        ):
            if message:
                await ctx.send_help(self.queue)
                with contextlib.suppress(discord.HTTPException):
                    await message.delete()
                return None

        queue_controls = {
            "\N{LEFTWARDS BLACK ARROW}": prev_page,
            "\N{CROSS MARK}": close_menu,
            "\N{BLACK RIGHTWARDS ARROW}": next_page,
            "\N{INFORMATION SOURCE}": _queue_menu,
        }

        if not self._player_check(ctx):
            return await self._embed_msg(ctx, title=_("There's nothing in the queue."))
        player = lavalink.get_player(ctx.guild.id)
        if player.current and not player.queue:
            arrow = await draw_time(ctx)
            pos = lavalink.utils.format_time(player.position)
            if player.current.is_stream:
                dur = "LIVE"
            else:
                dur = lavalink.utils.format_time(player.current.length)
            song = get_track_description(player.current)
            song += _("\n Requested by: **{track.requester}**")
            song += "\n\n{arrow}`{pos}`/`{dur}`"
            song = song.format(track=player.current, arrow=arrow, pos=pos, dur=dur)
            embed = discord.Embed(title=_("Now Playing"), description=song)
            if await self.config.guild(ctx.guild).thumbnail() and player.current:
                if player.current.thumbnail:
                    embed.set_thumbnail(url=player.current.thumbnail)

            shuffle = await self.config.guild(ctx.guild).shuffle()
            repeat = await self.config.guild(ctx.guild).repeat()
            autoplay = await self.config.guild(ctx.guild).auto_play()
            text = ""
            text += (
                _("Auto-Play")
                + ": "
                + ("\N{WHITE HEAVY CHECK MARK}" if autoplay else "\N{CROSS MARK}")
            )
            text += (
                (" | " if text else "")
                + _("Shuffle")
                + ": "
                + ("\N{WHITE HEAVY CHECK MARK}" if shuffle else "\N{CROSS MARK}")
            )
            text += (
                (" | " if text else "")
                + _("Repeat")
                + ": "
                + ("\N{WHITE HEAVY CHECK MARK}" if repeat else "\N{CROSS MARK}")
            )
            embed.set_footer(text=text)
            message = await self._embed_msg(ctx, embed=embed)
            dj_enabled = self._dj_status_cache.setdefault(
                ctx.guild.id, await self.config.guild(ctx.guild).dj_enabled()
            )
            vote_enabled = await self.config.guild(ctx.guild).vote_enabled()
            if dj_enabled or vote_enabled:
                if not await self._can_instaskip(ctx, ctx.author) and not await self._is_alone(
                    ctx
                ):
                    return

            expected = ("⏹", "⏯")
            emoji = {"stop": "⏹", "pause": "⏯"}
            if player.current:
                task = start_adding_reactions(message, expected[:4], ctx.bot.loop)
            else:
                task = None

            try:
                (r, u) = await self.bot.wait_for(
                    "reaction_add",
                    check=ReactionPredicate.with_emojis(expected, message, ctx.author),
                    timeout=30.0,
                )
            except asyncio.TimeoutError:
                return await self._clear_react(message, emoji)
            else:
                if task is not None:
                    task.cancel()
            reacts = {v: k for k, v in emoji.items()}
            react = reacts[r.emoji]
            if react == "stop":
                await self._clear_react(message, emoji)
                return await ctx.invoke(self.stop)
            elif react == "pause":
                await self._clear_react(message, emoji)
                return await ctx.invoke(self.pause)
            return
        elif not player.current and not player.queue:
            return await self._embed_msg(ctx, title=_("There's nothing in the queue."))

        async with ctx.typing():
            limited_queue = player.queue[:500]  # TODO: Improve when Toby menu's are merged
            len_queue_pages = math.ceil(len(limited_queue) / 10)
            queue_page_list = []
            for page_num in range(1, len_queue_pages + 1):
                embed = await self._build_queue_page(ctx, limited_queue, player, page_num)
                queue_page_list.append(embed)
                await asyncio.sleep(0)
            if page > len_queue_pages:
                page = len_queue_pages
        return await menu(ctx, queue_page_list, queue_controls, page=(page - 1))

    async def _build_queue_page(
        self, ctx: commands.Context, queue: list, player: lavalink.player_manager.Player, page_num
    ):
        shuffle = await self.config.guild(ctx.guild).shuffle()
        repeat = await self.config.guild(ctx.guild).repeat()
        autoplay = await self.config.guild(ctx.guild).auto_play()

        queue_num_pages = math.ceil(len(queue) / 10)
        queue_idx_start = (page_num - 1) * 10
        queue_idx_end = queue_idx_start + 10
        if len(player.queue) > 500:
            queue_list = "__Too many songs in the queue, only showing the first 500__.\n\n"
        else:
            queue_list = ""

        try:
            arrow = await draw_time(ctx)
        except AttributeError:
            return await self._embed_msg(ctx, title=_("There's nothing in the queue."))
        pos = lavalink.utils.format_time(player.position)

        if player.current.is_stream:
            dur = "LIVE"
        else:
            dur = lavalink.utils.format_time(player.current.length)

        query = audio_dataclasses.Query.process_input(player.current)

        if query.is_stream:
            queue_list += _("**Currently livestreaming:**\n")
            queue_list += "**[{current.title}]({current.uri})**\n".format(current=player.current)
            queue_list += _("Requested by: **{user}**").format(user=player.current.requester)
            queue_list += f"\n\n{arrow}`{pos}`/`{dur}`\n\n"

        elif query.is_local:
            if player.current.title != "Unknown title":
                queue_list += "\n".join(
                    (
                        _("Playing: ")
                        + "**{current.author} - {current.title}**".format(current=player.current),
                        audio_dataclasses.LocalPath(player.current.uri).to_string_user(),
                        _("Requested by: **{user}**\n").format(user=player.current.requester),
                        f"{arrow}`{pos}`/`{dur}`\n\n",
                    )
                )
            else:
                queue_list += "\n".join(
                    (
                        _("Playing: ")
                        + audio_dataclasses.LocalPath(player.current.uri).to_string_user(),
                        _("Requested by: **{user}**\n").format(user=player.current.requester),
                        f"{arrow}`{pos}`/`{dur}`\n\n",
                    )
                )
        else:
            queue_list += _("Playing: ")
            queue_list += "**[{current.title}]({current.uri})**\n".format(current=player.current)
            queue_list += _("Requested by: **{user}**").format(user=player.current.requester)
            queue_list += f"\n\n{arrow}`{pos}`/`{dur}`\n\n"

        for i, track in enumerate(queue[queue_idx_start:queue_idx_end], start=queue_idx_start):
            if i % 100 == 0:  # TODO: Improve when Toby menu's are merged
                await asyncio.sleep(0.1)

            if len(track.title) > 40:
                track_title = str(track.title).replace("[", "")
                track_title = "{}...".format((track_title[:40]).rstrip(" "))
            else:
                track_title = track.title
            req_user = track.requester
            track_idx = i + 1
            query = audio_dataclasses.Query.process_input(track)

            if query.is_local:
                if track.title == "Unknown title":
                    queue_list += f"`{track_idx}.` " + ", ".join(
                        (
                            bold(audio_dataclasses.LocalPath(track.uri).to_string_user()),
                            _("requested by **{user}**\n").format(user=req_user),
                        )
                    )
                else:
                    queue_list += f"`{track_idx}.` **{track.author} - {track_title}**, " + _(
                        "requested by **{user}**\n"
                    ).format(user=req_user)
            else:
                queue_list += f"`{track_idx}.` **[{track_title}]({track.uri})**, "
                queue_list += _("requested by **{user}**\n").format(user=req_user)
            await asyncio.sleep(0)

        embed = discord.Embed(
            colour=await ctx.embed_colour(),
            title="Queue for __{guild.name}__".format(guild=ctx.guild),
            description=queue_list,
        )
        if await self.config.guild(ctx.guild).thumbnail() and player.current.thumbnail:
            embed.set_thumbnail(url=player.current.thumbnail)
        queue_dur = await queue_duration(ctx)
        queue_total_duration = lavalink.utils.format_time(queue_dur)
        text = _(
            "Page {page_num}/{total_pages} | {num_tracks} tracks, {num_remaining} remaining\n"
        ).format(
            page_num=humanize_number(page_num),
            total_pages=humanize_number(queue_num_pages),
            num_tracks=len(player.queue),
            num_remaining=queue_total_duration,
        )
        text += (
            _("Auto-Play")
            + ": "
            + ("\N{WHITE HEAVY CHECK MARK}" if autoplay else "\N{CROSS MARK}")
        )
        text += (
            (" | " if text else "")
            + _("Shuffle")
            + ": "
            + ("\N{WHITE HEAVY CHECK MARK}" if shuffle else "\N{CROSS MARK}")
        )
        text += (
            (" | " if text else "")
            + _("Repeat")
            + ": "
            + ("\N{WHITE HEAVY CHECK MARK}" if repeat else "\N{CROSS MARK}")
        )
        embed.set_footer(text=text)
        return embed

    @staticmethod
    async def _build_queue_search_list(queue_list, search_words):
        track_list = []
        queue_idx = 0
        for i, track in enumerate(queue_list, start=1):
            if i % 100 == 0:  # TODO: Improve when Toby menu's are merged
                await asyncio.sleep(0.1)
            queue_idx = queue_idx + 1
            if not match_url(track.uri):
                query = audio_dataclasses.Query.process_input(track)
                if track.title == "Unknown title":
                    track_title = query.track.to_string_user()
                else:
                    track_title = "{} - {}".format(track.author, track.title)
            else:
                track_title = track.title

            song_info = {str(queue_idx): track_title}
            track_list.append(song_info)
            await asyncio.sleep(0)
        search_results = process.extract(search_words, track_list, limit=50)
        search_list = []
        for search, percent_match in search_results:
            for queue_position, title in search.items():
                if percent_match > 89:
                    search_list.append([queue_position, title])
        return search_list

    @staticmethod
    async def _build_queue_search_page(ctx: commands.Context, page_num, search_list):
        search_num_pages = math.ceil(len(search_list) / 10)
        search_idx_start = (page_num - 1) * 10
        search_idx_end = search_idx_start + 10
        track_match = ""
        for i, track in enumerate(
            search_list[search_idx_start:search_idx_end], start=search_idx_start
        ):
            if i % 100 == 0:  # TODO: Improve when Toby menu's are merged
                await asyncio.sleep(0.1)
            track_idx = i + 1
            if type(track) is str:
                track_location = audio_dataclasses.LocalPath(track).to_string_user()
                track_match += "`{}.` **{}**\n".format(track_idx, track_location)
            else:
                track_match += "`{}.` **{}**\n".format(track[0], track[1])
            await asyncio.sleep(0)
        embed = discord.Embed(
            colour=await ctx.embed_colour(), title=_("Matching Tracks:"), description=track_match
        )
        embed.set_footer(
            text=(_("Page {page_num}/{total_pages}") + " | {num_tracks} tracks").format(
                page_num=humanize_number(page_num),
                total_pages=humanize_number(search_num_pages),
                num_tracks=len(search_list),
            )
        )
        return embed

    @queue.command(name="clear")
    @commands.guild_only()
    async def _queue_clear(self, ctx: commands.Context):
        """Clears the queue."""
        try:
            player = lavalink.get_player(ctx.guild.id)
        except KeyError:
            return await self._embed_msg(ctx, title=_("There's nothing in the queue."))
        dj_enabled = self._dj_status_cache.setdefault(
            ctx.guild.id, await self.config.guild(ctx.guild).dj_enabled()
        )
        if not self._player_check(ctx) or not player.queue:
            return await self._embed_msg(ctx, title=_("There's nothing in the queue."))
        if dj_enabled:
            if not await self._can_instaskip(ctx, ctx.author) and not await self._is_alone(ctx):
                return await self._embed_msg(
                    ctx,
                    title=_("Unable To Clear Queue"),
                    description=_("You need the DJ role to clear the queue."),
                )
        for track in player.queue:
            self.music_cache.persist_queue.played(
                    ctx.guild.id, track.extras.get("enqueue_time")
                )
            await asyncio.sleep(0)
        player.queue.clear()
        await self._embed_msg(
            ctx, title=_("Queue Modified"), description=_("The queue has been cleared.")
        )

    @queue.command(name="clean")
    @commands.guild_only()
    async def _queue_clean(self, ctx: commands.Context):
        """Removes songs from the queue if the requester is not in the voice channel."""
        try:
            player = lavalink.get_player(ctx.guild.id)
        except KeyError:
            return await self._embed_msg(ctx, title=_("There's nothing in the queue."))
        dj_enabled = self._dj_status_cache.setdefault(
            ctx.guild.id, await self.config.guild(ctx.guild).dj_enabled()
        )
        if not self._player_check(ctx) or not player.queue:
            return await self._embed_msg(ctx, title=_("There's nothing in the queue."))
        if dj_enabled:
            if not await self._can_instaskip(ctx, ctx.author) and not await self._is_alone(ctx):
                return await self._embed_msg(
                    ctx,
                    title=_("Unable To Clean Queue"),
                    description=_("You need the DJ role to clean the queue."),
                )
        clean_tracks = []
        removed_tracks = 0
        listeners = player.channel.members
        for track in player.queue:
            if track.requester in listeners:
                clean_tracks.append(track)
            else:
                self.music_cache.persist_queue.played(
                    ctx.guild.id, track.extras.get("enqueue_time")
                )
                removed_tracks += 1
            await asyncio.sleep(0)
        player.queue = clean_tracks
        if removed_tracks == 0:
            await self._embed_msg(ctx, title=_("Removed 0 tracks."))
        else:
            await self._embed_msg(
                ctx,
                title=_("Removed racks from the queue"),
                description=_(
                    "Removed {removed_tracks} tracks queued by members "
                    "outside of the voice channel."
                ).format(removed_tracks=removed_tracks),
            )

    @queue.command(name="cleanself")
    @commands.guild_only()
    async def _queue_cleanself(self, ctx: commands.Context):
        """Removes all tracks you requested from the queue."""

        try:
            player = lavalink.get_player(ctx.guild.id)
        except KeyError:
            return await self._embed_msg(ctx, title=_("There's nothing in the queue."))
        if not self._player_check(ctx) or not player.queue:
            return await self._embed_msg(ctx, title=_("There's nothing in the queue."))

        clean_tracks = []
        removed_tracks = 0
        for track in player.queue:
            if track.requester != ctx.author:
                clean_tracks.append(track)
            else:
                self.music_cache.persist_queue.played(
                    ctx.guild.id, track.extras.get("enqueue_time")
                )
                removed_tracks += 1
            await asyncio.sleep(0)
        player.queue = clean_tracks
        if removed_tracks == 0:
            await self._embed_msg(ctx, title=_("Removed 0 tracks."))
        else:
            await self._embed_msg(
                ctx,
                title=_("Removed tracks from the queue"),
                description=_(
                    "Removed {removed_tracks} tracks queued by {member.display_name}."
                ).format(removed_tracks=removed_tracks, member=ctx.author),
            )

    @queue.command(name="search")
    @commands.guild_only()
    async def _queue_search(self, ctx: commands.Context, *, search_words: str):
        """Search the queue."""
        try:
            player = lavalink.get_player(ctx.guild.id)
        except KeyError:
            return await self._embed_msg(ctx, title=_("There's nothing in the queue."))
        if not self._player_check(ctx) or not player.queue:
            return await self._embed_msg(ctx, title=_("There's nothing in the queue."))

        search_list = await self._build_queue_search_list(player.queue, search_words)
        if not search_list:
            return await self._embed_msg(ctx, title=_("No matches."))

        len_search_pages = math.ceil(len(search_list) / 10)
        search_page_list = []
        for page_num in range(1, len_search_pages + 1):
            embed = await self._build_queue_search_page(ctx, page_num, search_list)
            search_page_list.append(embed)
        await menu(ctx, search_page_list, DEFAULT_CONTROLS)

    @queue.command(name="shuffle")
    @commands.guild_only()
    @commands.cooldown(1, 30, commands.BucketType.guild)
    async def _queue_shuffle(self, ctx: commands.Context):
        """Shuffles the queue."""
        dj_enabled = self._dj_status_cache.setdefault(
            ctx.guild.id, await self.config.guild(ctx.guild).dj_enabled()
        )
        if dj_enabled:
            if not await self._can_instaskip(ctx, ctx.author) and not await self._is_alone(ctx):
                ctx.command.reset_cooldown(ctx)
                return await self._embed_msg(
                    ctx,
                    title=_("Unable To Shuffle Queue"),
                    description=_("You need the DJ role to shuffle the queue."),
                )
        if not self._player_check(ctx):
            ctx.command.reset_cooldown(ctx)
            return await self._embed_msg(
                ctx,
                title=_("Unable To Shuffle Queue"),
                description=_("There's nothing in the queue."),
            )
        try:
            if (
                not ctx.author.voice.channel.permissions_for(ctx.me).connect
                or not ctx.author.voice.channel.permissions_for(ctx.me).move_members
                and userlimit(ctx.author.voice.channel)
            ):
                ctx.command.reset_cooldown(ctx)
                return await self._embed_msg(
                    ctx,
                    title=_("Unable To Shuffle Queue"),
                    description=_("I don't have permission to connect to your channel."),
                )
            await lavalink.connect(ctx.author.voice.channel)
            player = lavalink.get_player(ctx.guild.id)
            player.store("connect", datetime.datetime.utcnow())
        except AttributeError:
            ctx.command.reset_cooldown(ctx)
            return await self._embed_msg(
                ctx,
                title=_("Unable To Shuffle Queue"),
                description=_("Connect to a voice channel first."),
            )
        except IndexError:
            ctx.command.reset_cooldown(ctx)
            return await self._embed_msg(
                ctx,
                title=_("Unable To Shuffle Queue"),
                description=_("Connection to Lavalink has not yet been established."),
            )
        except KeyError:
            ctx.command.reset_cooldown(ctx)
            return await self._embed_msg(
                ctx,
                title=_("Unable To Shuffle Queue"),
                description=_("There's nothing in the queue."),
            )

        if not self._player_check(ctx) or not player.queue:
            ctx.command.reset_cooldown(ctx)
            return await self._embed_msg(
                ctx,
                title=_("Unable To Shuffle Queue"),
                description=_("There's nothing in the queue."),
            )

        player.force_shuffle(0)
        return await self._embed_msg(ctx, title=_("Queue has been shuffled."))

    @commands.command()
    @commands.guild_only()
    @commands.bot_has_permissions(embed_links=True)
    async def repeat(self, ctx: commands.Context):
        """Toggle repeat."""
        dj_enabled = self._dj_status_cache.setdefault(
            ctx.guild.id, await self.config.guild(ctx.guild).dj_enabled()
        )
        if dj_enabled:
            if not await self._can_instaskip(ctx, ctx.author) and not await self._has_dj_role(
                ctx, ctx.author
            ):
                return await self._embed_msg(
                    ctx,
                    title=_("Unable To Toggle Repeat"),
                    description=_("You need the DJ role to toggle repeat."),
                )
        if self._player_check(ctx):
            await self._data_check(ctx)
            player = lavalink.get_player(ctx.guild.id)
            if (
                not ctx.author.voice or ctx.author.voice.channel != player.channel
            ) and not await self._can_instaskip(ctx, ctx.author):
                return await self._embed_msg(
                    ctx,
                    title=_("Unable To Toggle Repeat"),
                    description=_("You must be in the voice channel to toggle repeat."),
                )

        autoplay = await self.config.guild(ctx.guild).auto_play()
        repeat = await self.config.guild(ctx.guild).repeat()
        msg = ""
        msg += _("Repeat tracks: {true_or_false}.").format(
            true_or_false=_("Enabled") if not repeat else _("Disabled")
        )
        await self.config.guild(ctx.guild).repeat.set(not repeat)
        if repeat is not True and autoplay is True:
            msg += _("\nAuto-play has been disabled.")
            await self.config.guild(ctx.guild).auto_play.set(False)

        embed = discord.Embed(title=_("Setting Changed"), description=msg)
        await self._embed_msg(ctx, embed=embed)
        if self._player_check(ctx):
            await self._data_check(ctx)

    @commands.command()
    @commands.guild_only()
    @commands.bot_has_permissions(embed_links=True)
    async def remove(self, ctx: commands.Context, index_or_url: Union[int, str]):
<<<<<<< HEAD
        """Remove a specific track number or url from the queue."""
=======
        """Remove a specific track number from the queue."""
>>>>>>> 408ba401
        dj_enabled = self._dj_status_cache.setdefault(
            ctx.guild.id, await self.config.guild(ctx.guild).dj_enabled()
        )
        if not self._player_check(ctx):
            return await self._embed_msg(ctx, title=_("Nothing playing."))
        player = lavalink.get_player(ctx.guild.id)
        if not player.queue:
            return await self._embed_msg(ctx, title=_("Nothing queued."))
        if dj_enabled:
            if not await self._can_instaskip(ctx, ctx.author):
                return await self._embed_msg(
                    ctx,
                    title=_("Unable To Modify Queue"),
                    description=_("You need the DJ role to remove tracks."),
                )
        if (
            not ctx.author.voice or ctx.author.voice.channel != player.channel
        ) and not await self._can_instaskip(ctx, ctx.author):
            return await self._embed_msg(
                ctx,
                title=_("Unable To Modify Queue"),
                description=_("You must be in the voice channel to manage the queue."),
            )
        if isinstance(index_or_url, int):
            if index_or_url > len(player.queue) or index_or_url < 1:
                return await self._embed_msg(
                    ctx,
                    title=_("Unable To Modify Queue"),
                    description=_(
                        "Song number must be greater than 1 and within the queue limit."
                    ),
                )
            index_or_url -= 1
            removed = player.queue.pop(index_or_url)
            removed_title = get_track_description(removed)
            await self._embed_msg(
                ctx,
                title=_("Removed track from queue"),
                description=_("Removed {track} from the queue.").format(track=removed_title),
            )
        else:
            clean_tracks = []
            removed_tracks = 0
            for track in player.queue:
                if track.uri != index_or_url:
                    clean_tracks.append(track)
                else:
                    removed_tracks += 1
            player.queue = clean_tracks
            if removed_tracks == 0:
                await self._embed_msg(
                    ctx,
                    title=_("Unable To Modify Queue"),
                    description=_("Removed 0 tracks, nothing matches the URL provided."),
                )
            else:
                await self._embed_msg(
                    ctx,
                    title=_("Removed track from queue"),
                    description=_(
                        "Removed {removed_tracks} tracks from queue "
                        "which matched the URL provided."
                    ).format(removed_tracks=removed_tracks),
                )

    @commands.command()
    @commands.guild_only()
    @commands.bot_has_permissions(embed_links=True, add_reactions=True)
    async def search(self, ctx: commands.Context, *, query: str):
        """Pick a track with a search.

        Use `[p]search list <search term>` to queue all tracks found on YouTube. `[p]search sc
        <search term>` will search SoundCloud instead of YouTube.
        """

        async def _search_menu(
            ctx: commands.Context,
            pages: list,
            controls: MutableMapping,
            message: discord.Message,
            page: int,
            timeout: float,
            emoji: str,
        ):
            if message:
                await self._search_button_action(ctx, tracks, emoji, page)
                with contextlib.suppress(discord.HTTPException):
                    await message.delete()
                return None

        search_controls = {
            "\N{DIGIT ONE}\N{COMBINING ENCLOSING KEYCAP}": _search_menu,
            "\N{DIGIT TWO}\N{COMBINING ENCLOSING KEYCAP}": _search_menu,
            "\N{DIGIT THREE}\N{COMBINING ENCLOSING KEYCAP}": _search_menu,
            "\N{DIGIT FOUR}\N{COMBINING ENCLOSING KEYCAP}": _search_menu,
            "\N{DIGIT FIVE}\N{COMBINING ENCLOSING KEYCAP}": _search_menu,
            "\N{LEFTWARDS BLACK ARROW}": prev_page,
            "\N{CROSS MARK}": close_menu,
            "\N{BLACK RIGHTWARDS ARROW}": next_page,
        }

        if not self._player_check(ctx):
            if self._connection_aborted:
                msg = _("Connection to Lavalink has failed")
                desc = EmptyEmbed
                if await ctx.bot.is_owner(ctx.author):
                    desc = _("Please check your console or logs for details.")
                return await self._embed_msg(ctx, title=msg, description=desc)
            try:
                if (
                    not ctx.author.voice.channel.permissions_for(ctx.me).connect
                    or not ctx.author.voice.channel.permissions_for(ctx.me).move_members
                    and userlimit(ctx.author.voice.channel)
                ):
                    return await self._embed_msg(
                        ctx,
                        title=_("Unable To Search For Tracks"),
                        description=_("I don't have permission to connect to your channel."),
                    )
                await lavalink.connect(ctx.author.voice.channel)
                player = lavalink.get_player(ctx.guild.id)
                player.store("connect", datetime.datetime.utcnow())
            except AttributeError:
                return await self._embed_msg(
                    ctx,
                    title=_("Unable To Search For Tracks"),
                    description=_("Connect to a voice channel first."),
                )
            except IndexError:
                return await self._embed_msg(
                    ctx,
                    title=_("Unable To Search For Tracks"),
                    description=_("Connection to Lavalink has not yet been established."),
                )
        player = lavalink.get_player(ctx.guild.id)
        guild_data = await self.config.guild(ctx.guild).all()
        player.store("channel", ctx.channel.id)
        player.store("guild", ctx.guild.id)
        if (
            not ctx.author.voice or ctx.author.voice.channel != player.channel
        ) and not await self._can_instaskip(ctx, ctx.author):
            return await self._embed_msg(
                ctx,
                title=_("Unable To Search For Tracks"),
                description=_("You must be in the voice channel to enqueue tracks."),
            )
        await self._eq_check(ctx, player)
        await self._data_check(ctx)

        before_queue_length = len(player.queue)

        if not isinstance(query, list):
            query = audio_dataclasses.Query.process_input(query)
            restrict = await self.config.restrict()
            if restrict and match_url(query):
                valid_url = url_check(query)
                if not valid_url:
                    return await self._embed_msg(
                        ctx,
                        title=_("Unable To Play Tracks"),
                        description=_("That URL is not allowed."),
                    )
            if not await is_allowed(ctx.guild, f"{query}", query_obj=query):
                return await self._embed_msg(
                    ctx,
                    title=_("Unable To Play Tracks"),
                    description=_("That track is not allowed."),
                )
            if query.invoked_from == "search list" or query.invoked_from == "local folder":
                if query.invoked_from == "search list" and not query.is_local:
                    try:
                        result, called_api = await self.music_cache.lavalink_query(
                            ctx, player, query
                        )
                    except TrackEnqueueError:
                        self._play_lock(ctx, False)
                        return await self._embed_msg(
                            ctx,
                            title=_("Unable to Get Track"),
                            description=_(
                                "I'm unable get a track from Lavalink at the moment, try again in a "
                                "few "
                                "minutes."
                            ),
                        )

                    tracks = result.tracks
                else:
                    try:
                        tracks = await self._folder_tracks(ctx, player, query)
                    except TrackEnqueueError:
                        self._play_lock(ctx, False)
                        return await self._embed_msg(
                            ctx,
                            title=_("Unable to Get Track"),
                            description=_(
                                "I'm unable get a track from Lavalink at the moment, try again in a "
                                "few "
                                "minutes."
                            ),
                        )
                if not tracks:
                    embed = discord.Embed(title=_("Nothing found."))
                    if await self.config.use_external_lavalink() and query.is_local:
                        embed.description = _(
                            "Local tracks will not work "
                            "if the `Lavalink.jar` cannot see the track.\n"
                            "This may be due to permissions or because Lavalink.jar is being run "
                            "in a different machine than the local tracks."
                        )
                    elif (
                        query.is_local
                        and query.suffix in audio_dataclasses._PARTIALLY_SUPPORTED_MUSIC_EXT
                    ):
                        embed = discord.Embed(title=_("Track is not playable."))
                        embed.description = _(
                            "**{suffix}** is not a fully supported format and some "
                            "tracks may not play."
                        ).format(suffix=query.suffix)
                    return await self._embed_msg(ctx, embed=embed)
                queue_dur = await queue_duration(ctx)
                queue_total_duration = lavalink.utils.format_time(queue_dur)
                if guild_data["dj_enabled"]:
                    if not await self._can_instaskip(ctx, ctx.author):
                        return await self._embed_msg(
                            ctx,
                            title=_("Unable To Play Tracks"),
                            description=_("You need the DJ role to queue tracks."),
                        )
                track_len = 0
                empty_queue = not player.queue
                for track in tracks:
                    if len(player.queue) >= 10000:
                        continue
                    if not await is_allowed(
                        ctx.guild,
                        (
                            f"{track.title} {track.author} {track.uri} "
                            f"{str(audio_dataclasses.Query.process_input(track))}"
                        ),
                    ):
                        if IS_DEBUG:
                            log.debug(f"Query is not allowed in {ctx.guild} ({ctx.guild.id})")
                        continue
                    elif guild_data["maxlength"] > 0:
                        if track_limit(track, guild_data["maxlength"]):
                            track_len += 1
                            track.extras.update(
                                {
                                    "enqueue_time": int(time.time()),
                                    "vc": player.channel.id,
                                    "requester": ctx.author.id,
                                }
                            )
                            player.add(ctx.author, track)
                            self.bot.dispatch(
                                "red_audio_track_enqueue", player.channel.guild, track, ctx.author
                            )
                    else:
                        track_len += 1
                        track.extras.update(
                            {
                                "enqueue_time": int(time.time()),
                                "vc": player.channel.id,
                                "requester": ctx.author.id,
                            }
                        )
                        player.add(ctx.author, track)
                        self.bot.dispatch(
                            "red_audio_track_enqueue", player.channel.guild, track, ctx.author
                        )
                    if not player.current:
                        await player.play()
                    await asyncio.sleep(0)
                player.maybe_shuffle(0 if empty_queue else 1)
                if len(tracks) > track_len:
                    maxlength_msg = " {bad_tracks} tracks cannot be queued.".format(
                        bad_tracks=(len(tracks) - track_len)
                    )
                else:
                    maxlength_msg = ""
                songembed = discord.Embed(
                    title=_("Queued {num} track(s).{maxlength_msg}").format(
                        num=track_len, maxlength_msg=maxlength_msg
                    )
                )
                if not guild_data["shuffle"] and queue_dur > 0:
                    songembed.set_footer(
                        text=_(
                            "{time} until start of search playback: starts at #{position} in queue"
                        ).format(time=queue_total_duration, position=before_queue_length + 1)
                    )
                return await self._embed_msg(ctx, embed=songembed)
            elif query.is_local and query.single_track:
                tracks = await self._folder_list(ctx, query)
            elif query.is_local and query.is_album:
                if ctx.invoked_with == "folder":
                    return await self._local_play_all(ctx, query, from_search=True)
                else:
                    tracks = await self._folder_list(ctx, query)
            else:
                try:
                    result, called_api = await self.music_cache.lavalink_query(ctx, player, query)
                except TrackEnqueueError:
                    self._play_lock(ctx, False)
                    return await self._embed_msg(
                        ctx,
                        title=_("Unable to Get Track"),
                        description=_(
                            "I'm unable get a track from Lavalink at the moment,"
                            "try again in a few minutes."
                        ),
                    )
                tracks = result.tracks
            if not tracks:
                embed = discord.Embed(title=_("Nothing found."))
                if await self.config.use_external_lavalink() and query.is_local:
                    embed.description = _(
                        "Local tracks will not work "
                        "if the `Lavalink.jar` cannot see the track.\n"
                        "This may be due to permissions or because Lavalink.jar is being run "
                        "in a different machine than the local tracks."
                    )
                elif (
                    query.is_local
                    and query.suffix in audio_dataclasses._PARTIALLY_SUPPORTED_MUSIC_EXT
                ):
                    embed = discord.Embed(title=_("Track is not playable."))
                    embed.description = _(
                        "**{suffix}** is not a fully supported format and some "
                        "tracks may not play."
                    ).format(suffix=query.suffix)
                return await self._embed_msg(ctx, embed=embed)
        else:
            tracks = query

        dj_enabled = self._dj_status_cache.setdefault(
            ctx.guild.id, await self.config.guild(ctx.guild).dj_enabled()
        )

        len_search_pages = math.ceil(len(tracks) / 5)
        search_page_list = []
        for page_num in range(1, len_search_pages + 1):
            embed = await self._build_search_page(ctx, tracks, page_num)
            search_page_list.append(embed)
            await asyncio.sleep(0)

        if dj_enabled and not await self._can_instaskip(ctx, ctx.author):
            return await menu(ctx, search_page_list, DEFAULT_CONTROLS)

        await menu(ctx, search_page_list, search_controls)

    async def _search_button_action(self, ctx: commands.Context, tracks, emoji, page):
        if not self._player_check(ctx):
            if self._connection_aborted:
                msg = _("Connection to Lavalink has failed.")
                description = EmptyEmbed
                if await ctx.bot.is_owner(ctx.author):
                    description = _("Please check your console or logs for details.")
                return await self._embed_msg(ctx, title=msg, description=description)
            try:
                await lavalink.connect(ctx.author.voice.channel)
                player = lavalink.get_player(ctx.guild.id)
                player.store("connect", datetime.datetime.utcnow())
            except AttributeError:
                return await self._embed_msg(ctx, title=_("Connect to a voice channel first."))
            except IndexError:
                return await self._embed_msg(
                    ctx, title=_("Connection to Lavalink has not yet been established.")
                )
        player = lavalink.get_player(ctx.guild.id)
        guild_data = await self.config.guild(ctx.guild).all()
        if len(player.queue) >= 10000:
            return await self._embed_msg(
                ctx, title=_("Unable To Play Tracks"), description=_("Queue size limit reached.")
            )
        if not await self._currency_check(ctx, guild_data["jukebox_price"]):
            return
        try:
            if emoji == "\N{DIGIT ONE}\N{COMBINING ENCLOSING KEYCAP}":
                search_choice = tracks[0 + (page * 5)]
            elif emoji == "\N{DIGIT TWO}\N{COMBINING ENCLOSING KEYCAP}":
                search_choice = tracks[1 + (page * 5)]
            elif emoji == "\N{DIGIT THREE}\N{COMBINING ENCLOSING KEYCAP}":
                search_choice = tracks[2 + (page * 5)]
            elif emoji == "\N{DIGIT FOUR}\N{COMBINING ENCLOSING KEYCAP}":
                search_choice = tracks[3 + (page * 5)]
            elif emoji == "\N{DIGIT FIVE}\N{COMBINING ENCLOSING KEYCAP}":
                search_choice = tracks[4 + (page * 5)]
            else:
                search_choice = tracks[0 + (page * 5)]
        except IndexError:
            search_choice = tracks[-1]
        if getattr(search_choice, "uri", None):
            description = get_track_description(search_choice)
        else:
            search_choice = audio_dataclasses.Query.process_input(search_choice)
            if search_choice.track.exists() and search_choice.track.is_dir():
                return await ctx.invoke(self.search, query=search_choice)
            elif search_choice.track.exists() and search_choice.track.is_file():
                search_choice.invoked_from = "localtrack"
            return await ctx.invoke(self.play, query=search_choice)

        songembed = discord.Embed(title=_("Track Enqueued"), description=description)
        queue_dur = await queue_duration(ctx)
        queue_total_duration = lavalink.utils.format_time(queue_dur)
        before_queue_length = len(player.queue)

        if not await is_allowed(
            ctx.guild,
            (
                f"{search_choice.title} {search_choice.author} {search_choice.uri} "
                f"{str(audio_dataclasses.Query.process_input(search_choice))}"
            ),
        ):
            if IS_DEBUG:
                log.debug(f"Query is not allowed in {ctx.guild} ({ctx.guild.id})")
            self._play_lock(ctx, False)
            return await self._embed_msg(ctx, title=_("This track is not allowed in this server."))
        elif guild_data["maxlength"] > 0:

            if track_limit(search_choice.length, guild_data["maxlength"]):
                search_choice.extras.update(
                    {
                        "enqueue_time": int(time.time()),
                        "vc": player.channel.id,
                        "requester": ctx.author.id,
                    }
                )
                player.add(ctx.author, search_choice)
                player.maybe_shuffle()
                self.bot.dispatch(
                    "red_audio_track_enqueue", player.channel.guild, search_choice, ctx.author
                )
            else:
                return await self._embed_msg(ctx, title=_("Track exceeds maximum length."))
        else:
            search_choice.extras.update(
                {
                    "enqueue_time": int(time.time()),
                    "vc": player.channel.id,
                    "requester": ctx.author.id,
                }
            )
            player.add(ctx.author, search_choice)
            player.maybe_shuffle()
            self.bot.dispatch(
                "red_audio_track_enqueue", player.channel.guild, search_choice, ctx.author
            )

        if not guild_data["shuffle"] and queue_dur > 0:
            songembed.set_footer(
                text=_("{time} until track playback: #{position} in queue").format(
                    time=queue_total_duration, position=before_queue_length + 1
                )
            )

        if not player.current:
            await player.play()
        return await self._embed_msg(ctx, embed=songembed)

    @staticmethod
    def _format_search_options(search_choice):
        query = audio_dataclasses.Query.process_input(search_choice)
        description = get_track_description(search_choice)
        return description, query

    @staticmethod
    async def _build_search_page(ctx: commands.Context, tracks, page_num):
        search_num_pages = math.ceil(len(tracks) / 5)
        search_idx_start = (page_num - 1) * 5
        search_idx_end = search_idx_start + 5
        search_list = ""
        command = ctx.invoked_with
        folder = False
        for i, track in enumerate(tracks[search_idx_start:search_idx_end], start=search_idx_start):
            search_track_num = i + 1
            if search_track_num > 5:
                search_track_num = search_track_num % 5
            if search_track_num == 0:
                search_track_num = 5
            try:
                query = audio_dataclasses.Query.process_input(track.uri)
                if query.is_local:
                    search_list += "`{0}.` **{1}**\n[{2}]\n".format(
                        search_track_num,
                        track.title,
                        audio_dataclasses.LocalPath(track.uri).to_string_user(),
                    )
                else:
                    search_list += "`{0}.` **[{1}]({2})**\n".format(
                        search_track_num, track.title, track.uri
                    )
            except AttributeError:
                track = audio_dataclasses.Query.process_input(track)
                if track.is_local and command != "search":
                    search_list += "`{}.` **{}**\n".format(
                        search_track_num, track.to_string_user()
                    )
                    if track.is_album:
                        folder = True
                elif command == "search":
                    search_list += "`{}.` **{}**\n".format(
                        search_track_num, track.to_string_user()
                    )
                else:
                    search_list += "`{}.` **{}**\n".format(
                        search_track_num, track.to_string_user()
                    )
            await asyncio.sleep(0)
        if hasattr(tracks[0], "uri") and hasattr(tracks[0], "track_identifier"):
            title = _("Tracks Found:")
            footer = _("search results")
        elif folder:
            title = _("Folders Found:")
            footer = _("local folders")
        else:
            title = _("Files Found:")
            footer = _("local tracks")
        embed = discord.Embed(
            colour=await ctx.embed_colour(), title=title, description=search_list
        )
        embed.set_footer(
            text=(_("Page {page_num}/{total_pages}") + " | {num_results} {footer}").format(
                page_num=page_num,
                total_pages=search_num_pages,
                num_results=len(tracks),
                footer=footer,
            )
        )
        return embed

    @commands.command()
    @commands.guild_only()
    @commands.bot_has_permissions(embed_links=True)
    async def seek(self, ctx: commands.Context, seconds: Union[int, str]):
        """Seek ahead or behind on a track by seconds or a to a specific time.

        Accepts seconds or a value formatted like 00:00:00 (`hh:mm:ss`) or 00:00 (`mm:ss`).
        """
        dj_enabled = self._dj_status_cache.setdefault(
            ctx.guild.id, await self.config.guild(ctx.guild).dj_enabled()
        )
        vote_enabled = await self.config.guild(ctx.guild).vote_enabled()
        is_alone = await self._is_alone(ctx)
        is_requester = await self.is_requester(ctx, ctx.author)
        can_skip = await self._can_instaskip(ctx, ctx.author)

        if not self._player_check(ctx):
            return await self._embed_msg(ctx, title=_("Nothing playing."))
        player = lavalink.get_player(ctx.guild.id)
        if (not ctx.author.voice or ctx.author.voice.channel != player.channel) and not can_skip:
            return await self._embed_msg(
                ctx,
                title=_("Unable To Seek Tracks"),
                description=_("You must be in the voice channel to use seek."),
            )

        if vote_enabled and not can_skip and not is_alone:
            return await self._embed_msg(
                ctx,
                title=_("Unable To Seek Tracks"),
                description=_("There are other people listening - vote to skip instead."),
            )

        if dj_enabled and not (can_skip or is_requester) and not is_alone:
            return await self._embed_msg(
                ctx,
                title=_("Unable To Seek Tracks"),
                description=_("You need the DJ role or be the track requester to use seek."),
            )

        if player.current:
            if player.current.is_stream:
                return await self._embed_msg(
                    ctx, title=_("Unable To Seek Tracks"), description=_("Can't seek on a stream.")
                )
            else:
                try:
                    int(seconds)
                    abs_position = False
                except ValueError:
                    abs_position = True
                    seconds = time_convert(seconds)
                if seconds == 0:
                    return await self._embed_msg(
                        ctx,
                        title=_("Unable To Seek Tracks"),
                        description=_("Invalid input for the time to seek."),
                    )
                if not abs_position:
                    time_sec = int(seconds) * 1000
                    seek = player.position + time_sec
                    if seek <= 0:
                        await self._embed_msg(
                            ctx,
                            title=_("Moved {num_seconds}s to 00:00:00").format(
                                num_seconds=seconds
                            ),
                        )
                    else:
                        await self._embed_msg(
                            ctx,
                            title=_("Moved {num_seconds}s to {time}").format(
                                num_seconds=seconds, time=lavalink.utils.format_time(seek)
                            ),
                        )
                    await player.seek(seek)
                else:
                    await self._embed_msg(
                        ctx,
                        title=_("Moved to {time}").format(
                            time=lavalink.utils.format_time(seconds * 1000)
                        ),
                    )
                    await player.seek(seconds * 1000)
        else:
            await self._embed_msg(ctx, title=_("Nothing playing."))

    @commands.group(autohelp=False)
    @commands.guild_only()
    @commands.bot_has_permissions(embed_links=True)
    async def shuffle(self, ctx: commands.Context):
        """Toggle shuffle."""
        if ctx.invoked_subcommand is None:
            dj_enabled = self._dj_status_cache.setdefault(
                ctx.guild.id, await self.config.guild(ctx.guild).dj_enabled()
            )
            if dj_enabled:
                if not await self._can_instaskip(ctx, ctx.author):
                    return await self._embed_msg(
                        ctx,
                        title=_("Unable To Toggle Shuffle"),
                        description=_("You need the DJ role to toggle shuffle."),
                    )
            if self._player_check(ctx):
                await self._data_check(ctx)
                player = lavalink.get_player(ctx.guild.id)
                if (
                    not ctx.author.voice or ctx.author.voice.channel != player.channel
                ) and not await self._can_instaskip(ctx, ctx.author):
                    return await self._embed_msg(
                        ctx,
                        title=_("Unable To Toggle Shuffle"),
                        description=_("You must be in the voice channel to toggle shuffle."),
                    )

            shuffle = await self.config.guild(ctx.guild).shuffle()
            await self.config.guild(ctx.guild).shuffle.set(not shuffle)
            await self._embed_msg(
                ctx,
                title=_("Setting Changed"),
                description=_("Shuffle tracks: {true_or_false}.").format(
                    true_or_false=_("Enabled") if not shuffle else _("Disabled")
                ),
            )
            if self._player_check(ctx):
                await self._data_check(ctx)

    @shuffle.command(name="bumped")
    @commands.guild_only()
    @commands.bot_has_permissions(embed_links=True)
    async def _shuffle_bumpped(self, ctx: commands.Context):
        """Toggle bumped track shuffle.

        Set this to disabled if you wish to avoid bumped songs being shuffled. This takes priority
        over `[p]shuffle`.
        """
        dj_enabled = self._dj_status_cache.setdefault(
            ctx.guild.id, await self.config.guild(ctx.guild).dj_enabled()
        )
        if dj_enabled:
            if not await self._can_instaskip(ctx, ctx.author):
                return await self._embed_msg(
                    ctx,
                    title=_("Unable To Toggle Shuffle"),
                    description=_("You need the DJ role to toggle shuffle."),
                )
        if self._player_check(ctx):
            await self._data_check(ctx)
            player = lavalink.get_player(ctx.guild.id)
            if (
                not ctx.author.voice or ctx.author.voice.channel != player.channel
            ) and not await self._can_instaskip(ctx, ctx.author):
                return await self._embed_msg(
                    ctx,
                    title=_("Unable To Toggle Shuffle"),
                    description=_("You must be in the voice channel to toggle shuffle."),
                )

        bumped = await self.config.guild(ctx.guild).shuffle_bumped()
        await self.config.guild(ctx.guild).shuffle_bumped.set(not bumped)
        await self._embed_msg(
            ctx,
            title=_("Setting Changed"),
            description=_("Shuffle bumped tracks: {true_or_false}.").format(
                true_or_false=_("Enabled") if not bumped else _("Disabled")
            ),
        )
        if self._player_check(ctx):
            await self._data_check(ctx)

    @commands.command()
    @commands.guild_only()
    @commands.bot_has_permissions(embed_links=True)
    async def sing(self, ctx: commands.Context):
        """Make Red sing one of her songs."""
        ids = (
            "zGTkAVsrfg8",
            "cGMWL8cOeAU",
            "vFrjMq4aL-g",
            "WROI5WYBU_A",
            "41tIUr_ex3g",
            "f9O2Rjn1azc",
        )
        url = f"https://www.youtube.com/watch?v={random.choice(ids)}"
        await ctx.invoke(self.play, query=url)

    @commands.command()
    @commands.guild_only()
    @commands.bot_has_permissions(embed_links=True)
    async def skip(self, ctx: commands.Context, skip_to_track: int = None):
        """Skip to the next track, or to a given track number."""
        if not self._player_check(ctx):
            return await self._embed_msg(ctx, title=_("Nothing playing."))
        player = lavalink.get_player(ctx.guild.id)
        if (
            not ctx.author.voice or ctx.author.voice.channel != player.channel
        ) and not await self._can_instaskip(ctx, ctx.author):
            return await self._embed_msg(
                ctx,
                title=_("Unable To Skip Tracks"),
                description=_("You must be in the voice channel to skip the music."),
            )
        if not player.current:
            return await self._embed_msg(ctx, title=_("Nothing playing."))
        dj_enabled = self._dj_status_cache.setdefault(
            ctx.guild.id, await self.config.guild(ctx.guild).dj_enabled()
        )
        vote_enabled = await self.config.guild(ctx.guild).vote_enabled()
        is_alone = await self._is_alone(ctx)
        is_requester = await self.is_requester(ctx, ctx.author)
        can_skip = await self._can_instaskip(ctx, ctx.author)
        if dj_enabled and not vote_enabled:
            if not (can_skip or is_requester) and not is_alone:
                return await self._embed_msg(
                    ctx,
                    title=_("Unable To Skip Tracks"),
                    description=_(
                        "You need the DJ role or be the track requester to skip tracks."
                    ),
                )
            if (
                is_requester
                and not can_skip
                and isinstance(skip_to_track, int)
                and skip_to_track > 1
            ):
                return await self._embed_msg(
                    ctx,
                    title=_("Unable To Skip Tracks"),
                    description=_("You can only skip the current track."),
                )

        if vote_enabled:
            if not can_skip:
                if skip_to_track is not None:
                    return await self._embed_msg(
                        ctx,
                        title=_("Unable To Skip Tracks"),
                        description=_(
                            "Can't skip to a specific track in vote mode without the DJ role."
                        ),
                    )
                if ctx.author.id in self.skip_votes[ctx.message.guild]:
                    self.skip_votes[ctx.message.guild].remove(ctx.author.id)
                    reply = _("I removed your vote to skip.")
                else:
                    self.skip_votes[ctx.message.guild].append(ctx.author.id)
                    reply = _("You voted to skip.")

                num_votes = len(self.skip_votes[ctx.message.guild])
                vote_mods = []
                for member in player.channel.members:
                    can_skip = await self._can_instaskip(ctx, member)
                    if can_skip:
                        vote_mods.append(member)
                num_members = len(player.channel.members) - len(vote_mods)
                vote = int(100 * num_votes / num_members)
                percent = await self.config.guild(ctx.guild).vote_percent()
                if vote >= percent:
                    self.skip_votes[ctx.message.guild] = []
                    await self._embed_msg(ctx, title=_("Vote threshold met."))
                    return await self._skip_action(ctx)
                else:
                    reply += _(
                        " Votes: {num_votes}/{num_members}"
                        " ({cur_percent}% out of {required_percent}% needed)"
                    ).format(
                        num_votes=humanize_number(num_votes),
                        num_members=humanize_number(num_members),
                        cur_percent=vote,
                        required_percent=percent,
                    )
                    return await self._embed_msg(ctx, title=reply)
            else:
                return await self._skip_action(ctx, skip_to_track)
        else:
            return await self._skip_action(ctx, skip_to_track)

    async def _can_instaskip(self, ctx: commands.Context, member: discord.Member):

        dj_enabled = self._dj_status_cache.setdefault(
            ctx.guild.id, await self.config.guild(ctx.guild).dj_enabled()
        )

        if member.bot:
            return True

        if member.id == ctx.guild.owner_id:
            return True

        if dj_enabled:
            if await self._has_dj_role(ctx, member):
                return True

        if await ctx.bot.is_owner(member):
            return True

        if await ctx.bot.is_mod(member):
            return True

        if await self._channel_check(ctx):
            return True

        return False

    @staticmethod
    async def _is_alone(ctx: commands.Context):
        channel_members = rgetattr(ctx, "guild.me.voice.channel.members", [])
        nonbots = sum(m.id != ctx.author.id for m in channel_members if not m.bot)
        return nonbots < 1

    async def _has_dj_role(self, ctx: commands.Context, member: discord.Member):
        dj_role = self._dj_role_cache.setdefault(
            ctx.guild.id, await self.config.guild(ctx.guild).dj_role()
        )
        dj_role_obj = ctx.guild.get_role(dj_role)
        return dj_role_obj in ctx.guild.get_member(member.id).roles

    @staticmethod
    async def is_requester(ctx: commands.Context, member: discord.Member):
        try:
            player = lavalink.get_player(ctx.guild.id)
            if IS_DEBUG:
                log.debug(f"Current requester is {player.current}")
            return player.current.requester.id == member.id
        except Exception as err:
            debug_exc_log(log, err, "Caught error in `is_requester`")
        return False

    async def _skip_action(self, ctx: commands.Context, skip_to_track: int = None):
        player = lavalink.get_player(ctx.guild.id)
        autoplay = await self.config.guild(player.channel.guild).auto_play()
        if not player.current or (not player.queue and not autoplay):
            try:
                pos, dur = player.position, player.current.length
            except AttributeError:
                return await self._embed_msg(ctx, title=_("There's nothing in the queue."))
            time_remain = lavalink.utils.format_time(dur - pos)
            if player.current.is_stream:
                embed = discord.Embed(title=_("There's nothing in the queue."))
                embed.set_footer(
                    text=_("Currently livestreaming {track}").format(track=player.current.title)
                )
            else:
                embed = discord.Embed(title=_("There's nothing in the queue."))
                embed.set_footer(
                    text=_("{time} left on {track}").format(
                        time=time_remain, track=player.current.title
                    )
                )
            return await self._embed_msg(ctx, embed=embed)
        elif autoplay and not player.queue:
            embed = discord.Embed(
                title=_("Track Skipped"), description=get_track_description(player.current)
            )
            await self._embed_msg(ctx, embed=embed)
            return await player.skip()

        queue_to_append = []
        if skip_to_track is not None and skip_to_track != 1:
            if skip_to_track < 1:
                return await self._embed_msg(
                    ctx, title=_("Track number must be equal to or greater than 1.")
                )
            elif skip_to_track > len(player.queue):
                return await self._embed_msg(
                    ctx,
                    title=_(
                        "There are only {queuelen} songs currently queued.".format(
                            queuelen=len(player.queue)
                        )
                    ),
                )
            embed = discord.Embed(
                title=_("{skip_to_track} Tracks Skipped".format(skip_to_track=skip_to_track))
            )
            await self._embed_msg(ctx, embed=embed)
            if player.repeat:
                queue_to_append = player.queue[0 : min(skip_to_track - 1, len(player.queue) - 1)]
            player.queue = player.queue[
                min(skip_to_track - 1, len(player.queue) - 1) : len(player.queue)
            ]
        else:
            embed = discord.Embed(
                title=_("Track Skipped"), description=get_track_description(player.current)
            )
            await self._embed_msg(ctx, embed=embed)
        self.bot.dispatch("red_audio_skip_track", player.channel.guild, player.current, ctx.author)
        await player.play()
        player.queue += queue_to_append

    @commands.command()
    @commands.guild_only()
    @commands.bot_has_permissions(embed_links=True)
    async def stop(self, ctx: commands.Context):
        """Stop playback and clear the queue."""
        dj_enabled = self._dj_status_cache.setdefault(
            ctx.guild.id, await self.config.guild(ctx.guild).dj_enabled()
        )
        vote_enabled = await self.config.guild(ctx.guild).vote_enabled()
        if not self._player_check(ctx):
            return await self._embed_msg(ctx, title=_("Nothing playing."))
        player = lavalink.get_player(ctx.guild.id)
        if (
            not ctx.author.voice or ctx.author.voice.channel != player.channel
        ) and not await self._can_instaskip(ctx, ctx.author):
            return await self._embed_msg(
                ctx,
                title=_("Unable To Stop Player"),
                description=_("You must be in the voice channel to stop the music."),
            )
        if vote_enabled or vote_enabled and dj_enabled:
            if not await self._can_instaskip(ctx, ctx.author) and not await self._is_alone(ctx):
                return await self._embed_msg(
                    ctx,
                    title=_("Unable To Stop Player"),
                    description=_("There are other people listening - vote to skip instead."),
                )
        if dj_enabled and not vote_enabled:
            if not await self._can_instaskip(ctx, ctx.author):
                return await self._embed_msg(
                    ctx,
                    title=_("Unable To Stop Player"),
                    description=_("You need the DJ role to stop the music."),
                )
        if (
            player.is_playing
            or (not player.is_playing and player.paused)
            or player.queue
            or getattr(player.current, "extras", {}).get("autoplay")
        ):
            eq = player.fetch("eq")
            if eq:
                await self.config.custom("EQUALIZER", ctx.guild.id).eq_bands.set(eq.bands)
            player.queue = []
            player.store("playing_song", None)
            player.store("prev_requester", None)
            player.store("prev_song", None)
            player.store("requester", None)
            await player.stop()
            await self._embed_msg(ctx, title=_("Stopping..."))

    @commands.command()
    @commands.guild_only()
    @commands.cooldown(1, 15, commands.BucketType.guild)
    @commands.bot_has_permissions(embed_links=True)
    async def summon(self, ctx: commands.Context):
        """Summon the bot to a voice channel."""
        dj_enabled = self._dj_status_cache.setdefault(
            ctx.guild.id, await self.config.guild(ctx.guild).dj_enabled()
        )
        vote_enabled = await self.config.guild(ctx.guild).vote_enabled()
        is_alone = await self._is_alone(ctx)
        is_requester = await self.is_requester(ctx, ctx.author)
        can_skip = await self._can_instaskip(ctx, ctx.author)
        if vote_enabled or (vote_enabled and dj_enabled):
            if not can_skip and not is_alone:
                ctx.command.reset_cooldown(ctx)
                return await self._embed_msg(
                    ctx,
                    title=_("Unable To Join Voice Channel"),
                    description=_("There are other people listening."),
                )
        if dj_enabled and not vote_enabled:
            if not (can_skip or is_requester) and not is_alone:
                ctx.command.reset_cooldown(ctx)
                return await self._embed_msg(
                    ctx,
                    title=_("Unable To Join Voice Channel"),
                    description=_("You need the DJ role to summon the bot."),
                )

        try:
            if (
                not ctx.author.voice.channel.permissions_for(ctx.me).connect
                or not ctx.author.voice.channel.permissions_for(ctx.me).move_members
                and userlimit(ctx.author.voice.channel)
            ):
                ctx.command.reset_cooldown(ctx)
                return await self._embed_msg(
                    ctx,
                    title=_("Unable To Join Voice Channel"),
                    description=_("I don't have permission to connect to your channel."),
                )
            if not self._player_check(ctx):
                await lavalink.connect(ctx.author.voice.channel)
                player = lavalink.get_player(ctx.guild.id)
                player.store("connect", datetime.datetime.utcnow())
            else:
                player = lavalink.get_player(ctx.guild.id)
                if ctx.author.voice.channel == player.channel:
                    ctx.command.reset_cooldown(ctx)
                    return
                await player.move_to(ctx.author.voice.channel)
        except AttributeError:
            ctx.command.reset_cooldown(ctx)
            return await self._embed_msg(
                ctx,
                title=_("Unable To Join Voice Channel"),
                description=_("Connect to a voice channel first."),
            )
        except IndexError:
            ctx.command.reset_cooldown(ctx)
            return await self._embed_msg(
                ctx,
                title=_("Unable To Join Voice Channel"),
                description=_("Connection to Lavalink has not yet been established."),
            )

    @commands.command()
    @commands.guild_only()
    @commands.bot_has_permissions(embed_links=True)
    async def volume(self, ctx: commands.Context, vol: int = None):
        """Set the volume, 1% - 150%."""
        dj_enabled = self._dj_status_cache.setdefault(
            ctx.guild.id, await self.config.guild(ctx.guild).dj_enabled()
        )
        if not vol:
            vol = await self.config.guild(ctx.guild).volume()
            embed = discord.Embed(title=_("Current Volume:"), description=str(vol) + "%")
            if not self._player_check(ctx):
                embed.set_footer(text=_("Nothing playing."))
            return await self._embed_msg(ctx, embed=embed)
        if self._player_check(ctx):
            player = lavalink.get_player(ctx.guild.id)
            if (
                not ctx.author.voice or ctx.author.voice.channel != player.channel
            ) and not await self._can_instaskip(ctx, ctx.author):
                return await self._embed_msg(
                    ctx,
                    title=_("Unable To Change Volume"),
                    description=_("You must be in the voice channel to change the volume."),
                )
        if dj_enabled:
            if not await self._can_instaskip(ctx, ctx.author) and not await self._has_dj_role(
                ctx, ctx.author
            ):
                return await self._embed_msg(
                    ctx,
                    title=_("Unable To Change Volume"),
                    description=_("You need the DJ role to change the volume."),
                )
        if vol < 0:
            vol = 0
        if vol > 150:
            vol = 150
            await self.config.guild(ctx.guild).volume.set(vol)
            if self._player_check(ctx):
                await lavalink.get_player(ctx.guild.id).set_volume(vol)
        else:
            await self.config.guild(ctx.guild).volume.set(vol)
            if self._player_check(ctx):
                await lavalink.get_player(ctx.guild.id).set_volume(vol)
        embed = discord.Embed(title=_("Volume:"), description=str(vol) + "%")
        if not self._player_check(ctx):
            embed.set_footer(text=_("Nothing playing."))
        await self._embed_msg(ctx, embed=embed)

    @commands.group(aliases=["llset"])
    @commands.guild_only()
    @commands.bot_has_permissions(embed_links=True)
    @checks.is_owner()
    async def llsetup(self, ctx: commands.Context):
        """Lavalink server configuration options."""

    @llsetup.command()
    async def external(self, ctx: commands.Context):
        """Toggle using external lavalink servers."""
        external = await self.config.use_external_lavalink()
        await self.config.use_external_lavalink.set(not external)

        if external:
            embed = discord.Embed(
                title=_("Setting Changed"),
                description=_("External lavalink server: {true_or_false}.").format(
                    true_or_false=_("Enabled") if not external else _("Disabled")
                ),
            )
            await self._embed_msg(ctx, embed=embed)
        else:
            if self._manager is not None:
                await self._manager.shutdown()
            await self._embed_msg(
                ctx,
                title=_("Setting Changed"),
                description=_("External lavalink server: {true_or_false}.").format(
                    true_or_false=_("Enabled") if not external else _("Disabled")
                ),
            )

        self._restart_connect()

    @llsetup.command()
    async def host(self, ctx: commands.Context, host: str):
        """Set the lavalink server host."""
        await self.config.host.set(host)
        footer = None
        if await self._check_external():
            footer = _("External lavalink server set to True.")
        await self._embed_msg(
            ctx,
            title=_("Setting Changed"),
            description=_("Host set to {host}.").format(host=host),
            footer=footer,
        )
        self._restart_connect()

    @llsetup.command()
    async def password(self, ctx: commands.Context, password: str):
        """Set the lavalink server password."""
        await self.config.password.set(str(password))
        footer = None
        if await self._check_external():
            footer = _("External lavalink server set to True.")
        await self._embed_msg(
            ctx,
            title=_("Setting Changed"),
            description=_("Server password set to {password}.").format(password=password),
            footer=footer,
        )

        self._restart_connect()

    @llsetup.command()
    async def restport(self, ctx: commands.Context, rest_port: int):
        """Set the lavalink REST server port."""
        await self.config.rest_port.set(rest_port)
        footer = None
        if await self._check_external():
            footer = _("External lavalink server set to True.")
        await self._embed_msg(
            ctx,
            title=_("Setting Changed"),
            description=_("REST port set to {port}.").format(port=rest_port),
            footer=footer,
        )

        self._restart_connect()

    @llsetup.command()
    async def wsport(self, ctx: commands.Context, ws_port: int):
        """Set the lavalink websocket server port."""
        await self.config.ws_port.set(ws_port)
        footer = None
        if await self._check_external():
            footer = _("External lavalink server set to True.")
        await self._embed_msg(
            ctx,
            title=_("Setting Changed"),
            description=_("Websocket port set to {port}.").format(port=ws_port),
            footer=footer,
        )

        self._restart_connect()

    @staticmethod
    async def _apply_gain(guild_id: int, band, gain):
        const = {
            "op": "equalizer",
            "guildId": str(guild_id),
            "bands": [{"band": band, "gain": gain}],
        }

        try:
            await lavalink.get_player(guild_id).node.send({**const})
        except (KeyError, IndexError):
            pass

    @staticmethod
    async def _apply_gains(guild_id: int, gains):
        const = {
            "op": "equalizer",
            "guildId": str(guild_id),
            "bands": [{"band": x, "gain": y} for x, y in enumerate(gains)],
        }

        try:
            await lavalink.get_player(guild_id).node.send({**const})
        except (KeyError, IndexError):
            pass

    async def _channel_check(self, ctx: commands.Context):
        try:
            player = lavalink.get_player(ctx.guild.id)
        except KeyError:
            return False
        try:
            in_channel = sum(
                not m.bot for m in ctx.guild.get_member(self.bot.user.id).voice.channel.members
            )
        except AttributeError:
            return False

        if not ctx.author.voice:
            user_channel = None
        else:
            user_channel = ctx.author.voice.channel

        if in_channel == 0 and user_channel:
            if (
                (player.channel != user_channel)
                and not player.current
                and player.position == 0
                and len(player.queue) == 0
            ):
                await player.move_to(user_channel)
                return True
        else:
            return False

    async def _check_api_tokens(self):
        spotify = await self.bot.get_shared_api_tokens("spotify")
        youtube = await self.bot.get_shared_api_tokens("youtube")
        return {
            "spotify_client_id": spotify.get("client_id", ""),
            "spotify_client_secret": spotify.get("client_secret", ""),
            "youtube_api": youtube.get("api_key", ""),
        }

    async def _check_external(self):
        external = await self.config.use_external_lavalink()
        if not external:
            if self._manager is not None:
                await self._manager.shutdown()
            await self.config.use_external_lavalink.set(True)
            return True
        else:
            return False

    async def _clear_react(self, message: discord.Message, emoji: MutableMapping = None):
        """Non blocking version of clear_react."""
        return self.bot.loop.create_task(clear_react(self.bot, message, emoji))

    async def _currency_check(self, ctx: commands.Context, jukebox_price: int):
        jukebox = await self.config.guild(ctx.guild).jukebox()
        if jukebox and not await self._can_instaskip(ctx, ctx.author):
            can_spend = await bank.can_spend(ctx.author, jukebox_price)
            if can_spend:
                await bank.withdraw_credits(ctx.author, jukebox_price)
            else:
                credits_name = await bank.get_currency_name(ctx.guild)
                bal = await bank.get_balance(ctx.author)
                await self._embed_msg(
                    ctx,
                    title=_("Not enough {currency}").format(currency=credits_name),
                    description=_(
                        "{required_credits} {currency} required, but you have {bal}."
                    ).format(
                        currency=credits_name,
                        required_credits=humanize_number(jukebox_price),
                        bal=humanize_number(bal),
                    ),
                )
            return can_spend
        else:
            return True

    async def _data_check(self, ctx: commands.Context):
        player = lavalink.get_player(ctx.guild.id)
        shuffle = await self.config.guild(ctx.guild).shuffle()
        repeat = await self.config.guild(ctx.guild).repeat()
        volume = await self.config.guild(ctx.guild).volume()
        shuffle_bumped = await self.config.guild(ctx.guild).shuffle_bumped()
        player.repeat = repeat
        player.shuffle = shuffle
        player.shuffle_bumped = shuffle_bumped
        if player.volume != volume:
            await player.set_volume(volume)

    async def disconnect_timer(self):
        stop_times = {}
        pause_times = {}
        while True:
            for p in lavalink.all_players():
                server = p.channel.guild

                if [self.bot.user] == p.channel.members:
                    stop_times.setdefault(server.id, time.time())
                    pause_times.setdefault(server.id, time.time())
                else:
                    stop_times.pop(server.id, None)
                    if p.paused and server.id in pause_times:
                        try:
                            await p.pause(False)
                        except Exception as err:
                            debug_exc_log(
<<<<<<< HEAD
                                log, err, "Exception raised in Audio's emptypause_timer for: {sid}"
=======
                                log, err, "Exception raised in Audio's emptypause_timer."
>>>>>>> 408ba401
                            )
                    pause_times.pop(server.id, None)
            servers = stop_times.copy()
            servers.update(pause_times)
            for sid in servers:
                server_obj = self.bot.get_guild(sid)
                if sid in stop_times and await self.config.guild(server_obj).emptydc_enabled():
                    emptydc_timer = await self.config.guild(server_obj).emptydc_timer()
                    if (time.time() - stop_times[sid]) >= emptydc_timer:
                        stop_times.pop(sid)
                        try:
                            player = lavalink.get_player(sid)
                            await player.stop()
                            await player.disconnect()
                        except Exception as err:
<<<<<<< HEAD
                            debug_exc_log(
                                log, err, f"Exception raised in Audio's emptydc_timer for: {sid}"
                            )
=======
                            debug_exc_log(log, err, "Exception raised in Audio's emptydc_timer.")
>>>>>>> 408ba401
                            if "No such player for that guild" in str(err):
                                stop_times.pop(sid, None)
                elif (
                    sid in pause_times and await self.config.guild(server_obj).emptypause_enabled()
                ):
                    emptypause_timer = await self.config.guild(server_obj).emptypause_timer()
                    if (time.time() - pause_times.get(sid)) >= emptypause_timer:
                        try:
                            await lavalink.get_player(sid).pause()
                        except Exception as err:
                            debug_exc_log(
                                log,
                                err,
                                f"Exception raised in Audio's emptypause_timer for : {sid}",
                            )
                            if "No such player for that guild" in str(err):
                                pause_times.pop(sid, None)
<<<<<<< HEAD
=======
                            debug_exc_log(
                                log, err, "Exception raised in Audio's emptypause_timer."
                            )
>>>>>>> 408ba401
            await asyncio.sleep(5)

    async def _embed_msg(self, ctx: commands.Context, **kwargs):
        colour = kwargs.get("colour") or kwargs.get("color") or await self.bot.get_embed_color(ctx)
        error = kwargs.get("error", False)
        success = kwargs.get("success", False)
        title = kwargs.get("title", EmptyEmbed) or EmptyEmbed
        _type = kwargs.get("type", "rich") or "rich"
        url = kwargs.get("url", EmptyEmbed) or EmptyEmbed
        description = kwargs.get("description", EmptyEmbed) or EmptyEmbed
        timestamp = kwargs.get("timestamp")
        footer = kwargs.get("footer")
        thumbnail = kwargs.get("thumbnail")
        contents = dict(title=title, type=_type, url=url, description=description)
        embed = kwargs.get("embed").to_dict() if hasattr(kwargs.get("embed"), "to_dict") else {}
        colour = embed.get("color") if embed.get("color") else colour
        contents.update(embed)
        if timestamp and isinstance(timestamp, datetime.datetime):
            contents["timestamp"] = timestamp
        embed = discord.Embed.from_dict(contents)
        embed.color = colour
        if footer:
            embed.set_footer(text=footer)
        if thumbnail:
            embed.set_thumbnail(url=thumbnail)
        return await ctx.send(embed=embed)

    async def _eq_check(self, ctx: commands.Context, player: lavalink.Player):
        eq = player.fetch("eq", Equalizer())

        config_bands = await self.config.custom("EQUALIZER", ctx.guild.id).eq_bands()
        if not config_bands:
            config_bands = eq.bands
            await self.config.custom("EQUALIZER", ctx.guild.id).eq_bands.set(eq.bands)

        if eq.bands != config_bands:
            band_num = list(range(0, eq._band_count))
            band_value = config_bands
            eq_dict = {}
            for k, v in zip(band_num, band_value):
                eq_dict[k] = v
            for band, value in eq_dict.items():
                eq.set_gain(band, value)
            player.store("eq", eq)
            await self._apply_gains(ctx.guild.id, config_bands)

    async def _eq_interact(
        self, ctx: commands.Context, player: lavalink.Player, eq, message, selected
    ):
        player.store("eq", eq)
        emoji = {
            "far_left": "\N{BLACK LEFT-POINTING TRIANGLE}",
            "one_left": "\N{LEFTWARDS BLACK ARROW}",
            "max_output": "\N{BLACK UP-POINTING DOUBLE TRIANGLE}",
            "output_up": "\N{UP-POINTING SMALL RED TRIANGLE}",
            "output_down": "\N{DOWN-POINTING SMALL RED TRIANGLE}",
            "min_output": "\N{BLACK DOWN-POINTING DOUBLE TRIANGLE}",
            "one_right": "\N{BLACK RIGHTWARDS ARROW}",
            "far_right": "\N{BLACK RIGHT-POINTING TRIANGLE}",
            "reset": "\N{BLACK CIRCLE FOR RECORD}",
            "info": "\N{INFORMATION SOURCE}",
        }
        selector = f'{" " * 8}{"   " * selected}^^'
        try:
            await message.edit(content=box(f"{eq.visualise()}\n{selector}", lang="ini"))
        except discord.errors.NotFound:
            return
        try:
            (react_emoji, react_user) = await self._get_eq_reaction(ctx, message, emoji)
        except TypeError:
            return

        if not react_emoji:
            await self.config.custom("EQUALIZER", ctx.guild.id).eq_bands.set(eq.bands)
            await self._clear_react(message, emoji)

        if react_emoji == "\N{LEFTWARDS BLACK ARROW}":
            await remove_react(message, react_emoji, react_user)
            await self._eq_interact(ctx, player, eq, message, max(selected - 1, 0))

        if react_emoji == "\N{BLACK RIGHTWARDS ARROW}":
            await remove_react(message, react_emoji, react_user)
            await self._eq_interact(ctx, player, eq, message, min(selected + 1, 14))

        if react_emoji == "\N{UP-POINTING SMALL RED TRIANGLE}":
            await remove_react(message, react_emoji, react_user)
            _max = "{:.2f}".format(min(eq.get_gain(selected) + 0.1, 1.0))
            eq.set_gain(selected, float(_max))
            await self._apply_gain(ctx.guild.id, selected, _max)
            await self._eq_interact(ctx, player, eq, message, selected)

        if react_emoji == "\N{DOWN-POINTING SMALL RED TRIANGLE}":
            await remove_react(message, react_emoji, react_user)
            _min = "{:.2f}".format(max(eq.get_gain(selected) - 0.1, -0.25))
            eq.set_gain(selected, float(_min))
            await self._apply_gain(ctx.guild.id, selected, _min)
            await self._eq_interact(ctx, player, eq, message, selected)

        if react_emoji == "\N{BLACK UP-POINTING DOUBLE TRIANGLE}":
            await remove_react(message, react_emoji, react_user)
            _max = 1.0
            eq.set_gain(selected, _max)
            await self._apply_gain(ctx.guild.id, selected, _max)
            await self._eq_interact(ctx, player, eq, message, selected)

        if react_emoji == "\N{BLACK DOWN-POINTING DOUBLE TRIANGLE}":
            await remove_react(message, react_emoji, react_user)
            _min = -0.25
            eq.set_gain(selected, _min)
            await self._apply_gain(ctx.guild.id, selected, _min)
            await self._eq_interact(ctx, player, eq, message, selected)

        if react_emoji == "\N{BLACK LEFT-POINTING TRIANGLE}":
            await remove_react(message, react_emoji, react_user)
            selected = 0
            await self._eq_interact(ctx, player, eq, message, selected)

        if react_emoji == "\N{BLACK RIGHT-POINTING TRIANGLE}":
            await remove_react(message, react_emoji, react_user)
            selected = 14
            await self._eq_interact(ctx, player, eq, message, selected)

        if react_emoji == "\N{BLACK CIRCLE FOR RECORD}":
            await remove_react(message, react_emoji, react_user)
            for band in range(eq._band_count):
                eq.set_gain(band, 0.0)
            await self._apply_gains(ctx.guild.id, eq.bands)
            await self._eq_interact(ctx, player, eq, message, selected)

        if react_emoji == "\N{INFORMATION SOURCE}":
            await remove_react(message, react_emoji, react_user)
            await ctx.send_help(self.eq)
            await self._eq_interact(ctx, player, eq, message, selected)

    @staticmethod
    async def _eq_msg_clear(eq_message: discord.Message):
        if eq_message is not None:
            with contextlib.suppress(discord.HTTPException):
                await eq_message.delete()

    async def _get_eq_reaction(self, ctx: commands.Context, message: discord.Message, emoji):
        try:
            reaction, user = await self.bot.wait_for(
                "reaction_add",
                check=lambda r, u: r.message.id == message.id
                and u.id == ctx.author.id
                and r.emoji in emoji.values(),
                timeout=30,
            )
        except asyncio.TimeoutError:
            await self._clear_react(message, emoji)
            return None
        else:
            return reaction.emoji, user

    def _play_lock(self, ctx: commands.Context, tf):
        if tf:
            self.play_lock[ctx.message.guild.id] = True
        else:
            self.play_lock[ctx.message.guild.id] = False

    def _player_check(self, ctx: commands.Context):
        if self._connection_aborted:
            return False
        try:
            lavalink.get_player(ctx.guild.id)
            return True
        except IndexError:
            return False
        except KeyError:
            return False

    @commands.Cog.listener()
    async def on_red_audio_track_start(
        self, guild: discord.Guild, track: lavalink.Track, requester: discord.Member
    ):
        daily_cache = self._daily_playlist_cache.setdefault(
            guild.id, await self.config.guild(guild).daily_playlists()
        )
        scope = PlaylistScope.GUILD.value
        today = datetime.date.today()
        midnight = datetime.datetime.combine(today, datetime.datetime.min.time())
        track_identifier = track.track_identifier
        if daily_cache:
            name = f"Daily playlist - {today}"
            today_id = int(time.mktime(today.timetuple()))
            track = track_to_json(track)
            try:
                playlist = await get_playlist(
                    playlist_number=today_id,
                    scope=PlaylistScope.GUILD.value,
                    bot=self.bot,
                    guild=guild,
                    author=self.bot.user,
                )
            except RuntimeError:
                playlist = None
            if playlist:
                tracks = playlist.tracks
                tracks.append(track)
                await playlist.edit({"tracks": tracks})
            else:
                playlist = Playlist(
                    bot=self.bot,
                    scope=scope,
                    author=self.bot.user.id,
                    playlist_id=today_id,
                    name=name,
                    playlist_url=None,
                    tracks=[track],
                    guild=guild,
                )
                await playlist.save()
        too_old = midnight - datetime.timedelta(days=8)
        too_old_id = int(time.mktime(too_old.timetuple()))
        try:
            await delete_playlist(
                scope=scope, playlist_id=too_old_id, guild=guild, author=self.bot.user
            )
        except Exception as err:
            debug_exc_log(log, err, f"Failed to delete daily playlist ID: {too_old_id}")
<<<<<<< HEAD
        self.music_cache.persist_queue.played(guild_id=guild.id, track_id=track_identifier)
=======
>>>>>>> 408ba401

    @commands.Cog.listener()
    async def on_voice_state_update(
        self, member: discord.Member, before: discord.VoiceState, after: discord.VoiceState
    ):
        await self._ready_event.wait()
        if after.channel != before.channel:
            try:
                self.skip_votes[before.channel.guild].remove(member.id)
            except (ValueError, KeyError, AttributeError):
                pass

    @commands.Cog.listener()
    async def on_red_audio_track_enqueue(
        self, guild: discord.Guild, track: lavalink.Track, requester: discord.Member
    ):
        persist_cache = self._persist_queue_cache.setdefault(
            guild.id, await self.config.guild(guild).persist_queue()
        )
        if persist_cache:
            self.music_cache.persist_queue.enqueued(
                guild_id=guild.id, room_id=track.extras["vc"], track=track
            )

    @commands.Cog.listener()
    async def on_red_audio_queue_end(
        self, guild: discord.Guild, track: lavalink.Track, requester: discord.Member
    ):
        self.music_cache.persist_queue.drop(guild.id)
        await asyncio.sleep(5)
        await self.music_cache.database.clean_up_old_entries()
        await asyncio.sleep(5)
        dat = get_playlist_database()
        if dat:
            dat.delete_scheduled()
            await asyncio.sleep(5)
        self.music_cache.persist_queue.delete_scheduled()

    async def restore_players(self):
        tries = 0
        tracks_to_restore = await self.music_cache.persist_queue.fetch()
        for guild_id, track_data in itertools.groupby(tracks_to_restore, key=lambda x: x.guild_id):
            await asyncio.sleep(0)
            try:
                player: Optional[lavalink.Player]
                track_data = list(track_data)
                guild = self.bot.get_guild(guild_id)
                persist_cache = self._persist_queue_cache.setdefault(
                    guild_id, await self.config.guild(guild).persist_queue()
                )
                if not persist_cache:
                    self.music_cache.persist_queue.drop(guild_id)
                    continue
                if self._connection_aborted:
                    player = None
                else:
                    try:
                        player = lavalink.get_player(guild_id)
                    except IndexError:
                        player = None
                    except KeyError:
                        player = None

                vc = 0
                if player is None:
                    while tries < 121 and vc is not None:
                        try:
                            vc = guild.get_channel(track_data[0].room_id)
                            await lavalink.connect(vc)
                            player = lavalink.get_player(guild.id)
                            player.store("connect", datetime.datetime.utcnow())
                            break
                        except IndexError:
                            await asyncio.sleep(5)
                            tries += 5
                        except Exception:
                            if vc is None:
                                break

                if tries >= 121 or guild is None or vc is None:
                    self.music_cache.persist_queue.drop(guild_id)
                    continue

                shuffle = await self.config.guild(guild).shuffle()
                repeat = await self.config.guild(guild).repeat()
                volume = await self.config.guild(guild).volume()
                shuffle_bumped = await self.config.guild(guild).shuffle_bumped()
                player.repeat = repeat
                player.shuffle = shuffle
                player.shuffle_bumped = shuffle_bumped
                if player.volume != volume:
                    await player.set_volume(volume)
                for track in track_data:
                    track = track.track_object
                    player.add(guild.get_member(track.extras.get("requester")) or guild.me, track)
                player.maybe_shuffle()
                await player.play()
            except Exception as err:
                debug_exc_log(log, err, f"Error restoring player in {guild_id}")
                self.music_cache.persist_queue.drop(guild_id)
            # self.music_cache.persist_queue.drop(guild_id)

    def cog_unload(self):
        if not self._cleaned_up:
            self.bot.dispatch("red_audio_unload", self)
            self.session.detach()
            self.bot.loop.create_task(self._close_database())
            if self._disconnect_task:
                self._disconnect_task.cancel()

            if self._connect_task:
                self._connect_task.cancel()

            if self._init_task:
                self._init_task.cancel()

            lavalink.unregister_event_listener(self.event_handler)
            self.bot.loop.create_task(lavalink.close())
            if self._manager is not None:
                self.bot.loop.create_task(self._manager.shutdown())

            self._cleaned_up = True

    async def cog_command_error(self, ctx: commands.Context, error: Exception):
        if not isinstance(
            getattr(error, "original", error),
            (
                commands.CheckFailure,
                commands.UserInputError,
                commands.DisabledCommand,
                commands.CommandOnCooldown,
            ),
        ):
            self._play_lock(ctx, False)
            await self.music_cache.run_tasks(ctx)
            message = "```py" + "\n"
            message += "Error in command '{}'\nType: {}\nThe Bot owner has received your error.".format(
                ctx.command.qualified_name, error.original
            )
            message += "```" + "\n"
            message += "Use the ``b!support`` command \nThen join the support server and the owner of the bot or a mod will help you when they are available"
            await ctx.send(message)
            exception_log = "Exception in command '{}'\n" "".format(ctx.command.qualified_name)
            exception_log += "".join(
                traceback.format_exception(type(error), error, error.__traceback__)
            )
            self.bot._last_exception = exception_log

        await ctx.bot.on_command_error(
            ctx, getattr(error, "original", error), unhandled_by_cog=True
        )

    async def cog_after_invoke(self, ctx: commands.Context):
        await self._process_db(ctx)

    async def _process_db(self, ctx: commands.Context):
        await self.music_cache.run_tasks(ctx)

    async def _close_database(self):
        await self.music_cache.run_all_pending_tasks()
        self.music_cache.database.close()

    __del__ = cog_unload<|MERGE_RESOLUTION|>--- conflicted
+++ resolved
@@ -734,7 +734,6 @@
             _("Global DB is {status}").format(status=_("enabled") if not state else _("disabled"))
         )
 
-<<<<<<< HEAD
     @_audiodb.command(name="timeout")
     async def _audiodb_timeout(self, ctx: commands.Context, timeout: Union[float, int]):
         """Set GET request timeout.
@@ -743,18 +742,7 @@
         """
 
         await self.config.global_db_get_timeout.set(timeout)
-        await ctx.send(_(f"Request timeout set to {timeout} second(s)"))
-=======
-    # @_audiodb.command(name="timeout")
-    # async def _audiodb_timeout(self, ctx: commands.Context, timeout: Union[float, int]):
-    #     """Set GET request timeout.
-    #
-    #     Example: 0.1 = 100ms 1 = 1 second
-    #     """
-    #
-    #     await self.config.global_db_get_timeout.set(timeout)
-    #     await ctx.send(_("Request timeout set to {time} second(s)").format(time=timeout))
->>>>>>> 408ba401
+        await ctx.send(_("Request timeout set to {time} second(s)").format(time=timeout))
 
     @_audiodb.command(name="contribute")
     async def contribute(self, ctx: commands.Context):
@@ -5850,22 +5838,6 @@
                     "Please upload the playlist file. Any other message will cancel this "
                     "operation."
                 ),
-<<<<<<< HEAD
-=======
-            )
-            try:
-                file_message = await ctx.bot.wait_for(
-                    "message", timeout=30.0, check=MessagePredicate.same_context(ctx)
-                )
-            except asyncio.TimeoutError:
-                return await self._embed_msg(ctx, title=_("No file detected, try again later."))
-        else:
-            file_message = ctx.message
-
-        try:
-            file_message = await ctx.bot.wait_for(
-                "message", timeout=30.0, check=MessagePredicate.same_context(ctx)
->>>>>>> 408ba401
             )
             try:
                 file_message = await ctx.bot.wait_for(
@@ -6984,11 +6956,7 @@
     @commands.guild_only()
     @commands.bot_has_permissions(embed_links=True)
     async def remove(self, ctx: commands.Context, index_or_url: Union[int, str]):
-<<<<<<< HEAD
         """Remove a specific track number or url from the queue."""
-=======
-        """Remove a specific track number from the queue."""
->>>>>>> 408ba401
         dj_enabled = self._dj_status_cache.setdefault(
             ctx.guild.id, await self.config.guild(ctx.guild).dj_enabled()
         )
@@ -8307,11 +8275,7 @@
                             await p.pause(False)
                         except Exception as err:
                             debug_exc_log(
-<<<<<<< HEAD
                                 log, err, "Exception raised in Audio's emptypause_timer for: {sid}"
-=======
-                                log, err, "Exception raised in Audio's emptypause_timer."
->>>>>>> 408ba401
                             )
                     pause_times.pop(server.id, None)
             servers = stop_times.copy()
@@ -8327,13 +8291,9 @@
                             await player.stop()
                             await player.disconnect()
                         except Exception as err:
-<<<<<<< HEAD
                             debug_exc_log(
                                 log, err, f"Exception raised in Audio's emptydc_timer for: {sid}"
                             )
-=======
-                            debug_exc_log(log, err, "Exception raised in Audio's emptydc_timer.")
->>>>>>> 408ba401
                             if "No such player for that guild" in str(err):
                                 stop_times.pop(sid, None)
                 elif (
@@ -8351,12 +8311,6 @@
                             )
                             if "No such player for that guild" in str(err):
                                 pause_times.pop(sid, None)
-<<<<<<< HEAD
-=======
-                            debug_exc_log(
-                                log, err, "Exception raised in Audio's emptypause_timer."
-                            )
->>>>>>> 408ba401
             await asyncio.sleep(5)
 
     async def _embed_msg(self, ctx: commands.Context, **kwargs):
@@ -8578,10 +8532,7 @@
             )
         except Exception as err:
             debug_exc_log(log, err, f"Failed to delete daily playlist ID: {too_old_id}")
-<<<<<<< HEAD
         self.music_cache.persist_queue.played(guild_id=guild.id, track_id=track_identifier)
-=======
->>>>>>> 408ba401
 
     @commands.Cog.listener()
     async def on_voice_state_update(
