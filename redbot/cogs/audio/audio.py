--- conflicted
+++ resolved
@@ -106,11 +106,7 @@
             cache_level=0,
             cache_age=365,
             global_db_enabled=False,
-<<<<<<< HEAD
             global_db_get_timeout=2.0,
-=======
-            global_db_get_timeout=0.5,
->>>>>>> 4f9f44c1
             status=False,
             use_external_lavalink=False,
             restrict=True,
@@ -124,11 +120,7 @@
             auto_play=False,
             autoplaylist=dict(enabled=False, id=None, name=None, scope=None),
             disconnect=False,
-<<<<<<< HEAD
             persist_queue=True,
-=======
-            persist_queue=False,
->>>>>>> 4f9f44c1
             dj_enabled=False,
             dj_role=None,
             emptydc_enabled=False,
@@ -1936,11 +1928,7 @@
                 )
 
         if total_num == 0:
-<<<<<<< HEAD
             return await self._embed_msg(ctx, title=_("Not currently broadcasting a rebellion message anywhere."))
-=======
-            return await self._embed_msg(ctx, title=_("Not connected anywhere."))
->>>>>>> 4f9f44c1
         servers_embed = []
         pages = 1
         for page in pagify(msg, delims=["\n"], page_length=1500):
@@ -8229,11 +8217,7 @@
 
     async def restore_players(self):
         tries = 0
-<<<<<<< HEAD
-        tracks_to_restore = self.music_cache.persist_queue.fetch()
-=======
         tracks_to_restore = await self.music_cache.persist_queue.fetch()
->>>>>>> 4f9f44c1
         for guild_id, track_data in itertools.groupby(tracks_to_restore, key=lambda x: x.guild_id):
             try:
                 player: Optional[lavalink.Player]
