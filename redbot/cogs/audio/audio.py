--- conflicted
+++ resolved
@@ -95,10 +95,7 @@
         self.config: Config = Config.get_conf(self, 2711759130, force_registration=True)
         self.skip_votes: MutableMapping[discord.Guild, List[discord.Member]] = {}
         self.play_lock: MutableMapping[int, bool] = {}
-<<<<<<< HEAD
-=======
         self._daily_playlist_cache: MutableMapping[int, bool] = {}
->>>>>>> 411ed634
         self._dj_status_cache: MutableMapping[int, Optional[bool]] = {}
         self._dj_role_cache: MutableMapping[int, Optional[int]] = {}
         self._persist_queue_cache: MutableMapping[int, bool] = {}
@@ -193,19 +190,12 @@
         dj_enabled = self._dj_status_cache.setdefault(
             ctx.guild.id, await self.config.guild(ctx.guild).dj_enabled()
         )
-<<<<<<< HEAD
-
         persist_cache = self._persist_queue_cache.setdefault(
             ctx.guild.id, await self.config.guild(ctx.guild).persist_queue()
         )
-=======
-        persist_cache = self._persist_queue_cache.setdefault(
-            ctx.guild.id, await self.config.guild(ctx.guild).persist_queue()
-        )
         daily_cache = self._daily_playlist_cache.setdefault(
             ctx.guild.id, await self.config.guild(ctx.guild).daily_playlists()
         )
->>>>>>> 411ed634
         if dj_enabled:
             dj_role = self._dj_role_cache.setdefault(
                 ctx.guild.id, await self.config.guild(ctx.guild).dj_role()
@@ -692,8 +682,6 @@
     async def audioset(self, ctx: commands.Context):
         """Music configuration options."""
 
-<<<<<<< HEAD
-=======
     @audioset.command(name="dailyqueue")
     @checks.admin()
     async def _audioset_historical_queue(self, ctx: commands.Context):
@@ -714,7 +702,6 @@
             ),
         )
 
->>>>>>> 411ed634
     @checks.is_owner()
     @audioset.group(name="audiodb")
     async def _audiodb(self, ctx: commands.Context):
@@ -1970,27 +1957,17 @@
                 )
 
         if total_num == 0:
-<<<<<<< HEAD
-            return await self._embed_msg(ctx, title=_("Not currently broadcasting a rebellion message anywhere."))
-=======
             return await self._embed_msg(
                 ctx, title=_("Not currently broadcasting a rebellion message anywhere.")
             )
->>>>>>> 411ed634
         servers_embed = []
         pages = 1
         for page in pagify(msg, delims=["\n"], page_length=1500):
             em = discord.Embed(
                 colour=await ctx.embed_colour(),
-<<<<<<< HEAD
-                title=_("Currently broadcasting the rebellion message in {num}/{total} servers:").format(
-                    num=humanize_number(server_num), total=humanize_number(total_num)
-                ),
-=======
                 title=_(
                     "Currently broadcasting the rebellion message in {num}/{total} servers:"
                 ).format(num=humanize_number(server_num), total=humanize_number(total_num)),
->>>>>>> 411ed634
                 description=page,
             )
             em.set_footer(
@@ -2848,254 +2825,6 @@
     async def play(self, ctx: commands.Context, *, query: str):
         """Play a URL or search for a track."""
         query = audio_dataclasses.Query.process_input(query)
-        guild_data = await self.config.guild(ctx.guild).all()
-        restrict = await self.config.restrict()
-        if restrict and match_url(query):
-            valid_url = url_check(query)
-            if not valid_url:
-                return await self._embed_msg(
-                    ctx,
-                    title=_("Unable To Play Tracks"),
-                    description=_("That URL is not allowed."),
-                )
-        elif not await is_allowed(ctx.guild, f"{query}", query_obj=query):
-            return await self._embed_msg(
-                ctx, title=_("Unable To Play Tracks"), description=_("That track is not allowed.")
-            )
-        if not self._player_check(ctx):
-            if self._connection_aborted:
-                msg = _("Connection to Lavalink has failed")
-                desc = EmptyEmbed
-<<<<<<< HEAD
-                if await ctx.bot.is_owner(ctx.author):
-                    desc = _("Please check your console or logs for details.")
-                return await self._embed_msg(ctx, title=msg, description=desc)
-            try:
-                if (
-                    not ctx.author.voice.channel.permissions_for(ctx.me).connect
-                    or not ctx.author.voice.channel.permissions_for(ctx.me).move_members
-                    and userlimit(ctx.author.voice.channel)
-                ):
-                    return await self._embed_msg(
-                        ctx,
-                        title=_("Unable To Play Tracks"),
-                        description=_("I don't have permission to connect to your channel."),
-                    )
-                await lavalink.connect(ctx.author.voice.channel)
-                player = lavalink.get_player(ctx.guild.id)
-                player.store("connect", datetime.datetime.utcnow())
-            except AttributeError:
-                return await self._embed_msg(
-                    ctx,
-                    title=_("Unable To Play Tracks"),
-                    description=_("Connect to a voice channel first."),
-                )
-            except IndexError:
-                return await self._embed_msg(
-                    ctx,
-                    title=_("Unable To Play Tracks"),
-                    description=_("Connection to Lavalink has not yet been established."),
-                )
-        if guild_data["dj_enabled"]:
-            if not await self._can_instaskip(ctx, ctx.author):
-                return await self._embed_msg(
-                    ctx,
-                    title=_("Unable To Play Tracks"),
-                    description=_("You need the DJ role to queue tracks."),
-                )
-        player = lavalink.get_player(ctx.guild.id)
-
-        player.store("channel", ctx.channel.id)
-        player.store("guild", ctx.guild.id)
-        await self._eq_check(ctx, player)
-        await self._data_check(ctx)
-        if (
-            not ctx.author.voice or ctx.author.voice.channel != player.channel
-        ) and not await self._can_instaskip(ctx, ctx.author):
-            return await self._embed_msg(
-                ctx,
-                title=_("Unable To Play Tracks"),
-                description=_("You must be in the voice channel to use the play command."),
-            )
-        if not query.valid:
-            return await self._embed_msg(
-                ctx,
-                title=_("Unable To Play Tracks"),
-                description=_("No tracks found for `{query}`.").format(
-                    query=query.to_string_user()
-                ),
-            )
-        if not await self._currency_check(ctx, guild_data["jukebox_price"]):
-            return
-        query = audio_dataclasses.Query.process_input(query)
-        if not query.valid:
-            return await self._embed_msg(
-                ctx,
-                title=_("Unable To Play Tracks"),
-                description=_("No tracks found for `{query}`.").format(
-                    query=query.to_string_user()
-                ),
-            )
-        if not await self._currency_check(ctx, guild_data["jukebox_price"]):
-            return
-        if query.is_spotify:
-            return await self._get_spotify_tracks(ctx, query)
-        try:
-            await self._enqueue_tracks(ctx, query)
-        except QueryUnauthorized as err:
-            return await self._embed_msg(
-                ctx, title=_("Unable To Play Tracks"), description=err.message
-            )
-
-    @commands.command()
-    @commands.guild_only()
-    @commands.bot_has_permissions(embed_links=True)
-    async def bumpplay(
-        self, ctx: commands.Context, play_now: Optional[bool] = False, *, query: str
-    ):
-        """Force play a URL or search for a track."""
-        query = audio_dataclasses.Query.process_input(query)
-        if not query.single_track:
-            return await self._embed_msg(
-                ctx,
-                title=_("Unable to bump track"),
-                description=_("Only single tracks work with bump play."),
-            )
-        guild_data = await self.config.guild(ctx.guild).all()
-        restrict = await self.config.restrict()
-        if restrict and match_url(query):
-            valid_url = url_check(query)
-            if not valid_url:
-                return await self._embed_msg(
-                    ctx,
-                    title=_("Unable To Play Tracks"),
-                    description=_("That URL is not allowed."),
-                )
-        elif not await is_allowed(ctx.guild, f"{query}", query_obj=query):
-            return await self._embed_msg(
-                ctx, title=_("Unable To Play Tracks"), description=_("That track is not allowed.")
-            )
-        if not self._player_check(ctx):
-            if self._connection_aborted:
-                msg = _("Connection to Lavalink has failed")
-                desc = EmptyEmbed
-=======
->>>>>>> 411ed634
-                if await ctx.bot.is_owner(ctx.author):
-                    desc = _("Please check your console or logs for details.")
-                return await self._embed_msg(ctx, title=msg, description=desc)
-            try:
-                if (
-                    not ctx.author.voice.channel.permissions_for(ctx.me).connect
-                    or not ctx.author.voice.channel.permissions_for(ctx.me).move_members
-                    and userlimit(ctx.author.voice.channel)
-                ):
-                    return await self._embed_msg(
-                        ctx,
-                        title=_("Unable To Play Tracks"),
-                        description=_("I don't have permission to connect to your channel."),
-                    )
-                await lavalink.connect(ctx.author.voice.channel)
-                player = lavalink.get_player(ctx.guild.id)
-                player.store("connect", datetime.datetime.utcnow())
-            except AttributeError:
-                return await self._embed_msg(
-                    ctx,
-                    title=_("Unable To Play Tracks"),
-                    description=_("Connect to a voice channel first."),
-                )
-            except IndexError:
-                return await self._embed_msg(
-                    ctx,
-                    title=_("Unable To Play Tracks"),
-                    description=_("Connection to Lavalink has not yet been established."),
-<<<<<<< HEAD
-                )
-        if guild_data["dj_enabled"]:
-            if not await self._can_instaskip(ctx, ctx.author):
-                return await self._embed_msg(
-                    ctx,
-                    title=_("Unable To Play Tracks"),
-                    description=_("You need the DJ role to queue tracks."),
-                )
-=======
-                )
-        if guild_data["dj_enabled"]:
-            if not await self._can_instaskip(ctx, ctx.author):
-                return await self._embed_msg(
-                    ctx,
-                    title=_("Unable To Play Tracks"),
-                    description=_("You need the DJ role to queue tracks."),
-                )
->>>>>>> 411ed634
-        player = lavalink.get_player(ctx.guild.id)
-
-        player.store("channel", ctx.channel.id)
-        player.store("guild", ctx.guild.id)
-        await self._eq_check(ctx, player)
-        await self._data_check(ctx)
-        if (
-            not ctx.author.voice or ctx.author.voice.channel != player.channel
-        ) and not await self._can_instaskip(ctx, ctx.author):
-            return await self._embed_msg(
-                ctx,
-                title=_("Unable To Play Tracks"),
-                description=_("You must be in the voice channel to use the play command."),
-            )
-        if not query.valid:
-            return await self._embed_msg(
-                ctx,
-                title=_("Unable To Play Tracks"),
-                description=_("No tracks found for `{query}`.").format(
-                    query=query.to_string_user()
-                ),
-<<<<<<< HEAD
-=======
-            )
-        if len(player.queue) >= 10000:
-            return await self._embed_msg(
-                ctx, title=_("Unable To Play Tracks"), description=_("Queue size limit reached.")
->>>>>>> 411ed634
-            )
-
-        if not await self._currency_check(ctx, guild_data["jukebox_price"]):
-            return
-<<<<<<< HEAD
-=======
-        query = audio_dataclasses.Query.process_input(query)
-        if not query.valid:
-            return await self._embed_msg(
-                ctx,
-                title=_("Unable To Play Tracks"),
-                description=_("No tracks found for `{query}`.").format(
-                    query=query.to_string_user()
-                ),
-            )
-        if not await self._currency_check(ctx, guild_data["jukebox_price"]):
-            return
-        if query.is_spotify:
-            return await self._get_spotify_tracks(ctx, query)
-        try:
-            await self._enqueue_tracks(ctx, query)
-        except QueryUnauthorized as err:
-            return await self._embed_msg(
-                ctx, title=_("Unable To Play Tracks"), description=err.message
-            )
-
-    @commands.command()
-    @commands.guild_only()
-    @commands.bot_has_permissions(embed_links=True)
-    async def bumpplay(
-        self, ctx: commands.Context, play_now: Optional[bool] = False, *, query: str
-    ):
-        """Force play a URL or search for a track."""
-        query = audio_dataclasses.Query.process_input(query)
-        if not query.single_track:
-            return await self._embed_msg(
-                ctx,
-                title=_("Unable to bump track"),
-                description=_("Only single tracks work with bump play."),
-            )
         guild_data = await self.config.guild(ctx.guild).all()
         restrict = await self.config.restrict()
         if restrict and match_url(query):
@@ -3176,9 +2905,125 @@
             return await self._embed_msg(
                 ctx, title=_("Unable To Play Tracks"), description=_("Queue size limit reached.")
             )
+
         if not await self._currency_check(ctx, guild_data["jukebox_price"]):
             return
->>>>>>> 411ed634
+        query = audio_dataclasses.Query.process_input(query)
+        if not query.valid:
+            return await self._embed_msg(
+                ctx,
+                title=_("Unable To Play Tracks"),
+                description=_("No tracks found for `{query}`.").format(
+                    query=query.to_string_user()
+                ),
+            )
+        if not await self._currency_check(ctx, guild_data["jukebox_price"]):
+            return
+        if query.is_spotify:
+            return await self._get_spotify_tracks(ctx, query)
+        try:
+            await self._enqueue_tracks(ctx, query)
+        except QueryUnauthorized as err:
+            return await self._embed_msg(
+                ctx, title=_("Unable To Play Tracks"), description=err.message
+            )
+
+    @commands.command()
+    @commands.guild_only()
+    @commands.bot_has_permissions(embed_links=True)
+    async def bumpplay(
+        self, ctx: commands.Context, play_now: Optional[bool] = False, *, query: str
+    ):
+        """Force play a URL or search for a track."""
+        query = audio_dataclasses.Query.process_input(query)
+        if not query.single_track:
+            return await self._embed_msg(
+                ctx,
+                title=_("Unable to bump track"),
+                description=_("Only single tracks work with bump play."),
+            )
+        guild_data = await self.config.guild(ctx.guild).all()
+        restrict = await self.config.restrict()
+        if restrict and match_url(query):
+            valid_url = url_check(query)
+            if not valid_url:
+                return await self._embed_msg(
+                    ctx,
+                    title=_("Unable To Play Tracks"),
+                    description=_("That URL is not allowed."),
+                )
+        elif not await is_allowed(ctx.guild, f"{query}", query_obj=query):
+            return await self._embed_msg(
+                ctx, title=_("Unable To Play Tracks"), description=_("That track is not allowed.")
+            )
+        if not self._player_check(ctx):
+            if self._connection_aborted:
+                msg = _("Connection to Lavalink has failed")
+                desc = EmptyEmbed
+                if await ctx.bot.is_owner(ctx.author):
+                    desc = _("Please check your console or logs for details.")
+                return await self._embed_msg(ctx, title=msg, description=desc)
+            try:
+                if (
+                    not ctx.author.voice.channel.permissions_for(ctx.me).connect
+                    or not ctx.author.voice.channel.permissions_for(ctx.me).move_members
+                    and userlimit(ctx.author.voice.channel)
+                ):
+                    return await self._embed_msg(
+                        ctx,
+                        title=_("Unable To Play Tracks"),
+                        description=_("I don't have permission to connect to your channel."),
+                    )
+                await lavalink.connect(ctx.author.voice.channel)
+                player = lavalink.get_player(ctx.guild.id)
+                player.store("connect", datetime.datetime.utcnow())
+            except AttributeError:
+                return await self._embed_msg(
+                    ctx,
+                    title=_("Unable To Play Tracks"),
+                    description=_("Connect to a voice channel first."),
+                )
+            except IndexError:
+                return await self._embed_msg(
+                    ctx,
+                    title=_("Unable To Play Tracks"),
+                    description=_("Connection to Lavalink has not yet been established."),
+                )
+        if guild_data["dj_enabled"]:
+            if not await self._can_instaskip(ctx, ctx.author):
+                return await self._embed_msg(
+                    ctx,
+                    title=_("Unable To Play Tracks"),
+                    description=_("You need the DJ role to queue tracks."),
+                )
+        player = lavalink.get_player(ctx.guild.id)
+
+        player.store("channel", ctx.channel.id)
+        player.store("guild", ctx.guild.id)
+        await self._eq_check(ctx, player)
+        await self._data_check(ctx)
+        if (
+            not ctx.author.voice or ctx.author.voice.channel != player.channel
+        ) and not await self._can_instaskip(ctx, ctx.author):
+            return await self._embed_msg(
+                ctx,
+                title=_("Unable To Play Tracks"),
+                description=_("You must be in the voice channel to use the play command."),
+            )
+        if not query.valid:
+            return await self._embed_msg(
+                ctx,
+                title=_("Unable To Play Tracks"),
+                description=_("No tracks found for `{query}`.").format(
+                    query=query.to_string_user()
+                ),
+            )
+        if len(player.queue) >= 10000:
+            return await self._embed_msg(
+                ctx, title=_("Unable To Play Tracks"), description=_("Queue size limit reached.")
+            )
+        if not await self._currency_check(ctx, guild_data["jukebox_price"]):
+            return
         try:
             if query.is_spotify:
                 tracks = await self._get_spotify_tracks(ctx, query)
@@ -3472,13 +3317,10 @@
         query = audio_dataclasses.Query.process_input(playlists_pick)
         if not query.valid:
             return await self._embed_msg(ctx, title=_("No tracks to play."))
-<<<<<<< HEAD
-=======
         if len(player.queue) >= 10000:
             return await self._embed_msg(
                 ctx, title=_("Unable To Play Tracks"), description=_("Queue size limit reached.")
             )
->>>>>>> 411ed634
         if not await self._currency_check(ctx, guild_data["jukebox_price"]):
             return
         if query.is_spotify:
@@ -3695,9 +3537,6 @@
                     return await self._enqueue_tracks(ctx, new_query)
                 else:
                     query = audio_dataclasses.Query.process_input(res[0])
-<<<<<<< HEAD
-                    result, called_api = await self.music_cache.lavalink_query(ctx, player, query)
-=======
                     try:
                         result, called_api = await self.music_cache.lavalink_query(
                             ctx, player, query
@@ -3711,7 +3550,6 @@
                                 "I'm unable get a track from Lavalink at the moment, try again in a few minutes."
                             ),
                         )
->>>>>>> 411ed634
                     tracks = result.tracks
                     if not tracks:
                         embed = discord.Embed(title=_("Nothing found."))
@@ -3920,13 +3758,10 @@
             # this is in the case of [p]play <query>, a single Spotify url/code
             # or this is a localtrack item
             try:
-<<<<<<< HEAD
-=======
                 if len(player.queue) >= 10000:
 
                     return await self._embed_msg(ctx, title=_("Queue size limit reached."))
 
->>>>>>> 411ed634
                 single_track = (
                     tracks
                     if isinstance(tracks, lavalink.rest_api.Track)
@@ -4454,9 +4289,6 @@
             )
 
         embed = discord.Embed(title=_("Playlist Modified"), description=desc)
-<<<<<<< HEAD
-        await self._embed_msg(ctx, embed=embed)
-=======
         await self._embed_msg(
             ctx,
             embed=embed,
@@ -4464,7 +4296,6 @@
             if not_added > 0
             else None,
         )
->>>>>>> 411ed634
 
     @commands.cooldown(1, 300, commands.BucketType.member)
     @playlist.command(name="copy", usage="<id_or_name> [args]")
@@ -4540,10 +4371,7 @@
                 ctx, playlist_matches, from_scope, from_author, from_guild, specified_from_user
             )
         except TooManyMatches as e:
-<<<<<<< HEAD
-=======
             ctx.command.reset_cooldown(ctx)
->>>>>>> 411ed634
             return await self._embed_msg(ctx, title=str(e))
 
         if playlist_id is None:
@@ -4814,10 +4642,7 @@
                     ctx, playlist_matches, scope, author, guild, specified_user
                 )
             except TooManyMatches as e:
-<<<<<<< HEAD
-=======
                 ctx.command.reset_cooldown(ctx)
->>>>>>> 411ed634
                 return await self._embed_msg(ctx, title=str(e))
             if playlist_id is None:
                 ctx.command.reset_cooldown(ctx)
@@ -4953,10 +4778,7 @@
                 ctx, playlist_matches, scope, author, guild, specified_user
             )
         except TooManyMatches as e:
-<<<<<<< HEAD
-=======
             ctx.command.reset_cooldown(ctx)
->>>>>>> 411ed634
             return await self._embed_msg(ctx, title=str(e))
         if playlist_id is None:
             ctx.command.reset_cooldown(ctx)
@@ -4989,10 +4811,7 @@
         version = "v3" if v2 is False else "v2"
 
         if not playlist.tracks:
-<<<<<<< HEAD
-=======
             ctx.command.reset_cooldown(ctx)
->>>>>>> 411ed634
             return await self._embed_msg(ctx, title=_("That playlist has no tracks."))
         if version == "v2":
             v2_valid_urls = ["https://www.youtube.com/watch?v=", "https://soundcloud.com/"]
@@ -5100,10 +4919,7 @@
                 ctx, playlist_matches, scope, author, guild, specified_user
             )
         except TooManyMatches as e:
-<<<<<<< HEAD
-=======
             ctx.command.reset_cooldown(ctx)
->>>>>>> 411ed634
             return await self._embed_msg(ctx, title=str(e))
         if playlist_id is None:
             ctx.command.reset_cooldown(ctx)
@@ -5314,11 +5130,7 @@
         return embed
 
     @playlist.command(name="queue", usage="<name> [args]")
-<<<<<<< HEAD
-    @commands.cooldown(1, 15, commands.BucketType.guild)
-=======
     @commands.cooldown(1, 600, commands.BucketType.member)
->>>>>>> 411ed634
     async def _playlist_queue(
         self, ctx: commands.Context, playlist_name: str, *, scope_data: ScopeParser = None
     ):
@@ -5352,45 +5164,6 @@
         ​ ​ ​ ​ [p]playlist queue MyGlobalPlaylist --scope Global
         ​ ​ ​ ​ [p]playlist queue MyPersonalPlaylist --scope User
         """
-<<<<<<< HEAD
-        if scope_data is None:
-            scope_data = [PlaylistScope.GUILD.value, ctx.author, ctx.guild, False]
-        scope, author, guild, specified_user = scope_data
-        scope_name = humanize_scope(
-            scope, ctx=guild if scope == PlaylistScope.GUILD.value else author
-        )
-        temp_playlist = FakePlaylist(author.id, scope)
-        if not await self.can_manage_playlist(scope, temp_playlist, ctx, author, guild):
-            ctx.command.reset_cooldown(ctx)
-            return
-        playlist_name = playlist_name.split(" ")[0].strip('"')[:32]
-        if playlist_name.isnumeric():
-            ctx.command.reset_cooldown(ctx)
-            return await self._embed_msg(
-                ctx,
-                title=_("Invalid Playlist Name"),
-                description=_(
-                    "Playlist names must be a single word "
-                    "(up to 32 characters) and not numbers only."
-                ),
-            )
-        if not self._player_check(ctx):
-            ctx.command.reset_cooldown(ctx)
-            return await self._embed_msg(ctx, title=_("Nothing playing."))
-
-        player = lavalink.get_player(ctx.guild.id)
-        if not player.queue:
-            ctx.command.reset_cooldown(ctx)
-            return await self._embed_msg(ctx, title=_("There's nothing in the queue."))
-        tracklist = []
-        np_song = track_creator(player, "np")
-        tracklist.append(np_song)
-        for track in player.queue:
-            queue_idx = player.queue.index(track)
-            track_obj = track_creator(player, queue_idx)
-            tracklist.append(track_obj)
-
-=======
         async with ctx.typing():
             if scope_data is None:
                 scope_data = [PlaylistScope.GUILD.value, ctx.author, ctx.guild, False]
@@ -5431,7 +5204,6 @@
                 to_add = player.queue[:10000]
                 not_added = queue_length - 10000
 
->>>>>>> 411ed634
             for i, track in enumerate(to_add, start=1):
                 if i % 500 == 0:  # TODO: Improve when Toby menu's are merged
                     await asyncio.sleep(0.02)
@@ -5570,11 +5342,7 @@
             )
 
     @playlist.command(name="save", usage="<name> <url> [args]")
-<<<<<<< HEAD
-    @commands.cooldown(1, 15, commands.BucketType.guild)
-=======
     @commands.cooldown(1, 120, commands.BucketType.member)
->>>>>>> 411ed634
     async def _playlist_save(
         self,
         ctx: commands.Context,
@@ -5662,17 +5430,12 @@
                 description=_(
                     "Playlist {name} (`{id}`) [**{scope}**] saved: {num} tracks added."
                 ).format(name=playlist.name, num=len(tracklist), id=playlist.id, scope=scope_name),
-<<<<<<< HEAD
-            )
-
-=======
                 footer=_("Playlist limit reached: Could not add {} tracks.").format(not_added)
                 if not_added > 0
                 else None,
             )
 
     @commands.cooldown(1, 60, commands.BucketType.member)
->>>>>>> 411ed634
     @playlist.command(name="start", aliases=["play"], usage="<playlist_name_OR_id> [args]")
     async def _playlist_start(
         self,
@@ -5719,10 +5482,7 @@
         )
         if dj_enabled:
             if not await self._can_instaskip(ctx, ctx.author):
-<<<<<<< HEAD
-=======
                 ctx.command.reset_cooldown(ctx)
->>>>>>> 411ed634
                 await self._embed_msg(
                     ctx,
                     title=_("Unable To Play Tracks"),
@@ -5735,10 +5495,7 @@
                 ctx, playlist_matches, scope, author, guild, specified_user
             )
         except TooManyMatches as e:
-<<<<<<< HEAD
-=======
             ctx.command.reset_cooldown(ctx)
->>>>>>> 411ed634
             return await self._embed_msg(ctx, title=str(e))
         if playlist_id is None:
             ctx.command.reset_cooldown(ctx)
@@ -5901,10 +5658,7 @@
                 ctx, playlist_matches, scope, author, guild, specified_user
             )
         except TooManyMatches as e:
-<<<<<<< HEAD
-=======
             ctx.command.reset_cooldown(ctx)
->>>>>>> 411ed634
             return await self._embed_msg(ctx, title=str(e))
 
         if playlist_id is None:
@@ -5926,10 +5680,7 @@
                 player = lavalink.get_player(ctx.guild.id)
                 added, removed, playlist = await self._maybe_update_playlist(ctx, player, playlist)
             else:
-<<<<<<< HEAD
-=======
                 ctx.command.reset_cooldown(ctx)
->>>>>>> 411ed634
                 return await self._embed_msg(
                     ctx,
                     title=_("Invalid Playlist"),
@@ -6201,10 +5952,7 @@
                 ctx, playlist_matches, scope, author, guild, specified_user
             )
         except TooManyMatches as e:
-<<<<<<< HEAD
-=======
             ctx.command.reset_cooldown(ctx)
->>>>>>> 411ed634
             return await self._embed_msg(ctx, title=str(e))
         if playlist_id is None:
             ctx.command.reset_cooldown(ctx)
@@ -6655,85 +6403,6 @@
         if not self._player_check(ctx):
             return await self._embed_msg(ctx, title=_("There's nothing in the queue."))
         player = lavalink.get_player(ctx.guild.id)
-<<<<<<< HEAD
-        if not player.queue:
-            if player.current:
-                arrow = await draw_time(ctx)
-                pos = lavalink.utils.format_time(player.position)
-                if player.current.is_stream:
-                    dur = "LIVE"
-                else:
-                    dur = lavalink.utils.format_time(player.current.length)
-                song = get_track_description(player.current)
-                song += _("\n Requested by: **{track.requester}**")
-                song += "\n\n{arrow}`{pos}`/`{dur}`"
-                song = song.format(track=player.current, arrow=arrow, pos=pos, dur=dur)
-                embed = discord.Embed(title=_("Now Playing"), description=song)
-                if await self.config.guild(ctx.guild).thumbnail() and player.current:
-                    if player.current.thumbnail:
-                        embed.set_thumbnail(url=player.current.thumbnail)
-
-                shuffle = await self.config.guild(ctx.guild).shuffle()
-                repeat = await self.config.guild(ctx.guild).repeat()
-                autoplay = await self.config.guild(ctx.guild).auto_play()
-                text = ""
-                text += (
-                    _("Auto-Play")
-                    + ": "
-                    + ("\N{WHITE HEAVY CHECK MARK}" if autoplay else "\N{CROSS MARK}")
-                )
-                text += (
-                    (" | " if text else "")
-                    + _("Shuffle")
-                    + ": "
-                    + ("\N{WHITE HEAVY CHECK MARK}" if shuffle else "\N{CROSS MARK}")
-                )
-                text += (
-                    (" | " if text else "")
-                    + _("Repeat")
-                    + ": "
-                    + ("\N{WHITE HEAVY CHECK MARK}" if repeat else "\N{CROSS MARK}")
-                )
-                embed.set_footer(text=text)
-                message = await self._embed_msg(ctx, embed=embed)
-                dj_enabled = self._dj_status_cache.setdefault(
-                    ctx.guild.id, await self.config.guild(ctx.guild).dj_enabled()
-                )
-                vote_enabled = await self.config.guild(ctx.guild).vote_enabled()
-                if dj_enabled or vote_enabled:
-                    if not await self._can_instaskip(ctx, ctx.author) and not await self._is_alone(
-                        ctx
-                    ):
-                        return
-
-                expected = ("⏹", "⏯")
-                emoji = {"stop": "⏹", "pause": "⏯"}
-                if player.current:
-                    task = start_adding_reactions(message, expected[:4], ctx.bot.loop)
-                else:
-                    task = None
-
-                try:
-                    (r, u) = await self.bot.wait_for(
-                        "reaction_add",
-                        check=ReactionPredicate.with_emojis(expected, message, ctx.author),
-                        timeout=30.0,
-                    )
-                except asyncio.TimeoutError:
-                    return await self._clear_react(message, emoji)
-                else:
-                    if task is not None:
-                        task.cancel()
-                reacts = {v: k for k, v in emoji.items()}
-                react = reacts[r.emoji]
-                if react == "stop":
-                    await self._clear_react(message, emoji)
-                    return await ctx.invoke(self.stop)
-                elif react == "pause":
-                    await self._clear_react(message, emoji)
-                    return await ctx.invoke(self.pause)
-                return
-=======
         if player.current and not player.queue:
             arrow = await draw_time(ctx)
             pos = lavalink.utils.format_time(player.position)
@@ -6811,7 +6480,6 @@
                 return await ctx.invoke(self.pause)
             return
         elif not player.current and not player.queue:
->>>>>>> 411ed634
             return await self._embed_msg(ctx, title=_("There's nothing in the queue."))
 
         async with ctx.typing():
@@ -7427,9 +7095,6 @@
                 )
             if query.invoked_from == "search list" or query.invoked_from == "local folder":
                 if query.invoked_from == "search list" and not query.is_local:
-<<<<<<< HEAD
-                    result, called_api = await self.music_cache.lavalink_query(ctx, player, query)
-=======
                     try:
                         result, called_api = await self.music_cache.lavalink_query(
                             ctx, player, query
@@ -7446,7 +7111,6 @@
                             ),
                         )
 
->>>>>>> 411ed634
                     tracks = result.tracks
                 else:
                     try:
@@ -7768,10 +7432,7 @@
                     search_list += "`{}.` **{}**\n".format(
                         search_track_num, track.to_string_user()
                     )
-<<<<<<< HEAD
-=======
             await asyncio.sleep(0)
->>>>>>> 411ed634
         if hasattr(tracks[0], "uri") and hasattr(tracks[0], "track_identifier"):
             title = _("Tracks Found:")
             footer = _("search results")
@@ -8250,10 +7911,7 @@
         can_skip = await self._can_instaskip(ctx, ctx.author)
         if vote_enabled or (vote_enabled and dj_enabled):
             if not can_skip and not is_alone:
-<<<<<<< HEAD
-=======
                 ctx.command.reset_cooldown(ctx)
->>>>>>> 411ed634
                 return await self._embed_msg(
                     ctx,
                     title=_("Unable To Join Voice Channel"),
@@ -8261,10 +7919,7 @@
                 )
         if dj_enabled and not vote_enabled:
             if not (can_skip or is_requester) and not is_alone:
-<<<<<<< HEAD
-=======
                 ctx.command.reset_cooldown(ctx)
->>>>>>> 411ed634
                 return await self._embed_msg(
                     ctx,
                     title=_("Unable To Join Voice Channel"),
@@ -8793,43 +8448,6 @@
     async def on_red_audio_track_start(
         self, guild: discord.Guild, track: lavalink.Track, requester: discord.Member
     ):
-<<<<<<< HEAD
-        scope = PlaylistScope.GUILD.value
-        today = datetime.date.today()
-        midnight = datetime.datetime.combine(today, datetime.datetime.min.time())
-        name = f"Daily playlist - {today}"
-        today_id = int(time.mktime(today.timetuple()))
-        track_identifier = track.track_identifier
-        track = track_to_json(track)
-
-        try:
-            playlist = await get_playlist(
-                playlist_number=today_id,
-                scope=PlaylistScope.GUILD.value,
-                bot=self.bot,
-                guild=guild,
-                author=self.bot.user,
-            )
-        except RuntimeError:
-            playlist = None
-
-        if playlist:
-            tracks = playlist.tracks
-            tracks.append(track)
-            await playlist.edit({"tracks": tracks})
-        else:
-            playlist = Playlist(
-                bot=self.bot,
-                scope=scope,
-                author=self.bot.user.id,
-                playlist_id=today_id,
-                name=name,
-                playlist_url=None,
-                tracks=[track],
-                guild=guild,
-            )
-            await playlist.save()
-=======
         daily_cache = self._daily_playlist_cache.setdefault(
             guild.id, await self.config.guild(guild).daily_playlists()
         )
@@ -8868,7 +8486,6 @@
                     guild=guild,
                 )
                 await playlist.save()
->>>>>>> 411ed634
         with contextlib.suppress(Exception):
             too_old = midnight - datetime.timedelta(days=8)
             too_old_id = int(time.mktime(too_old.timetuple()))
@@ -8916,11 +8533,7 @@
 
     async def restore_players(self):
         tries = 0
-<<<<<<< HEAD
-        tracks_to_restore = self.music_cache.persist_queue.fetch()
-=======
         tracks_to_restore = await self.music_cache.persist_queue.fetch()
->>>>>>> 411ed634
         for guild_id, track_data in itertools.groupby(tracks_to_restore, key=lambda x: x.guild_id):
             try:
                 player: Optional[lavalink.Player]
