# -*- coding: utf-8 -*-
import asyncio
import contextlib
import datetime
import heapq
import json
import logging
<<<<<<< HEAD
=======
import math
>>>>>>> b72c05d3
import random
import re
import time
import traceback
from collections import namedtuple, Counter
from io import StringIO
from typing import List, Optional, Tuple, Union, cast

import aiohttp
import discord
import lavalink
from fuzzywuzzy import process

import redbot.core
from redbot.core import Config, bank, checks, commands
from redbot.core.data_manager import cog_data_path
from redbot.core.i18n import Translator, cog_i18n
from redbot.core.utils.chat_formatting import bold, box, humanize_number, inline, pagify
from redbot.core.utils.menus import (
    DEFAULT_CONTROLS,
    close_menu,
    menu,
    next_page,
    prev_page,
    start_adding_reactions,
)
from redbot.core.utils.predicates import MessagePredicate, ReactionPredicate

from . import audio_dataclasses
from .apis import _ERROR, HAS_SQL, MusicCache
from .checks import can_have_caching
from .converters import ComplexScopeParser, ScopeParser, get_lazy_converter, get_playlist_converter
from .equalizer import Equalizer
from .errors import (
<<<<<<< HEAD
    DatabaseError, LavalinkDownloadFailed, MissingGuild, SpotifyFetchError, TooManyMatches,
=======
    DatabaseError,
    LavalinkDownloadFailed,
    MissingGuild,
    SpotifyFetchError,
    TooManyMatches,
>>>>>>> b72c05d3
)
from .manager import ServerManager
from .playlists import (
    FakePlaylist,
    Playlist,
    PlaylistScope,
    create_playlist,
    delete_playlist,
    get_all_playlist,
    get_playlist,
    humanize_scope,
)
from .utils import (
    CacheLevel,
    Notifier,
    clear_react,
    draw_time,
    dynamic_time,
    get_description,
    is_allowed,
    match_url,
    match_yt_playlist,
    pass_config_to_dependencies,
    queue_duration,
    remove_react,
    rgetattr,
    time_convert,
    track_creator,
    track_limit,
    url_check,
    userlimit,
)

_ = Translator("Audio", __file__)

__version__ = "1.0.0"
__author__ = ["aikaterna", "Draper"]

log = logging.getLogger("red.audio")

_SCHEMA_VERSION = 2
LazyGreedyConverter = get_lazy_converter("--")
PlaylistConverter = get_playlist_converter()


@cog_i18n(_)
class Audio(commands.Cog):
    """Play audio through voice channels."""

    _default_lavalink_settings = {
        "host": "localhost",
        "rest_port": 2333,
        "ws_port": 2333,
        "password": "youshallnotpass",
    }

    def __init__(self, bot):
        super().__init__()
        self.bot = bot
        self.config = Config.get_conf(self, 2711759130, force_registration=True)
        self.skip_votes = {}
        self.session = aiohttp.ClientSession()
        self._connect_task = None
        self._disconnect_task = None
        self._cleaned_up = False
        self._connection_aborted = False
        self.play_lock = {}
        self._manager: Optional[ServerManager] = None
        self._cog_name = None
        self._cog_id = None
        default_global = dict(
            schema_version=1,
            cache_level=0,
            cache_age=365,
            status=False,
            use_external_lavalink=False,
            restrict=True,
            current_version=redbot.core.VersionInfo.from_str(__version__).to_json(),
            localpath=str(cog_data_path(raw_name="Audio")),
            **self._default_lavalink_settings,
        )

        default_guild = dict(
            auto_play=False,
            autoplaylist=dict(enabled=False, id=None, name=None, scope=None),
            disconnect=False,
            dj_enabled=False,
            dj_role=None,
            emptydc_enabled=False,
            emptydc_timer=0,
            emptypause_enabled=False,
            emptypause_timer=0,
            jukebox=False,
            jukebox_price=0,
            maxlength=0,
            notify=False,
            repeat=False,
            shuffle=False,
            thumbnail=False,
            volume=100,
            vote_enabled=False,
            vote_percent=0,
            room_lock=None,
            url_keyword_blacklist=[],
            url_keyword_whitelist=[],
        )
        _playlist = dict(id=None, author=None, name=None, playlist_url=None, tracks=[])
        self.config.init_custom("EQUALIZER", 1)
        self.config.register_custom("EQUALIZER", eq_bands=[], eq_presets={})
        self.config.init_custom(PlaylistScope.GLOBAL.value, 1)
        self.config.register_custom(PlaylistScope.GLOBAL.value, **_playlist)
        self.config.init_custom(PlaylistScope.GUILD.value, 2)
        self.config.register_custom(PlaylistScope.GUILD.value, **_playlist)
        self.config.init_custom(PlaylistScope.USER.value, 2)
        self.config.register_custom(PlaylistScope.USER.value, **_playlist)
        self.config.register_guild(**default_guild)
        self.config.register_global(**default_global)
        self.music_cache = MusicCache(bot, self.session, path=str(cog_data_path(raw_name="Audio")))
        self._error_counter = Counter()
        self._error_timer = {}
        self._disconnected_players = {}
        self.play_lock = {}

        self._manager: Optional[ServerManager] = None
        # These has to be a task since this requires the bot to be ready
        # If it waits for ready in startup, we cause a deadlock during initial load
        # as initial load happens before the bot can ever be ready.
        self._init_task = self.bot.loop.create_task(self.initialize())
        self._ready_event = asyncio.Event()

    @property
    def owns_autoplay(self):
        c = self.bot.get_cog(self._cog_name)
        if c and id(c) == self._cog_id:
            return c

    @owns_autoplay.setter
    def owns_autoplay(self, value: commands.Cog):
        if self.owns_autoplay:
            raise RuntimeError(
                f"`{self._cog_name}` already has ownership of autoplay, "
                f"please unload it if you wish to load `{value.qualified_name}`."
            )
        self._cog_name = value.qualified_name
        self._cog_id = id(value)

    @owns_autoplay.deleter
    def owns_autoplay(self):
        self._cog_name = None
        self._cog_id = None

    async def cog_before_invoke(self, ctx: commands.Context):
        await self._ready_event.wait()
        # check for unsupported arch
        # Check on this needs refactoring at a later date
        # so that we have a better way to handle the tasks
        if self.llsetup in [ctx.command, ctx.command.root_parent]:
            pass

        elif self._connect_task and self._connect_task.cancelled():
            await ctx.send(
                "You have attempted to run Audio's Lavalink server on an unsupported"
                " architecture. Only settings related commands will be available."
            )
            raise RuntimeError(
                "Not running audio command due to invalid machine architecture for Lavalink."
            )

        dj_enabled = await self.config.guild(ctx.guild).dj_enabled()
        if dj_enabled:
            dj_role_obj = ctx.guild.get_role(await self.config.guild(ctx.guild).dj_role())
            if not dj_role_obj:
                await self.config.guild(ctx.guild).dj_enabled.set(None)
                await self.config.guild(ctx.guild).dj_role.set(None)
                await self._embed_msg(ctx, _("No DJ role found. Disabling DJ mode."))

    async def initialize(self):
        await self.bot.wait_until_ready()
        # Unlike most cases, we want the cache to exit before migration.
        await self.music_cache.initialize(self.config)
        await self._migrate_config(
            from_version=await self.config.schema_version(), to_version=_SCHEMA_VERSION
        )
        pass_config_to_dependencies(self.config, self.bot, await self.config.localpath())
        self._restart_connect()
        self._disconnect_task = self.bot.loop.create_task(self.disconnect_timer())
        lavalink.register_event_listener(self.event_handler)
        if not HAS_SQL:
            error_message = (
                "Audio version: {version}\nThis version requires some SQL dependencies to "
                "access the caching features, "
                "your Python install is missing some of them.\n\n"
                "For instructions on how to fix it Google "
                f"`{_ERROR}`.\n"
                "You will need to install the missing SQL dependency.\n\n"
            ).format(version=__version__)
            with contextlib.suppress(discord.HTTPException):
                for page in pagify(error_message):
                    await self.bot.send_to_owners(page)
            log.critical(error_message)

        self._ready_event.set()
        self.bot.dispatch("red_audio_initialized", self)

    async def _migrate_config(self, from_version: int, to_version: int):
        database_entries = []
        time_now = str(datetime.datetime.now(datetime.timezone.utc))
        if from_version == to_version:
            return
        elif from_version < to_version:
            all_guild_data = await self.config.all_guilds()
            all_playlist = {}
            for guild_id, guild_data in all_guild_data.items():
                temp_guild_playlist = guild_data.pop("playlists", None)
                if temp_guild_playlist:
                    guild_playlist = {}
                    for count, (name, data) in enumerate(temp_guild_playlist.items(), 1):
                        if not data or not name:
                            continue
                        playlist = {"id": count, "name": name, "guild": int(guild_id)}
                        playlist.update(data)
                        guild_playlist[str(count)] = playlist

                        tracks_in_playlist = data.get("tracks", []) or []
                        for t in tracks_in_playlist:
                            uri = t.get("info", {}).get("uri")
                            if uri:
                                t = {"loadType": "V2_COMPAT", "tracks": [t], "query": uri}
                                database_entries.append(
                                    {
                                        "query": uri,
                                        "data": json.dumps(t),
                                        "last_updated": time_now,
                                        "last_fetched": time_now,
                                    }
                                )
                    if guild_playlist:
                        all_playlist[str(guild_id)] = guild_playlist
            await self.config.custom(PlaylistScope.GUILD.value).set(all_playlist)
            # new schema is now in place
            await self.config.schema_version.set(_SCHEMA_VERSION)

            # migration done, now let's delete all the old stuff
            for guild_id in all_guild_data:
                await self.config.guild(
                    cast(discord.Guild, discord.Object(id=guild_id))
                ).clear_raw("playlists")
        if database_entries and HAS_SQL:
            await self.music_cache.insert("lavalink", database_entries)

    def _restart_connect(self):
        if self._connect_task:
            self._connect_task.cancel()

        self._connect_task = self.bot.loop.create_task(self.attempt_connect())

    async def attempt_connect(self, timeout: int = 50):
        self._connection_aborted = False
        max_retries = 5
        retry_count = 0
        while retry_count < max_retries:
            external = await self.config.use_external_lavalink()
            if external is False:
                settings = self._default_lavalink_settings
                host = settings["host"]
                password = settings["password"]
                rest_port = settings["rest_port"]
                ws_port = settings["ws_port"]
                if self._manager is not None:
                    await self._manager.shutdown()
                self._manager = ServerManager()
                try:
                    await self._manager.start()
                except LavalinkDownloadFailed as exc:
                    await asyncio.sleep(1)
                    if exc.should_retry:
                        log.exception(
                            "Exception whilst starting internal Lavalink server, retrying...",
                            exc_info=exc,
                        )
                        retry_count += 1
                        continue
                    else:
                        log.exception(
                            "Fatal exception whilst starting internal Lavalink server, "
                            "aborting...",
                            exc_info=exc,
                        )
                        self._connection_aborted = True
                        raise
                except asyncio.CancelledError:
                    log.exception("Invalid machine architecture, cannot run Lavalink.")
                    raise
                except Exception as exc:
                    log.exception(
                        "Unhandled exception whilst starting internal Lavalink server, "
                        "aborting...",
                        exc_info=exc,
                    )
                    self._connection_aborted = True
                    raise
                else:
                    break
            else:
                host = await self.config.host()
                password = await self.config.password()
                rest_port = await self.config.rest_port()
                ws_port = await self.config.ws_port()
                break
        else:
            log.critical(
                "Setting up the Lavalink server failed after multiple attempts. See above "
                "tracebacks for details."
            )
            self._connection_aborted = True
            return

        retry_count = 0
        while retry_count < max_retries:
            try:
                await lavalink.initialize(
                    bot=self.bot,
                    host=host,
                    password=password,
                    rest_port=rest_port,
                    ws_port=ws_port,
                    timeout=timeout,
                )
            except asyncio.TimeoutError:
                log.error("Connecting to Lavalink server timed out, retrying...")
                if external is False and self._manager is not None:
                    await self._manager.shutdown()
                retry_count += 1
                await asyncio.sleep(1)  # prevent busylooping
            except Exception as exc:
                log.exception(
                    "Unhandled exception whilst connecting to Lavalink, aborting...", exc_info=exc
                )
                self._connection_aborted = True
                raise
            else:
                break
        else:
            self._connection_aborted = True
            log.critical(
                "Connecting to the Lavalink server failed after multiple attempts. See above "
                "tracebacks for details."
            )

    async def error_reset(self, player: lavalink.Player):
        guild = player.channel.guild
        now = time.time()
        seconds_allowed = 10
        last_error = self._error_timer.setdefault(guild.id, now)
        if now - seconds_allowed > last_error:
            self._error_timer[guild.id] = 0
            self._error_counter[guild.id] = 0

    async def increase_error_counter(self, player: lavalink.Player) -> bool:
        guild = player.channel.guild
        now = time.time()
        self._error_counter[guild.id] += 1
        self._error_timer[guild.id] = now
        return self._error_counter[guild.id] >= 5

    @staticmethod
    async def _players_check():
        try:
            get_single_title = lavalink.active_players()[0].current.title
            query = audio_dataclasses.Query.process_input(lavalink.active_players()[0].current.uri)
            if get_single_title == "Unknown title":
                get_single_title = lavalink.active_players()[0].current.uri
                if not get_single_title.startswith("http"):
                    get_single_title = get_single_title.rsplit("/", 1)[-1]
            elif query.is_local:
                get_single_title = "{} - {}".format(
                    lavalink.active_players()[0].current.author,
                    lavalink.active_players()[0].current.title,
                )
            else:
                get_single_title = lavalink.active_players()[0].current.title
            playing_servers = len(lavalink.active_players())
        except IndexError:
            get_single_title = None
            playing_servers = 0
        return get_single_title, playing_servers

    async def _status_check(self, playing_servers):
        if playing_servers == 0:
            await self.bot.change_presence(activity=None)
        if playing_servers == 1:
            single_title = await self._players_check()
            await self.bot.change_presence(
                activity=discord.Activity(
                    name=single_title[0], type=discord.ActivityType.listening
                )
            )
        if playing_servers > 1:
            await self.bot.change_presence(
                activity=discord.Activity(
                    name=_("music in {} servers").format(playing_servers),
                    type=discord.ActivityType.playing,
                )
            )

    async def event_handler(
        self, player: lavalink.Player, event_type: lavalink.LavalinkEvents, extra
    ):
        disconnect = await self.config.guild(player.channel.guild).disconnect()
        autoplay = await self.config.guild(player.channel.guild).auto_play() or self.owns_autoplay
        notify = await self.config.guild(player.channel.guild).notify()
        status = await self.config.status()
        repeat = await self.config.guild(player.channel.guild).repeat()

        await self.error_reset(player)

        if event_type == lavalink.LavalinkEvents.TRACK_START:
            self.skip_votes[player.channel.guild] = []
            playing_song = player.fetch("playing_song")
            requester = player.fetch("requester")
            player.store("prev_song", playing_song)
            player.store("prev_requester", requester)
            player.store("playing_song", player.current)
            player.store(
                "requester", player.current.requester if player.current else player.current
            )
            self.bot.dispatch(
                "red_audio_track_start",
                player.channel.guild,
                player.current,
                player.current.requester,
            )
        if event_type == lavalink.LavalinkEvents.TRACK_END:
            prev_song = player.fetch("prev_song")
            prev_requester = player.fetch("prev_requester")
            self.bot.dispatch(
                "red_audio_track_end", player.channel.guild, prev_song, prev_requester
            )

        if event_type == lavalink.LavalinkEvents.QUEUE_END:
            prev_song = player.fetch("prev_song")
            prev_requester = player.fetch("prev_requester")
            self.bot.dispatch(
                "red_audio_queue_end", player.channel.guild, prev_song, prev_requester
            )
            if autoplay and not player.queue and player.fetch("playing_song") is not None:
                if self.owns_autoplay is None:
                    try:
                        await self.music_cache.autoplay(player)
                    except DatabaseError:
                        notify_channel = player.fetch("channel")
                        if notify_channel:
                            notify_channel = self.bot.get_channel(notify_channel)
<<<<<<< HEAD
                            return await self._embed_msg(
                                notify_channel,
                                _("Autoplay: Couldn't get a valid track."),
                            )
=======
                            await self._embed_msg(
                                notify_channel, _("Autoplay: Couldn't get a valid track.")
                            )
                        return
>>>>>>> b72c05d3
                else:
                    self.bot.dispatch(
                        "red_audio_should_auto_play",
                        player,
                        player.channel.guild,
                        player.channel,
                        self.play_query,
                    )

        if event_type == lavalink.LavalinkEvents.TRACK_START and notify:
            notify_channel = player.fetch("channel")
            prev_song = player.fetch("prev_song")
            if notify_channel:
                notify_channel = self.bot.get_channel(notify_channel)
                if player.fetch("notify_message") is not None:
                    with contextlib.suppress(discord.HTTPException):
                        await player.fetch("notify_message").delete()

                if (
                    autoplay
                    and player.current.extras.get("autoplay")
                    and (prev_song is None or not prev_song.extras.get("autoplay"))
                ):
                    embed = discord.Embed(
                        colour=(await self.bot.get_embed_colour(notify_channel)),
                        title=_("Auto play started."),
                    )
                    await notify_channel.send(embed=embed)

                query = audio_dataclasses.Query.process_input(player.current.uri)

                if query.is_local if player.current else False:
                    if player.current.title != "Unknown title":
                        description = "**{} - {}**\n{}".format(
                            player.current.author,
                            player.current.title,
                            audio_dataclasses.LocalPath(player.current.uri).to_string_hidden(),
                        )
                    else:
                        description = "{}".format(
                            audio_dataclasses.LocalPath(player.current.uri).to_string_hidden()
                        )
                else:
                    description = "**[{}]({})**".format(player.current.title, player.current.uri)
                if player.current.is_stream:
                    dur = "LIVE"
                else:
                    dur = lavalink.utils.format_time(player.current.length)
                embed = discord.Embed(
                    colour=(await self.bot.get_embed_color(notify_channel)),
                    title=_("Now Playing"),
                    description=description,
                )
                embed.set_footer(
                    text=_("Track length: {length} | Requested by: {user}").format(
                        length=dur, user=player.current.requester
                    )
                )
                if (
                    await self.config.guild(player.channel.guild).thumbnail()
                    and player.current.thumbnail
                ):
                    embed.set_thumbnail(url=player.current.thumbnail)
                notify_message = await notify_channel.send(embed=embed)
                player.store("notify_message", notify_message)

        if event_type == lavalink.LavalinkEvents.TRACK_START and status:
            player_check = await self._players_check()
            await self._status_check(player_check[1])

        if event_type == lavalink.LavalinkEvents.TRACK_END and status:
            await asyncio.sleep(1)
            if not player.is_playing:
                player_check = await self._players_check()
                await self._status_check(player_check[1])

        if not autoplay and event_type == lavalink.LavalinkEvents.QUEUE_END and notify:
            notify_channel = player.fetch("channel")
            if notify_channel:
                notify_channel = self.bot.get_channel(notify_channel)
                embed = discord.Embed(
                    colour=(await self.bot.get_embed_colour(notify_channel)),
                    title=_("Queue ended."),
                )
                await notify_channel.send(embed=embed)

        elif not autoplay and event_type == lavalink.LavalinkEvents.QUEUE_END and disconnect:
            await player.disconnect()
            self.bot.dispatch("red_audio_audio_disconnect", player.channel.guild)

        if event_type == lavalink.LavalinkEvents.QUEUE_END and status:
            player_check = await self._players_check()
            await self._status_check(player_check[1])

        if event_type == lavalink.LavalinkEvents.TRACK_EXCEPTION:
            message_channel = player.fetch("channel")
            while True:
                if player.current in player.queue:
                    player.queue.remove(player.current)
                else:
                    break
            if repeat:
                player.current = None
            self._error_counter.setdefault(player.channel.guild.id, 0)
            if player.channel.guild.id not in self._error_counter:
                self._error_counter[player.channel.guild.id] = 0
            early_exit = await self.increase_error_counter(player)
            if early_exit:
                self._disconnected_players[player.channel.guild.id] = True
                self.play_lock[player.channel.guild.id] = False
                eq = player.fetch("eq")
                player.queue = []
                player.store("playing_song", None)
                if eq:
                    await self.config.custom("EQUALIZER", player.channel.guild.id).eq_bands.set(
                        eq.bands
                    )
                await player.stop()
                await player.disconnect()
                self.bot.dispatch("red_audio_audio_disconnect", player.channel.guild)
            if message_channel:
                message_channel = self.bot.get_channel(message_channel)
                if early_exit:
                    embed = discord.Embed(
                        colour=(await self.bot.get_embed_color(message_channel)),
                        title=_("Multiple errors detected"),
                        description=_(
                            "Closing the audio player "
                            "due to multiple errors being detected. "
                            "If this persists, please inform the bot owner "
                            "as the Audio cog may be temporally unavailable."
                        ),
                    )
                    await message_channel.send(embed=embed)
                else:
                    query = audio_dataclasses.Query.process_input(player.current.uri)
                    if player.current and query.is_local:
                        query = audio_dataclasses.Query.process_input(player.current.uri)
                        if player.current.title == "Unknown title":
                            description = "{}".format(query.track.to_string_hidden())
                        else:
                            song = bold("{} - {}").format(
                                player.current.author, player.current.title
                            )
                            description = "{}\n{}".format(song, query.track.to_string_hidden())
                    else:
                        description = bold("[{}]({})").format(
                            player.current.title, player.current.uri
                        )

                    embed = discord.Embed(
                        colour=(await self.bot.get_embed_color(message_channel)),
                        title=_("Track Error"),
                        description="{}\n{}".format(extra, description),
                    )
                    embed.set_footer(text=_("Skipping..."))
                    await message_channel.send(embed=embed)
                    await player.skip()

    async def play_query(
        self,
        query: str,
        guild: discord.Guild,
        channel: discord.VoiceChannel,
        is_autoplay: bool = True,
    ):
        if not self._player_check(guild.me):
            try:
                if (
                    not channel.permissions_for(guild.me).connect
                    or not channel.permissions_for(guild.me).move_members
                    and userlimit(channel)
                ):
                    log.error(f"I don't have permission to connect to {channel} in {guild}.")

                await lavalink.connect(channel)
                player = lavalink.get_player(guild.id)
                player.store("connect", datetime.datetime.utcnow())
            except IndexError:
                log.debug(
                    f"Connection to Lavalink has not yet been established"
                    f" while trying to connect to to {channel} in {guild}."
                )
                return

        player = lavalink.get_player(guild.id)

        player.store("channel", channel.id)
        player.store("guild", guild.id)
        await self._data_check(guild.me)
        query = audio_dataclasses.Query.process_input(query)
        ctx = namedtuple("Context", "message")
        results, called_api = await self.music_cache.lavalink_query(ctx(guild), player, query)

        if not results.tracks:
            log.debug(f"Query returned no tracks.")
            return
        track = results.tracks[0]

        if not await is_allowed(
            guild, f"{track.title} {track.author} {track.uri} {str(query._raw)}"
        ):
            log.debug(f"Query is not allowed in {guild} ({guild.id})")
            return
        track.extras = {"autoplay": is_autoplay}
        player.add(player.channel.guild.me, track)
        self.bot.dispatch(
            "red_audio_track_auto_play", player.channel.guild, track, player.channel.guild.me
        )
        if not player.current:
            await player.play()

    async def delegate_autoplay(self, cog: commands.Cog = None):
        """
        Parameters
        ----------
        cog: Optional[commands.Cog]
            The Cog who is taking ownership of Audio's autoplay.
            If :code:`None` gives ownership back to Audio
        """
        if isinstance(cog, commands.Cog):
            self.owns_autoplay = cog
        else:
            del self.owns_autoplay

    @commands.group()
    @commands.guild_only()
    @commands.bot_has_permissions(embed_links=True)
    async def audioset(self, ctx: commands.Context):
        """Music configuration options."""
        pass

    @audioset.command()
    @checks.mod_or_permissions(manage_messages=True)
    async def dc(self, ctx: commands.Context):
        """Toggle the bot auto-disconnecting when done playing.

        This setting takes precedence over [p]audioset emptydisconnect.
        """

        disconnect = await self.config.guild(ctx.guild).disconnect()
        autoplay = await self.config.guild(ctx.guild).auto_play()
        msg = ""
        msg += _("Auto-disconnection at queue end: {true_or_false}.").format(
            true_or_false=_("Enabled") if not disconnect else _("Disabled")
        )
        await self.config.guild(ctx.guild).repeat.set(not disconnect)
        if disconnect is not True and autoplay is True:
            msg += _("\nAuto-play has been disabled.")
            await self.config.guild(ctx.guild).auto_play.set(False)

        await self.config.guild(ctx.guild).disconnect.set(not disconnect)

        embed = discord.Embed(
            title=_("Auto-disconnection settings changed"),
            description=msg,
            colour=await ctx.embed_colour(),
        )
        await ctx.send(embed=embed)

    @audioset.group(name="restrictions")
    @checks.mod_or_permissions(manage_messages=True)
    async def _perms(self, ctx: commands.Context):
        """Manages the keyword whitelist and blacklist."""
        pass

    @_perms.group(name="whitelist")
    async def _perms_whitelist(self, ctx: commands.Context):
        """Manages the keyword whitelist."""
        pass

    @_perms.group(name="blacklist")
    async def _perms_blacklist(self, ctx: commands.Context):
        """Manages the keyword blacklist."""
        pass

    @_perms_blacklist.command(name="add")
    async def _perms_blacklist_add(self, ctx: commands.Context, *, keyword: str):
        """Adds a keyword to the blacklist."""
        keyword = keyword.lower().strip()
        if not keyword:
            return await ctx.send_help()
        exists = False
        async with self.config.guild(ctx.guild).url_keyword_blacklist() as blacklist:
            if keyword in blacklist:
                exists = True
            else:
                blacklist.append(keyword)
        if exists:
            return await self._embed_msg(ctx, _("Keyword already in the blacklist."))
        else:
            embed = discord.Embed(title=_("Blacklist modified"), colour=await ctx.embed_colour())
            embed.description = _("Added: `{blacklisted}` to the blacklist.").format(
                blacklisted=keyword
            )
            await ctx.send(embed=embed)

    @_perms_whitelist.command(name="add")
    async def _perms_whitelist_add(self, ctx: commands.Context, *, keyword: str):
        """Adds a keyword to the whitelist.

        If anything is added to whitelist, it will blacklist everything else.
        """
        keyword = keyword.lower().strip()
        if not keyword:
            return await ctx.send_help()
        exists = False
        async with self.config.guild(ctx.guild).url_keyword_whitelist() as whitelist:
            if keyword in whitelist:
                exists = True
            else:
                whitelist.append(keyword)
        if exists:
            return await self._embed_msg(ctx, _("Keyword already in the whitelist."))
        else:
            embed = discord.Embed(title=_("Whitelist modified"), colour=await ctx.embed_colour())
            embed.description = _("Added: `{whitelisted}` to the whitelist.").format(
                whitelisted=keyword
            )
            await ctx.send(embed=embed)

    @_perms_blacklist.command(name="delete", aliases=["del", "remove"])
    async def _perms_blacklist_delete(self, ctx: commands.Context, *, keyword: str):
        """Removes a keyword from the blacklist."""
        keyword = keyword.lower().strip()
        if not keyword:
            return await ctx.send_help()
        exists = True
        async with self.config.guild(ctx.guild).url_keyword_blacklist() as blacklist:
            if keyword not in blacklist:
                exists = False
            else:
                blacklist.remove(keyword)
        if not exists:
            return await self._embed_msg(ctx, _("Keyword is not in the blacklist."))
        else:
            embed = discord.Embed(title=_("Blacklist modified"), colour=await ctx.embed_colour())
            embed.description = _("Removed: `{blacklisted}` from the blacklist.").format(
                blacklisted=keyword
            )
            await ctx.send(embed=embed)

    @_perms_whitelist.command(name="delete", aliases=["del", "remove"])
    async def _perms_whitelist_delete(self, ctx: commands.Context, *, keyword: str):
        """Removes a keyword from the whitelist."""
        keyword = keyword.lower().strip()
        if not keyword:
            return await ctx.send_help()
        exists = True
        async with self.config.guild(ctx.guild).url_keyword_whitelist() as whitelist:
            if keyword not in whitelist:
                exists = False
            else:
                whitelist.remove(keyword)
        if not exists:
            return await self._embed_msg(ctx, _("Keyword already in the whitelist."))
        else:
            embed = discord.Embed(title=_("Whitelist modified"), colour=await ctx.embed_colour())
            embed.description = _("Removed: `{whitelisted}` from the whitelist.").format(
                whitelisted=keyword
            )
            await ctx.send(embed=embed)

    @_perms_whitelist.command(name="list")
    async def _perms_whitelist_list(self, ctx: commands.Context):
        """List all keywords added to the whitelist."""
        whitelist = await self.config.guild(ctx.guild).url_keyword_whitelist()
        if not whitelist:
            return await self._embed_msg(ctx, _("Nothing in the whitelist."))
        whitelist.sort()
        text = ""
        total = len(whitelist)
        pages = []
        for i, entry in enumerate(whitelist, 1):
            text += f"{i}. [{entry}]"
            if i != total:
                text += "\n"
                if i % 10 == 0:
                    pages.append(box(text, lang="ini"))
                    text = ""
            else:
                pages.append(box(text, lang="ini"))
        embed_colour = await ctx.embed_colour()
        pages = list(
            discord.Embed(title="Whitelist", description=page, colour=embed_colour)
            for page in pages
        )
        await menu(ctx, pages, DEFAULT_CONTROLS)

    @_perms_blacklist.command(name="list")
    async def _perms_blacklist_list(self, ctx: commands.Context):
        """List all keywords added to the blacklist."""
        blacklist = await self.config.guild(ctx.guild).url_keyword_blacklist()
        if not blacklist:
            return await self._embed_msg(ctx, _("Nothing in the blacklist."))
        blacklist.sort()
        text = ""
        total = len(blacklist)
        pages = []
        for i, entry in enumerate(blacklist, 1):
            text += f"{i}. [{entry}]"
            if i != total:
                text += "\n"
                if i % 10 == 0:
                    pages.append(box(text, lang="ini"))
                    text = ""
            else:
                pages.append(box(text, lang="ini"))
        embed_colour = await ctx.embed_colour()
        pages = list(
            discord.Embed(title="Whitelist", description=page, colour=embed_colour)
            for page in pages
        )
        await menu(ctx, pages, DEFAULT_CONTROLS)

    @_perms_whitelist.command(name="clear")
    async def _perms_whitelist_clear(self, ctx: commands.Context):
        """Clear all keywords from the whitelist."""
        whitelist = await self.config.guild(ctx.guild).url_keyword_whitelist()
        if not whitelist:
            return await self._embed_msg(ctx, _("Nothing in the whitelist."))
        await self.config.guild(ctx.guild).url_keyword_whitelist.clear()
        return await self._embed_msg(ctx, _("All entries have been removed from the whitelist."))

    @_perms_blacklist.command(name="clear")
    async def _perms_blacklist_clear(self, ctx: commands.Context):
        """Clear all keywords added to the blacklist."""
        blacklist = await self.config.guild(ctx.guild).url_keyword_blacklist()
        if not blacklist:
            return await self._embed_msg(ctx, _("Nothing in the blacklist."))
        await self.config.guild(ctx.guild).url_keyword_blacklist.clear()
        return await self._embed_msg(ctx, _("All entries have been removed from the blacklist."))

    @audioset.group(name="autoplay")
    @checks.mod_or_permissions(manage_messages=True)
    async def _autoplay(self, ctx: commands.Context):
        """Change auto-play setting."""

    @_autoplay.command(name="toggle")
    async def _autoplay_toggle(self, ctx: commands.Context):
        """Toggle auto-play when there no songs in queue."""
        autoplay = await self.config.guild(ctx.guild).auto_play()
        repeat = await self.config.guild(ctx.guild).repeat()
        disconnect = await self.config.guild(ctx.guild).disconnect()
        msg = _("Auto-play when queue ends: {true_or_false}.").format(
            true_or_false=_("Enabled") if not autoplay else _("Disabled")
        )
        await self.config.guild(ctx.guild).auto_play.set(not autoplay)
        if autoplay is not True and repeat is True:
            msg += _("\nRepeat has been disabled.")
            await self.config.guild(ctx.guild).repeat.set(False)
        if autoplay is not True and disconnect is True:
            msg += _("\nAuto-disconnecting at queue end has been disabled.")
            await self.config.guild(ctx.guild).disconnect.set(False)

        embed = discord.Embed(
            title=_("Auto-play settings changed"), description=msg, colour=await ctx.embed_colour()
        )
        await ctx.send(embed=embed)
        if self._player_check(ctx):
            await self._data_check(ctx)

    @_autoplay.command(name="playlist", usage="<playlist_name_OR_id> [args]")
    async def __autoplay_playlist(
        self,
        ctx: commands.Context,
        playlist_matches: PlaylistConverter,
        *,
        scope_data: ScopeParser = None,
    ):
        """Set a playlist to auto-play songs from.

        **Usage**:
        ​ ​ ​ ​ [p]audioset autoplay playlist_name_OR_id args

        **Args**:
        ​ ​ ​ ​ The following are all optional:
        ​ ​ ​ ​ ​ ​ ​ ​ --scope <scope>
        ​ ​ ​ ​ ​ ​ ​ ​ --author [user]
        ​ ​ ​ ​ ​ ​ ​ ​ --guild [guild] **Only the bot owner can use this**

        Scope is one of the following:
        ​ ​ ​ ​ Global
        ​ ​ ​ ​ Guild
        ​ ​ ​ ​ User

        Author can be one of the following:
        ​ ​ ​ ​ User ID
        ​ ​ ​ ​ User Mention
        ​ ​ ​ ​ User Name#123

        Guild can be one of the following:
        ​ ​ ​ ​ Guild ID
        ​ ​ ​ ​ Exact guild name

        Example use:
        ​ ​ ​ ​ [p]audioset autoplay MyGuildPlaylist
        ​ ​ ​ ​ [p]audioset autoplay MyGlobalPlaylist --scope Global
        ​ ​ ​ ​ [p]audioset autoplay PersonalPlaylist --scope User --author Draper
        """
        if scope_data is None:
            scope_data = [PlaylistScope.GUILD.value, ctx.author, ctx.guild, False]

        scope, author, guild, specified_user = scope_data
        try:
            playlist_id, playlist_arg = await self._get_correct_playlist_id(
                ctx, playlist_matches, scope, author, guild, specified_user
            )
        except TooManyMatches as e:
            return await self._embed_msg(ctx, str(e))
        if playlist_id is None:
            return await self._embed_msg(
                ctx, _("Could not match '{arg}' to a playlist").format(arg=playlist_arg)
            )
        try:
            playlist = await get_playlist(playlist_id, scope, self.bot, guild, author)
            tracks = playlist.tracks
            if not tracks:
                return await self._embed_msg(
                    ctx, _("Playlist {name} has no tracks.").format(name=playlist.name)
                )
            playlist_data = dict(enabled=True, id=playlist.id, name=playlist.name, scope=scope)
            await self.config.guild(ctx.guild).autoplaylist.set(playlist_data)
        except RuntimeError:
            return await self._embed_msg(
                ctx,
                _("Playlist {id} does not exist in {scope} scope.").format(
                    id=playlist_id, scope=humanize_scope(scope, the=True)
                ),
            )
        except MissingGuild:
            return await self._embed_msg(
                ctx, _("You need to specify the Guild ID for the guild to lookup.")
            )
        else:
            return await self._embed_msg(
                ctx,
                _("Playlist {name} (`{id}`) [**{scope}**] will be used for autoplay.").format(
                    name=playlist.name,
                    id=playlist.id,
                    scope=humanize_scope(
                        scope, ctx=guild if scope == PlaylistScope.GUILD.value else author
                    ),
                ),
            )

    @_autoplay.command(name="reset")
    async def _autoplay_reset(self, ctx: commands.Context):
        """Resets auto-play to the default playlist."""
        playlist_data = dict(enabled=False, id=None, name=None, scope=None)
        await self.config.guild(ctx.guild).autoplaylist.set(playlist_data)
        return await self._embed_msg(ctx, _("Set auto-play playlist to default value."))

    @audioset.command()
    @checks.admin_or_permissions(manage_roles=True)
    async def dj(self, ctx: commands.Context):
        """Toggle DJ mode.

        DJ mode allows users with the DJ role to use audio commands.
        """
        dj_role = ctx.guild.get_role(await self.config.guild(ctx.guild).dj_role())
        if dj_role is None:
            await self._embed_msg(
                ctx, _("Please set a role to use with DJ mode. Enter the role name or ID now.")
            )

            try:
                pred = MessagePredicate.valid_role(ctx)
                await ctx.bot.wait_for("message", timeout=15.0, check=pred)
                await ctx.invoke(self.role, role_name=pred.result)
            except asyncio.TimeoutError:
                return await self._embed_msg(ctx, _("Response timed out, try again later."))

        dj_enabled = await self.config.guild(ctx.guild).dj_enabled()
        await self.config.guild(ctx.guild).dj_enabled.set(not dj_enabled)
        await self._embed_msg(
            ctx,
            _("DJ role: {true_or_false}.").format(
                true_or_false=_("Enabled") if not dj_enabled else _("Disabled")
            ),
        )

    @audioset.command()
    @checks.mod_or_permissions(administrator=True)
    async def emptydisconnect(self, ctx: commands.Context, seconds: int):
        """Auto-disconnect from channel when bot is alone in it for x seconds. 0 to disable."""
        if seconds < 0:
            return await self._embed_msg(ctx, _("Can't be less than zero."))
        if 10 > seconds > 0:
            seconds = 10
        if seconds == 0:
            enabled = False
            await self._embed_msg(ctx, _("Empty disconnect disabled."))
        else:
            enabled = True
            await self._embed_msg(
                ctx,
                _("Empty disconnect timer set to {num_seconds}.").format(
                    num_seconds=dynamic_time(seconds)
                ),
            )

        await self.config.guild(ctx.guild).emptydc_timer.set(seconds)
        await self.config.guild(ctx.guild).emptydc_enabled.set(enabled)

    @audioset.command()
    @checks.mod_or_permissions(administrator=True)
    async def emptypause(self, ctx: commands.Context, seconds: int):
        """Auto-pause after x seconds when room is empty. 0 to disable."""
        if seconds < 0:
            return await self._embed_msg(ctx, _("Can't be less than zero."))
        if 10 > seconds > 0:
            seconds = 10
        if seconds == 0:
            enabled = False
            await self._embed_msg(ctx, _("Empty pause disabled."))
        else:
            enabled = True
            await self._embed_msg(
                ctx,
                _("Empty pause timer set to {num_seconds}.").format(
                    num_seconds=dynamic_time(seconds)
                ),
            )
        await self.config.guild(ctx.guild).emptypause_timer.set(seconds)
        await self.config.guild(ctx.guild).emptypause_enabled.set(enabled)

    @audioset.command()
    @checks.mod_or_permissions(administrator=True)
    async def jukebox(self, ctx: commands.Context, price: int):
        """Set a price for queueing tracks for non-mods. 0 to disable."""
        if price < 0:
            return await self._embed_msg(ctx, _("Can't be less than zero."))
        if price == 0:
            jukebox = False
            await self._embed_msg(ctx, _("Jukebox mode disabled."))
        else:
            jukebox = True
            await self._embed_msg(
                ctx,
                _("Track queueing command price set to {price} {currency}.").format(
                    price=humanize_number(price), currency=await bank.get_currency_name(ctx.guild)
                ),
            )

        await self.config.guild(ctx.guild).jukebox_price.set(price)
        await self.config.guild(ctx.guild).jukebox.set(jukebox)

    @audioset.command()
    @checks.is_owner()
    async def localpath(self, ctx: commands.Context, *, local_path=None):
        """Set the localtracks path if the Lavalink.jar is not run from the Audio data folder.

        Leave the path blank to reset the path to the default, the Audio data directory.
        """

        if not local_path:
            await self.config.localpath.set(str(cog_data_path(raw_name="Audio")))
            pass_config_to_dependencies(
                self.config, self.bot, str(cog_data_path(raw_name="Audio"))
            )
            return await self._embed_msg(
                ctx, _("The localtracks path location has been reset to the default location.")
            )

        info_msg = _(
            "This setting is only for bot owners to set a localtracks folder location "
            "In the example below, the full path for 'ParentDirectory' "
            "must be passed to this command.\n"
            "The path must not contain spaces.\n"
            "```\n"
            "ParentDirectory\n"
            "  |__ localtracks  (folder)\n"
            "  |     |__ Awesome Album Name  (folder)\n"
            "  |           |__01 Cool Song.mp3\n"
            "  |           |__02 Groovy Song.mp3\n"
            "```\n"
            "The folder path given to this command must contain the localtracks folder.\n"
            "**This folder and files need to be visible to the user where `"
            "Lavalink.jar` is being run from.**\n"
            "Use this command with no path given to reset it to the default, "
            "the Audio data directory for this bot.\n"
            "Do you want to continue to set the provided path for local tracks?"
        )
        info = await ctx.maybe_send_embed(info_msg)

        start_adding_reactions(info, ReactionPredicate.YES_OR_NO_EMOJIS)
        pred = ReactionPredicate.yes_or_no(info, ctx.author)
        await ctx.bot.wait_for("reaction_add", check=pred)

        if not pred.result:
            with contextlib.suppress(discord.HTTPException):
                await info.delete()
            return
        temp = audio_dataclasses.LocalPath(local_path, forced=True)
        if not temp.exists() or not temp.is_dir():
            return await self._embed_msg(
                ctx,
                _("{local_path} does not seem like a valid path.").format(local_path=local_path),
            )

        if not temp.localtrack_folder.exists():
            warn_msg = _(
                "`{localtracks}` does not exist. "
                "The path will still be saved, but please check the path and "
                "create a localtracks folder in `{localfolder}` before attempting "
                "to play local tracks."
            ).format(localfolder=temp.absolute(), localtracks=temp.localtrack_folder.absolute())
            await ctx.send(
                embed=discord.Embed(
                    title=_("Incorrect environment."),
                    description=warn_msg,
                    colour=await ctx.embed_colour(),
                )
            )
        local_path = str(temp.localtrack_folder.absolute())
        await self.config.localpath.set(local_path)
        pass_config_to_dependencies(self.config, self.bot, local_path)
        await self._embed_msg(
            ctx, _("Localtracks path set to: {local_path}.").format(local_path=local_path)
        )

    @audioset.command()
    @checks.mod_or_permissions(administrator=True)
    async def maxlength(self, ctx: commands.Context, seconds: Union[int, str]):
        """Max length of a track to queue in seconds. 0 to disable.

        Accepts seconds or a value formatted like 00:00:00 (`hh:mm:ss`) or 00:00 (`mm:ss`).
        Invalid input will turn the max length setting off."""
        if not isinstance(seconds, int):
            seconds = time_convert(seconds)
        if seconds < 0:
            return await self._embed_msg(ctx, _("Can't be less than zero."))
        if seconds == 0:
            await self._embed_msg(ctx, _("Track max length disabled."))
        else:
            await self._embed_msg(
                ctx, _("Track max length set to {seconds}.").format(seconds=dynamic_time(seconds))
            )

        await self.config.guild(ctx.guild).maxlength.set(seconds)

    @audioset.command()
    @checks.mod_or_permissions(manage_messages=True)
    async def notify(self, ctx: commands.Context):
        """Toggle track announcement and other bot messages."""
        notify = await self.config.guild(ctx.guild).notify()
        await self.config.guild(ctx.guild).notify.set(not notify)
        await self._embed_msg(
            ctx,
            _("Verbose mode: {true_or_false}.").format(
                true_or_false=_("Enabled") if not notify else _("Disabled")
            ),
        )

    @audioset.command()
    @checks.is_owner()
    async def restrict(self, ctx: commands.Context):
        """Toggle the domain restriction on Audio.

        When toggled off, users will be able to play songs from non-commercial websites and links.
        When toggled on, users are restricted to YouTube, SoundCloud,
        Mixer, Vimeo, Twitch, and Bandcamp links."""
        restrict = await self.config.restrict()
        await self.config.restrict.set(not restrict)
        await self._embed_msg(
            ctx,
            _("Commercial links only: {true_or_false}.").format(
                true_or_false=_("Enabled") if not restrict else _("Disabled")
            ),
        )

    @audioset.command()
    @checks.admin_or_permissions(manage_roles=True)
    async def role(self, ctx: commands.Context, role_name: discord.Role):
        """Set the role to use for DJ mode."""
        await self.config.guild(ctx.guild).dj_role.set(role_name.id)
        dj_role_obj = ctx.guild.get_role(await self.config.guild(ctx.guild).dj_role())
        await self._embed_msg(ctx, _("DJ role set to: {role.name}.").format(role=dj_role_obj))

    @audioset.command()
    async def settings(self, ctx: commands.Context):
        """Show the current settings."""
        is_owner = await ctx.bot.is_owner(ctx.author)
        global_data = await self.config.all()
        data = await self.config.guild(ctx.guild).all()
        dj_role_obj = ctx.guild.get_role(data["dj_role"])
        dj_enabled = data["dj_enabled"]
        emptydc_enabled = data["emptydc_enabled"]
        emptydc_timer = data["emptydc_timer"]
        emptypause_enabled = data["emptypause_enabled"]
        emptypause_timer = data["emptypause_timer"]
        jukebox = data["jukebox"]
        jukebox_price = data["jukebox_price"]
        thumbnail = data["thumbnail"]
        dc = data["disconnect"]
        autoplay = data["auto_play"]
        maxlength = data["maxlength"]
        vote_percent = data["vote_percent"]
        current_level = CacheLevel(global_data["cache_level"])
        song_repeat = _("Enabled") if data["repeat"] else _("Disabled")
        song_shuffle = _("Enabled") if data["shuffle"] else _("Disabled")
        song_notify = _("Enabled") if data["notify"] else _("Disabled")
        song_status = _("Enabled") if global_data["status"] else _("Disabled")

        spotify_cache = CacheLevel.set_spotify()
        youtube_cache = CacheLevel.set_youtube()
        lavalink_cache = CacheLevel.set_lavalink()
        has_spotify_cache = current_level.is_superset(spotify_cache)
        has_youtube_cache = current_level.is_superset(youtube_cache)
        has_lavalink_cache = current_level.is_superset(lavalink_cache)
        autoplaylist = data["autoplaylist"]
        vote_enabled = data["vote_enabled"]
        msg = "----" + _("Server Settings") + "----        \n"
        msg += _("Auto-disconnect:  [{dc}]\n").format(dc=_("Enabled") if dc else _("Disabled"))
        msg += _("Auto-play:        [{autoplay}]\n").format(
            autoplay=_("Enabled") if autoplay else _("Disabled")
        )
        if emptydc_enabled:
            msg += _("Disconnect timer: [{num_seconds}]\n").format(
                num_seconds=dynamic_time(emptydc_timer)
            )
        if emptypause_enabled:
            msg += _("Auto Pause timer: [{num_seconds}]\n").format(
                num_seconds=dynamic_time(emptypause_timer)
            )
        if dj_enabled and dj_role_obj:
            msg += _("DJ Role:          [{role.name}]\n").format(role=dj_role_obj)
        if jukebox:
            msg += _("Jukebox:          [{jukebox_name}]\n").format(jukebox_name=jukebox)
            msg += _("Command price:    [{jukebox_price}]\n").format(
                jukebox_price=humanize_number(jukebox_price)
            )
        if maxlength > 0:
            msg += _("Max track length: [{tracklength}]\n").format(
                tracklength=dynamic_time(maxlength)
            )
        msg += _(
            "Repeat:           [{repeat}]\n"
            "Shuffle:          [{shuffle}]\n"
            "Song notify msgs: [{notify}]\n"
            "Songs as status:  [{status}]\n"
        ).format(repeat=song_repeat, shuffle=song_shuffle, notify=song_notify, status=song_status)
        if thumbnail:
            msg += _("Thumbnails:       [{0}]\n").format(
                _("Enabled") if thumbnail else _("Disabled")
            )
        if vote_percent > 0:
            msg += _(
                "Vote skip:        [{vote_enabled}]\nSkip percentage:  [{vote_percent}%]\n"
            ).format(
                vote_percent=vote_percent,
                vote_enabled=_("Enabled") if vote_enabled else _("Disabled"),
            )

        if self.owns_autoplay is not None:
            msg += (
                "\n---"
                + _("Auto-play Settings")
                + "---        \n"
                + _("Owning Cog:       [{name}]\n").format(name=self._cog_name)
            )
        elif autoplay or autoplaylist["enabled"]:
            if autoplaylist["enabled"]:
                pname = autoplaylist["name"]
                pid = autoplaylist["id"]
                pscope = autoplaylist["scope"]
                if pscope == PlaylistScope.GUILD.value:
                    pscope = f"Server"
                elif pscope == PlaylistScope.USER.value:
                    pscope = f"User"
                else:
                    pscope = "Global"
            else:
                pname = _("Cached")
                pid = _("Cached")
                pscope = _("Cached")
            msg += (
                "\n---"
                + _("Auto-play Settings")
                + "---        \n"
                + _("Playlist name:    [{pname}]\n")
                + _("Playlist ID:      [{pid}]\n")
                + _("Playlist scope:   [{pscope}]\n")
            ).format(pname=pname, pid=pid, pscope=pscope)

        if is_owner:
            msg += (
                "\n---"
                + _("Cache Settings")
                + "---        \n"
                + _("Max age:          [{max_age}]\n")
                + _("Spotify cache:    [{spotify_status}]\n")
                + _("Youtube cache:    [{youtube_status}]\n")
                + _("Lavalink cache:   [{lavalink_status}]\n")
            ).format(
                max_age=str(await self.config.cache_age()) + " " + _("days"),
                spotify_status=_("Enabled") if has_spotify_cache else _("Disabled"),
                youtube_status=_("Enabled") if has_youtube_cache else _("Disabled"),
                lavalink_status=_("Enabled") if has_lavalink_cache else _("Disabled"),
            )

        msg += _(
            "\n---" + _("Lavalink Settings") + "---        \n"
            "Cog version:      [{version}]\n"
            "Red-Lavalink:     [{redlava}]\n"
            "External server:  [{use_external_lavalink}]\n"
        ).format(
            version=__version__,
            redlava=lavalink.__version__,
            use_external_lavalink=_("Enabled")
            if global_data["use_external_lavalink"]
            else _("Disabled"),
        )
        if is_owner:
            msg += _("Localtracks path: [{localpath}]\n").format(**global_data)

        embed = discord.Embed(colour=await ctx.embed_colour(), description=box(msg, lang="ini"))
        return await ctx.send(embed=embed)

    @audioset.command()
    @checks.is_owner()
    async def spotifyapi(self, ctx: commands.Context):
        """Instructions to set the Spotify API tokens."""
        message = _(
            "1. Go to Spotify developers and log in with your Spotify account.\n"
            "(https://developer.spotify.com/dashboard/applications)\n"
            '2. Click "Create An App".\n'
            "3. Fill out the form provided with your app name, etc.\n"
            '4. When asked if you\'re developing commercial integration select "No".\n'
            "5. Accept the terms and conditions.\n"
            "6. Copy your client ID and your client secret into:\n"
            "`{prefix}set api spotify client_id <your_client_id_here> "
            "client_secret <your_client_secret_here>`"
        ).format(prefix=ctx.prefix)
        await ctx.maybe_send_embed(message)

    @checks.is_owner()
    @audioset.command()
    async def status(self, ctx: commands.Context):
        """Enable/disable tracks' titles as status."""
        status = await self.config.status()
        await self.config.status.set(not status)
        await self._embed_msg(
            ctx,
            _("Song titles as status: {true_or_false}.").format(
                true_or_false=_("Enabled") if not status else _("Disabled")
            ),
        )

    @audioset.command()
    @checks.mod_or_permissions(administrator=True)
    async def thumbnail(self, ctx: commands.Context):
        """Toggle displaying a thumbnail on audio messages."""
        thumbnail = await self.config.guild(ctx.guild).thumbnail()
        await self.config.guild(ctx.guild).thumbnail.set(not thumbnail)
        await self._embed_msg(
            ctx,
            _("Thumbnail display: {true_or_false}.").format(
                true_or_false=_("Enabled") if not thumbnail else _("Disabled")
            ),
        )

    @audioset.command()
    @checks.mod_or_permissions(administrator=True)
    async def vote(self, ctx: commands.Context, percent: int):
        """Percentage needed for non-mods to skip tracks. 0 to disable."""
        if percent < 0:
            return await self._embed_msg(ctx, _("Can't be less than zero."))
        elif percent > 100:
            percent = 100
        if percent == 0:
            enabled = False
            await self._embed_msg(
                ctx, _("Voting disabled. All users can use queue management commands.")
            )
        else:
            enabled = True
            await self._embed_msg(
                ctx, _("Vote percentage set to {percent}%.").format(percent=percent)
            )

        await self.config.guild(ctx.guild).vote_percent.set(percent)
        await self.config.guild(ctx.guild).vote_enabled.set(enabled)

    @audioset.command()
    @checks.is_owner()
    async def youtubeapi(self, ctx: commands.Context):
        """Instructions to set the YouTube API key."""
        message = _(
            f"1. Go to Google Developers Console and log in with your Google account.\n"
            "(https://console.developers.google.com/)\n"
            "2. You should be prompted to create a new project (name does not matter).\n"
            "3. Click on Enable APIs and Services at the top.\n"
            "4. In the list of APIs choose or search for YouTube Data API v3 and "
            "click on it. Choose Enable.\n"
            "5. Click on Credentials on the left navigation bar.\n"
            "6. Click on Create Credential at the top.\n"
            '7. At the top click the link for "API key".\n'
            "8. No application restrictions are needed. Click Create at the bottom.\n"
            "9. You now have a key to add to `{prefix}set api youtube api_key <your_api_key_here>`"
        ).format(prefix=ctx.prefix)
        await ctx.maybe_send_embed(message)

    @audioset.command(name="cache", usage="level=[5, 3, 2, 1, 0, -1, -2, -3]")
    @checks.is_owner()
    @can_have_caching()
    async def _storage(self, ctx: commands.Context, *, level: int = None):
        """Sets the caching level.

        Level can be one of the following:

        0: Disables all caching
        1: Enables Spotify Cache
        2: Enables YouTube Cache
        3: Enables Lavalink Cache
        5: Enables all Caches

        If you wish to disable a specific cache use a negative number.

        """
        current_level = CacheLevel(await self.config.cache_level())
        spotify_cache = CacheLevel.set_spotify()
        youtube_cache = CacheLevel.set_youtube()
        lavalink_cache = CacheLevel.set_lavalink()
        has_spotify_cache = current_level.is_superset(spotify_cache)
        has_youtube_cache = current_level.is_superset(youtube_cache)
        has_lavalink_cache = current_level.is_superset(lavalink_cache)

        if level is None:
            msg = (
                "---"
                + _("Cache Settings")
                + "---        \n"
                + _("Max age:          [{max_age}]\n")
                + _("Spotify cache:    [{spotify_status}]\n")
                + _("Youtube cache:    [{youtube_status}]\n")
                + _("Lavalink cache:   [{lavalink_status}]\n")
            ).format(
                max_age=str(await self.config.cache_age()) + " " + _("days"),
                spotify_status=_("Enabled") if has_spotify_cache else _("Disabled"),
                youtube_status=_("Enabled") if has_youtube_cache else _("Disabled"),
                lavalink_status=_("Enabled") if has_lavalink_cache else _("Disabled"),
            )
            await ctx.send(
                embed=discord.Embed(
                    colour=await ctx.embed_colour(), description=box(msg, lang="ini")
                )
            )
            return await ctx.send_help()
        if level not in [5, 3, 2, 1, 0, -1, -2, -3]:
            return await ctx.send_help()

        removing = level < 0

        if level == 5:
            newcache = CacheLevel.all()
        elif level == 0:
            newcache = CacheLevel.none()
        elif level in [-3, 3]:
            if removing:
                newcache = current_level - lavalink_cache
            else:
                newcache = current_level + lavalink_cache
        elif level in [-2, 2]:
            if removing:
                newcache = current_level - youtube_cache
            else:
                newcache = current_level + youtube_cache
        elif level in [-1, 1]:
            if removing:
                newcache = current_level - spotify_cache
            else:
                newcache = current_level + spotify_cache
        else:
            return await ctx.send_help()

        has_spotify_cache = newcache.is_superset(spotify_cache)
        has_youtube_cache = newcache.is_superset(youtube_cache)
        has_lavalink_cache = newcache.is_superset(lavalink_cache)
        msg = (
            "---"
            + _("Cache Settings")
            + "---        \n"
            + _("Max age:          [{max_age}]\n")
            + _("Spotify cache:    [{spotify_status}]\n")
            + _("Youtube cache:    [{youtube_status}]\n")
            + _("Lavalink cache:   [{lavalink_status}]\n")
        ).format(
            max_age=str(await self.config.cache_age()) + " " + _("days"),
            spotify_status=_("Enabled") if has_spotify_cache else _("Disabled"),
            youtube_status=_("Enabled") if has_youtube_cache else _("Disabled"),
            lavalink_status=_("Enabled") if has_lavalink_cache else _("Disabled"),
        )
        await ctx.send(
            embed=discord.Embed(colour=await ctx.embed_colour(), description=box(msg, lang="ini"))
        )

        await self.config.cache_level.set(newcache.value)

    @audioset.command(name="cacheage")
    @checks.is_owner()
    @can_have_caching()
    async def _cacheage(self, ctx: commands.Context, age: int):
        """Sets the cache max age.

        This commands allows you to set the max number of days
        before an entry in the cache becomes invalid.
        """
        msg = ""
        if age < 7:
            msg = _(
                "Cache age cannot be less than 7 days. If you wish to disable it run "
                "{prefix}audioset cache.\n"
            ).format(prefix=ctx.prefix)
            age = 7
        msg += _("I've set the cache age to {age} days").format(age=age)
        await self.config.cache_age.set(age)
        await self._embed_msg(ctx, msg)

    @commands.command()
    @commands.guild_only()
    @commands.bot_has_permissions(embed_links=True, add_reactions=True)
    async def audiostats(self, ctx: commands.Context):
        """Audio stats."""
        server_num = len(lavalink.active_players())
        total_num = len(lavalink.all_players())
        localtracks = await self.config.localpath()

        msg = ""
        for p in lavalink.all_players():
            connect_start = p.fetch("connect")
            connect_dur = dynamic_time(
                int((datetime.datetime.utcnow() - connect_start).total_seconds())
            )
            try:
                query = audio_dataclasses.Query.process_input(p.current.uri)
                if query.is_local:
                    if p.current.title == "Unknown title":
                        current_title = localtracks.LocalPath(p.current.uri).to_string_hidden()
                        msg += "{} [`{}`]: **{}**\n".format(
                            p.channel.guild.name, connect_dur, current_title
                        )
                    else:
                        current_title = p.current.title
                        msg += "{} [`{}`]: **{} - {}**\n".format(
                            p.channel.guild.name, connect_dur, p.current.author, current_title
                        )
                else:
                    msg += "{} [`{}`]: **[{}]({})**\n".format(
                        p.channel.guild.name, connect_dur, p.current.title, p.current.uri
                    )
            except AttributeError:
                msg += "{} [`{}`]: **{}**\n".format(
                    p.channel.guild.name, connect_dur, _("Nothing playing.")
                )

        if total_num == 0:
            return await self._embed_msg(ctx, _("Not currently broadcasting a rebellion message anywhere."))
        servers_embed = []
        pages = 1
        for page in pagify(msg, delims=["\n"], page_length=1500):
            em = discord.Embed(
                colour=await ctx.embed_colour(),
                title=_("Currently broadcasting the rebellion message in {num}/{total} servers:").format(
                    num=humanize_number(server_num), total=humanize_number(total_num)
                ),
                description=page,
            )
            em.set_footer(
                text="Page {}/{}".format(
                    humanize_number(pages), humanize_number((math.ceil(len(msg) / 1500)))
                )
            )
            pages += 1
            servers_embed.append(em)

        await menu(ctx, servers_embed, DEFAULT_CONTROLS)

    @commands.command()
    @commands.guild_only()
    @commands.bot_has_permissions(embed_links=True)
    async def bump(self, ctx: commands.Context, index: int):
        """Bump a track number to the top of the queue."""
        dj_enabled = await self.config.guild(ctx.guild).dj_enabled()
        if not self._player_check(ctx):
            return await self._embed_msg(ctx, _("Nothing playing."))
        player = lavalink.get_player(ctx.guild.id)
        if (
            not ctx.author.voice or ctx.author.voice.channel != player.channel
        ) and not await self._can_instaskip(ctx, ctx.author):
            return await self._embed_msg(
                ctx, _("You must be in the voice channel to bump a track.")
            )
        if dj_enabled:
            if not await self._can_instaskip(ctx, ctx.author):
                return await self._embed_msg(ctx, _("You need the DJ role to bump tracks."))
        if index > len(player.queue) or index < 1:
            return await self._embed_msg(
                ctx, _("Song number must be greater than 1 and within the queue limit.")
            )

        bump_index = index - 1
        bump_song = player.queue[bump_index]
        player.queue.insert(0, bump_song)
        removed = player.queue.pop(index)
        query = audio_dataclasses.Query.process_input(removed.uri)
        if query.is_local:
            localtrack = audio_dataclasses.LocalPath(removed.uri)
            if removed.title != "Unknown title":
                description = "**{} - {}**\n{}".format(
                    removed.author, removed.title, localtrack.to_string_hidden()
                )
            else:
                description = localtrack.to_string_hidden()
        else:
            description = "**[{}]({})**".format(removed.title, removed.uri)
        await ctx.send(
            embed=discord.Embed(
                title=_("Moved track to the top of the queue."),
                colour=await ctx.embed_colour(),
                description=description,
            )
        )

    @commands.command()
    @commands.guild_only()
    @commands.bot_has_permissions(embed_links=True)
    async def disconnect(self, ctx: commands.Context):
        """Disconnect from the voice channel."""
        if not self._player_check(ctx):
            return await self._embed_msg(ctx, _("Nothing playing."))
        else:
            dj_enabled = await self.config.guild(ctx.guild).dj_enabled()
            player = lavalink.get_player(ctx.guild.id)

            if dj_enabled:
                if not await self._can_instaskip(ctx, ctx.author):
                    return await self._embed_msg(ctx, _("You need the DJ role to disconnect."))
            if not await self._can_instaskip(ctx, ctx.author) and not await self._is_alone(ctx):
                return await self._embed_msg(ctx, _("There are other people listening to music."))
            else:
                await self._embed_msg(ctx, _("Disconnecting..."))
                self.bot.dispatch("red_audio_audio_disconnect", ctx.guild)
                self._play_lock(ctx, False)
                eq = player.fetch("eq")
                player.queue = []
                player.store("playing_song", None)
                if eq:
                    await self.config.custom("EQUALIZER", ctx.guild.id).eq_bands.set(eq.bands)
                await player.stop()
                await player.disconnect()

    @commands.group(invoke_without_command=True)
    @commands.guild_only()
    @commands.cooldown(1, 15, commands.BucketType.guild)
    @commands.bot_has_permissions(embed_links=True, add_reactions=True)
    async def eq(self, ctx: commands.Context):
        """Equalizer management."""
        if not self._player_check(ctx):
            ctx.command.reset_cooldown(ctx)
            return await self._embed_msg(ctx, _("Nothing playing."))
        dj_enabled = await self.config.guild(ctx.guild).dj_enabled()
        player = lavalink.get_player(ctx.guild.id)
        eq = player.fetch("eq", Equalizer())
        reactions = ["◀", "⬅", "⏫", "🔼", "🔽", "⏬", "➡", "▶", "⏺", "ℹ"]
        await self._eq_msg_clear(player.fetch("eq_message"))
        eq_message = await ctx.send(box(eq.visualise(), lang="ini"))

        if dj_enabled and not await self._can_instaskip(ctx, ctx.author):
            try:
                await eq_message.add_reaction("ℹ")
            except discord.errors.NotFound:
                pass
        else:
            start_adding_reactions(eq_message, reactions, self.bot.loop)

        eq_msg_with_reacts = await ctx.fetch_message(eq_message.id)
        player.store("eq_message", eq_msg_with_reacts)
        await self._eq_interact(ctx, player, eq, eq_msg_with_reacts, 0)

    @eq.command(name="delete", aliases=["del", "remove"])
    async def _eq_delete(self, ctx: commands.Context, eq_preset: str):
        """Delete a saved eq preset."""
        async with self.config.custom("EQUALIZER", ctx.guild.id).eq_presets() as eq_presets:
            eq_preset = eq_preset.lower()
            try:
                if eq_presets[eq_preset][
                    "author"
                ] != ctx.author.id and not await self._can_instaskip(ctx, ctx.author):
                    return await self._embed_msg(
                        ctx, _("You are not the author of that preset setting.")
                    )
                del eq_presets[eq_preset]
            except KeyError:
                return await self._embed_msg(
                    ctx,
                    _(
                        "{eq_preset} is not in the eq preset list.".format(
                            eq_preset=eq_preset.capitalize()
                        )
                    ),
                )
            except TypeError:
                if await self._can_instaskip(ctx, ctx.author):
                    del eq_presets[eq_preset]
                else:
                    return await self._embed_msg(
                        ctx, _("You are not the author of that preset setting.")
                    )

        await self._embed_msg(
            ctx, _("The {preset_name} preset was deleted.".format(preset_name=eq_preset))
        )

    @eq.command(name="list")
    async def _eq_list(self, ctx: commands.Context):
        """List saved eq presets."""
        eq_presets = await self.config.custom("EQUALIZER", ctx.guild.id).eq_presets()
        if not eq_presets.keys():
            return await self._embed_msg(ctx, _("No saved equalizer presets."))

        space = "\N{EN SPACE}"
        header_name = _("Preset Name")
        header_author = _("Author")
        header = box(
            "[{header_name}]{space}[{header_author}]\n".format(
                header_name=header_name, space=space * 9, header_author=header_author
            ),
            lang="ini",
        )
        preset_list = ""
        for preset, bands in eq_presets.items():
            try:
                author = self.bot.get_user(bands["author"])
            except TypeError:
                author = "None"
            msg = f"{preset}{space * (22 - len(preset))}{author}\n"
            preset_list += msg

        page_list = []
        for page in pagify(preset_list, delims=[", "], page_length=1000):
            formatted_page = box(page, lang="ini")
            embed = discord.Embed(
                colour=await ctx.embed_colour(), description=f"{header}\n{formatted_page}"
            )
            embed.set_footer(
                text=_("{num} preset(s)").format(num=humanize_number(len(list(eq_presets.keys()))))
            )
            page_list.append(embed)
        if len(page_list) == 1:
            return await ctx.send(embed=page_list[0])
        await menu(ctx, page_list, DEFAULT_CONTROLS)

    @eq.command(name="load")
    async def _eq_load(self, ctx: commands.Context, eq_preset: str):
        """Load a saved eq preset."""
        eq_preset = eq_preset.lower()
        eq_presets = await self.config.custom("EQUALIZER", ctx.guild.id).eq_presets()
        try:
            eq_values = eq_presets[eq_preset]["bands"]
        except KeyError:
            return await self._embed_msg(
                ctx, _("No preset named {eq_preset}.".format(eq_preset=eq_preset))
            )
        except TypeError:
            eq_values = eq_presets[eq_preset]

        if not self._player_check(ctx):
            return await self._embed_msg(ctx, _("Nothing playing."))

        dj_enabled = await self.config.guild(ctx.guild).dj_enabled()
        player = lavalink.get_player(ctx.guild.id)
        if dj_enabled:
            if not await self._can_instaskip(ctx, ctx.author):
                return await self._embed_msg(
                    ctx, _("You need the DJ role to load equalizer presets.")
                )

        await self.config.custom("EQUALIZER", ctx.guild.id).eq_bands.set(eq_values)
        await self._eq_check(ctx, player)
        eq = player.fetch("eq", Equalizer())
        await self._eq_msg_clear(player.fetch("eq_message"))
        message = await ctx.send(
            content=box(eq.visualise(), lang="ini"),
            embed=discord.Embed(
                colour=await ctx.embed_colour(),
                title=_("The {eq_preset} preset was loaded.".format(eq_preset=eq_preset)),
            ),
        )
        player.store("eq_message", message)

    @eq.command(name="reset")
    async def _eq_reset(self, ctx: commands.Context):
        """Reset the eq to 0 across all bands."""
        if not self._player_check(ctx):
            return await self._embed_msg(ctx, _("Nothing playing."))
        dj_enabled = await self.config.guild(ctx.guild).dj_enabled()
        if dj_enabled:
            if not await self._can_instaskip(ctx, ctx.author):
                return await self._embed_msg(
                    ctx, _("You need the DJ role to reset the equalizer.")
                )
        player = lavalink.get_player(ctx.guild.id)
        eq = player.fetch("eq", Equalizer())

        for band in range(eq._band_count):
            eq.set_gain(band, 0.0)

        await self._apply_gains(ctx.guild.id, eq.bands)
        await self.config.custom("EQUALIZER", ctx.guild.id).eq_bands.set(eq.bands)
        player.store("eq", eq)
        await self._eq_msg_clear(player.fetch("eq_message"))
        message = await ctx.send(
            content=box(eq.visualise(), lang="ini"),
            embed=discord.Embed(
                colour=await ctx.embed_colour(), title=_("Equalizer values have been reset.")
            ),
        )
        player.store("eq_message", message)

    @eq.command(name="save")
    @commands.cooldown(1, 15, commands.BucketType.guild)
    async def _eq_save(self, ctx: commands.Context, eq_preset: str = None):
        """Save the current eq settings to a preset."""
        if not self._player_check(ctx):
            return await self._embed_msg(ctx, _("Nothing playing."))
        dj_enabled = await self.config.guild(ctx.guild).dj_enabled()
        if dj_enabled:
            if not await self._can_instaskip(ctx, ctx.author):
                return await self._embed_msg(
                    ctx, _("You need the DJ role to save equalizer presets.")
                )
        if not eq_preset:
            await self._embed_msg(ctx, _("Please enter a name for this equalizer preset."))
            try:
                eq_name_msg = await ctx.bot.wait_for(
                    "message",
                    timeout=15.0,
                    check=MessagePredicate.regex(fr"^(?!{re.escape(ctx.prefix)})", ctx),
                )
                eq_preset = eq_name_msg.content.split(" ")[0].strip('"').lower()
            except asyncio.TimeoutError:
                return await self._embed_msg(
                    ctx, _("No equalizer preset name entered, try the command again later.")
                )

        eq_exists_msg = None
        eq_preset = eq_preset.lower().lstrip(ctx.prefix)
        eq_presets = await self.config.custom("EQUALIZER", ctx.guild.id).eq_presets()
        eq_list = list(eq_presets.keys())

        if len(eq_preset) > 20:
            return await self._embed_msg(ctx, _("Try the command again with a shorter name."))
        if eq_preset in eq_list:
            embed = discord.Embed(
                colour=await ctx.embed_colour(),
                title=_("Preset name already exists, do you want to replace it?"),
            )
            eq_exists_msg = await ctx.send(embed=embed)
            start_adding_reactions(eq_exists_msg, ReactionPredicate.YES_OR_NO_EMOJIS)
            pred = ReactionPredicate.yes_or_no(eq_exists_msg, ctx.author)
            await ctx.bot.wait_for("reaction_add", check=pred)
            if not pred.result:
                await self._clear_react(eq_exists_msg)
                embed2 = discord.Embed(
                    colour=await ctx.embed_colour(), title=_("Not saving preset.")
                )
                return await eq_exists_msg.edit(embed=embed2)

        player = lavalink.get_player(ctx.guild.id)
        eq = player.fetch("eq", Equalizer())
        to_append = {eq_preset: {"author": ctx.author.id, "bands": eq.bands}}
        new_eq_presets = {**eq_presets, **to_append}
        await self.config.custom("EQUALIZER", ctx.guild.id).eq_presets.set(new_eq_presets)
        embed3 = discord.Embed(
            colour=await ctx.embed_colour(),
            title=_(
                "Current equalizer saved to the {preset_name} preset.".format(
                    preset_name=eq_preset
                )
            ),
        )
        if eq_exists_msg:
            await self._clear_react(eq_exists_msg)
            await eq_exists_msg.edit(embed=embed3)
        else:
            await ctx.send(embed=embed3)

    @eq.command(name="set")
    async def _eq_set(self, ctx: commands.Context, band_name_or_position, band_value: float):
        """Set an eq band with a band number or name and value.

        Band positions are 1-15 and values have a range of -0.25 to 1.0.
        Band names are 25, 40, 63, 100, 160, 250, 400, 630, 1k, 1.6k, 2.5k, 4k,
        6.3k, 10k, and 16k Hz.
        Setting a band value to -0.25 nullifies it while +0.25 is double.
        """
        if not self._player_check(ctx):
            return await self._embed_msg(ctx, _("Nothing playing."))

        dj_enabled = await self.config.guild(ctx.guild).dj_enabled()
        if dj_enabled:
            if not await self._can_instaskip(ctx, ctx.author):
                return await self._embed_msg(
                    ctx, _("You need the DJ role to set equalizer presets.")
                )

        player = lavalink.get_player(ctx.guild.id)
        band_names = [
            "25",
            "40",
            "63",
            "100",
            "160",
            "250",
            "400",
            "630",
            "1k",
            "1.6k",
            "2.5k",
            "4k",
            "6.3k",
            "10k",
            "16k",
        ]

        eq = player.fetch("eq", Equalizer())
        bands_num = eq._band_count
        if band_value > 1:
            band_value = 1
        elif band_value <= -0.25:
            band_value = -0.25
        else:
            band_value = round(band_value, 1)

        try:
            band_number = int(band_name_or_position) - 1
        except ValueError:
            band_number = None

        if band_number not in range(0, bands_num) and band_name_or_position not in band_names:
            return await self._embed_msg(
                ctx,
                _(
                    "Valid band numbers are 1-15 or the band names listed in "
                    "the help for this command."
                ),
            )

        if band_name_or_position in band_names:
            band_pos = band_names.index(band_name_or_position)
            band_int = False
            eq.set_gain(int(band_pos), band_value)
            await self._apply_gain(ctx.guild.id, int(band_pos), band_value)
        else:
            band_int = True
            eq.set_gain(band_number, band_value)
            await self._apply_gain(ctx.guild.id, band_number, band_value)

        await self._eq_msg_clear(player.fetch("eq_message"))
        await self.config.custom("EQUALIZER", ctx.guild.id).eq_bands.set(eq.bands)
        player.store("eq", eq)
        band_name = band_names[band_number] if band_int else band_name_or_position
        message = await ctx.send(
            content=box(eq.visualise(), lang="ini"),
            embed=discord.Embed(
                colour=await ctx.embed_colour(),
                title=_(
                    "The {band_name}Hz band has been set to {band_value}.".format(
                        band_name=band_name, band_value=band_value
                    )
                ),
            ),
        )
        player.store("eq_message", message)

    @commands.group()
    @commands.guild_only()
    @commands.bot_has_permissions(embed_links=True, add_reactions=True)
    async def local(self, ctx: commands.Context):
        """Local playback commands."""

    @local.command(name="folder", aliases=["start"])
    async def local_folder(
        self, ctx: commands.Context, play_subfolders: Optional[bool] = True, *, folder: str = None
    ):
        """Play all songs in a localtracks folder."""
        if not await self._localtracks_check(ctx):
            return

        if not folder:
            await ctx.invoke(self.local_play, play_subfolders=play_subfolders)
        else:
            folder = folder.strip()
            _dir = audio_dataclasses.LocalPath.joinpath(folder)
            if not _dir.exists():
                return await self._embed_msg(
                    ctx, _("No localtracks folder named {name}.").format(name=folder)
                )
            query = audio_dataclasses.Query.process_input(_dir, search_subfolders=play_subfolders)
            await self._local_play_all(ctx, query, from_search=False if not folder else True)

    @local.command(name="play")
    async def local_play(self, ctx: commands.Context, play_subfolders: Optional[bool] = True):
        """Play a local track."""
        if not await self._localtracks_check(ctx):
            return
        localtracks_folders = await self._localtracks_folders(
            ctx, search_subfolders=play_subfolders
        )
        if not localtracks_folders:
            return await self._embed_msg(ctx, _("No album folders found."))
        async with ctx.typing():
            len_folder_pages = math.ceil(len(localtracks_folders) / 5)
            folder_page_list = []
            for page_num in range(1, len_folder_pages + 1):
                embed = await self._build_search_page(ctx, localtracks_folders, page_num)
                folder_page_list.append(embed)

        async def _local_folder_menu(
            ctx: commands.Context,
            pages: list,
            controls: dict,
            message: discord.Message,
            page: int,
            timeout: float,
            emoji: str,
        ):
            if message:
                with contextlib.suppress(discord.HTTPException):
                    await message.delete()
                await self._search_button_action(ctx, localtracks_folders, emoji, page)
                return None

        local_folder_controls = {
            "1⃣": _local_folder_menu,
            "2⃣": _local_folder_menu,
            "3⃣": _local_folder_menu,
            "4⃣": _local_folder_menu,
            "5⃣": _local_folder_menu,
            "⬅": prev_page,
            "❌": close_menu,
            "➡": next_page,
        }

        dj_enabled = await self.config.guild(ctx.guild).dj_enabled()
        if dj_enabled and not await self._can_instaskip(ctx, ctx.author):
            return await menu(ctx, folder_page_list, DEFAULT_CONTROLS)
        else:
            await menu(ctx, folder_page_list, local_folder_controls)

    @local.command(name="search")
    async def local_search(
        self, ctx: commands.Context, play_subfolders: Optional[bool] = True, *, search_words
    ):
        """Search for songs across all localtracks folders."""
        if not await self._localtracks_check(ctx):
            return
        all_tracks = await self._folder_list(
            ctx,
            (
                audio_dataclasses.Query.process_input(
                    audio_dataclasses.LocalPath(
                        await self.config.localpath()
                    ).localtrack_folder.absolute(),
                    search_subfolders=play_subfolders,
                )
            ),
        )
        if not all_tracks:
            return await self._embed_msg(ctx, _("No album folders found."))
        async with ctx.typing():
            search_list = await self._build_local_search_list(all_tracks, search_words)
        if not search_list:
            return await self._embed_msg(ctx, _("No matches."))
        return await ctx.invoke(self.search, query=search_list)

    async def _localtracks_folders(self, ctx: commands.Context, search_subfolders=False):
        audio_data = audio_dataclasses.LocalPath(
            audio_dataclasses.LocalPath(None).localtrack_folder.absolute()
        )
        if not await self._localtracks_check(ctx):
            return

        return audio_data.subfolders_in_tree() if search_subfolders else audio_data.subfolders()

    async def _folder_list(self, ctx: commands.Context, query: audio_dataclasses.Query):
        if not await self._localtracks_check(ctx):
            return
        query = audio_dataclasses.Query.process_input(query)
        if not query.track.exists():
            return
        return (
            query.track.tracks_in_tree()
            if query.search_subfolders
            else query.track.tracks_in_folder()
        )

    async def _folder_tracks(
        self, ctx, player: lavalink.player_manager.Player, query: audio_dataclasses.Query
    ):
        if not await self._localtracks_check(ctx):
            return

        audio_data = audio_dataclasses.LocalPath(None)
        try:
            query.track.path.relative_to(audio_data.to_string())
        except ValueError:
            return
        local_tracks = []
        for local_file in await self._all_folder_tracks(ctx, query):
            trackdata, called_api = await self.music_cache.lavalink_query(ctx, player, local_file)
            with contextlib.suppress(IndexError):
                local_tracks.append(trackdata.tracks[0])
        return local_tracks

    async def _local_play_all(
        self, ctx: commands.Context, query: audio_dataclasses.Query, from_search=False
    ):
        if not await self._localtracks_check(ctx):
            return
        if from_search:
            query = audio_dataclasses.Query.process_input(
                query.track.to_string(), invoked_from="local folder"
            )
        await ctx.invoke(self.search, query=query)

    async def _all_folder_tracks(self, ctx: commands.Context, query: audio_dataclasses.Query):
        if not await self._localtracks_check(ctx):
            return

        return (
            query.track.tracks_in_tree()
            if query.search_subfolders
            else query.track.tracks_in_folder()
        )

    async def _localtracks_check(self, ctx: commands.Context):
        folder = audio_dataclasses.LocalPath(None)
        if folder.localtrack_folder.exists():
            return True
        if ctx.invoked_with != "start":
            await self._embed_msg(ctx, _("No localtracks folder."))
        return False

    @staticmethod
    async def _build_local_search_list(to_search, search_words):
        to_search_string = {i.track.name for i in to_search}
        search_results = process.extract(search_words, to_search_string, limit=50)
        search_list = []
        for track_match, percent_match in search_results:
            if percent_match > 60:
                search_list.extend(
                    [i.track.to_string_hidden() for i in to_search if i.track.name == track_match]
                )
        return search_list

    @commands.command()
    @commands.guild_only()
    @commands.bot_has_permissions(embed_links=True, add_reactions=True)
    async def now(self, ctx: commands.Context):
        """Now playing."""
        if not self._player_check(ctx):
            return await self._embed_msg(ctx, _("Nothing playing."))
        expected = ("⏮", "⏹", "⏯", "⏭")
        emoji = {"prev": "⏮", "stop": "⏹", "pause": "⏯", "next": "⏭"}
        player = lavalink.get_player(ctx.guild.id)
        if player.current:
            arrow = await draw_time(ctx)
            pos = lavalink.utils.format_time(player.position)
            if player.current.is_stream:
                dur = "LIVE"
            else:
                dur = lavalink.utils.format_time(player.current.length)
            query = audio_dataclasses.Query.process_input(player.current.uri)
            if query.is_local:
                if not player.current.title == "Unknown title":
                    song = "**{track.author} - {track.title}**\n{uri}\n"
                else:
                    song = "{uri}\n"
            else:
                song = "**[{track.title}]({track.uri})**\n"
            song += _("Requested by: **{track.requester}**")
            song += "\n\n{arrow}`{pos}`/`{dur}`"
            song = song.format(
                track=player.current,
                uri=audio_dataclasses.LocalPath(player.current.uri).to_string_hidden()
                if audio_dataclasses.Query.process_input(player.current.uri).is_local
                else player.current.uri,
                arrow=arrow,
                pos=pos,
                dur=dur,
            )
        else:
            song = _("Nothing.")

        if player.fetch("np_message") is not None:
            with contextlib.suppress(discord.HTTPException):
                await player.fetch("np_message").delete()

        embed = discord.Embed(
            colour=await ctx.embed_colour(), title=_("Now Playing"), description=song
        )
        if await self.config.guild(ctx.guild).thumbnail() and player.current:
            if player.current.thumbnail:
                embed.set_thumbnail(url=player.current.thumbnail)

        shuffle = await self.config.guild(ctx.guild).shuffle()
        repeat = await self.config.guild(ctx.guild).repeat()
        autoplay = await self.config.guild(ctx.guild).auto_play() or self.owns_autoplay
        text = ""
        text += (
            _("Auto-Play")
            + ": "
            + ("\N{WHITE HEAVY CHECK MARK}" if autoplay else "\N{CROSS MARK}")
        )
        text += (
            (" | " if text else "")
            + _("Shuffle")
            + ": "
            + ("\N{WHITE HEAVY CHECK MARK}" if shuffle else "\N{CROSS MARK}")
        )
        text += (
            (" | " if text else "")
            + _("Repeat")
            + ": "
            + ("\N{WHITE HEAVY CHECK MARK}" if repeat else "\N{CROSS MARK}")
        )
        embed.set_footer(text=text)

        message = await ctx.send(embed=embed)

        player.store("np_message", message)

        dj_enabled = await self.config.guild(ctx.guild).dj_enabled()
        vote_enabled = await self.config.guild(ctx.guild).vote_enabled()
        if dj_enabled or vote_enabled:
            if not await self._can_instaskip(ctx, ctx.author) and not await self._is_alone(ctx):
                return

        if player.current:
            task = start_adding_reactions(message, expected[:4], ctx.bot.loop)
        else:
            task = None

        try:
            (r, u) = await self.bot.wait_for(
                "reaction_add",
                check=ReactionPredicate.with_emojis(expected, message, ctx.author),
                timeout=30.0,
            )
        except asyncio.TimeoutError:
            return await self._clear_react(message, emoji)
        else:
            if task is not None:
                task.cancel()
        reacts = {v: k for k, v in emoji.items()}
        react = reacts[r.emoji]
        if react == "prev":
            await self._clear_react(message, emoji)
            await ctx.invoke(self.prev)
        elif react == "stop":
            await self._clear_react(message, emoji)
            await ctx.invoke(self.stop)
        elif react == "pause":
            await self._clear_react(message, emoji)
            await ctx.invoke(self.pause)
        elif react == "next":
            await self._clear_react(message, emoji)
            await ctx.invoke(self.skip)

    @commands.command()
    @commands.guild_only()
    @commands.bot_has_permissions(embed_links=True)
    async def pause(self, ctx: commands.Context):
        """Pause or resume a playing track."""
        dj_enabled = await self.config.guild(ctx.guild).dj_enabled()
        if not self._player_check(ctx):
            return await self._embed_msg(ctx, _("Nothing playing."))
        player = lavalink.get_player(ctx.guild.id)
        if (
            not ctx.author.voice or ctx.author.voice.channel != player.channel
        ) and not await self._can_instaskip(ctx, ctx.author):
            return await self._embed_msg(
                ctx, _("You must be in the voice channel pause or resume.")
            )
        if dj_enabled:
            if not await self._can_instaskip(ctx, ctx.author) and not await self._is_alone(ctx):
                return await self._embed_msg(
                    ctx, _("You need the DJ role to pause or resume tracks.")
                )

        if not player.current:
            return await self._embed_msg(ctx, _("Nothing playing."))
        query = audio_dataclasses.Query.process_input(player.current.uri)
        if query.is_local:
            query = audio_dataclasses.Query.process_input(player.current.uri)
            if player.current.title == "Unknown title":
                description = "{}".format(query.track.to_string_hidden())
            else:
                song = bold("{} - {}").format(player.current.author, player.current.title)
                description = "{}\n{}".format(song, query.track.to_string_hidden())
        else:
            description = bold("[{}]({})").format(player.current.title, player.current.uri)

        if player.current and not player.paused:
            await player.pause()
            embed = discord.Embed(
                colour=await ctx.embed_colour(), title=_("Track Paused"), description=description
            )
            return await ctx.send(embed=embed)
        if player.current and player.paused:
            await player.pause(False)
            embed = discord.Embed(
                colour=await ctx.embed_colour(), title=_("Track Resumed"), description=description
            )
            return await ctx.send(embed=embed)

        await self._embed_msg(ctx, _("Nothing playing."))

    @commands.command()
    @commands.guild_only()
    @commands.bot_has_permissions(embed_links=True)
    async def percent(self, ctx: commands.Context):
        """Queue percentage."""
        if not self._player_check(ctx):
            return await self._embed_msg(ctx, _("Nothing playing."))
        player = lavalink.get_player(ctx.guild.id)
        queue_tracks = player.queue
        requesters = {"total": 0, "users": {}}

        async def _usercount(req_username):
            if req_username in requesters["users"]:
                requesters["users"][req_username]["songcount"] += 1
                requesters["total"] += 1
            else:
                requesters["users"][req_username] = {}
                requesters["users"][req_username]["songcount"] = 1
                requesters["total"] += 1

        for track in queue_tracks:
            req_username = "{}#{}".format(track.requester.name, track.requester.discriminator)
            await _usercount(req_username)

        try:
            req_username = "{}#{}".format(
                player.current.requester.name, player.current.requester.discriminator
            )
            await _usercount(req_username)
        except AttributeError:
            return await self._embed_msg(ctx, _("There's  nothing in the queue."))

        for req_username in requesters["users"]:
            percentage = float(requesters["users"][req_username]["songcount"]) / float(
                requesters["total"]
            )
            requesters["users"][req_username]["percent"] = round(percentage * 100, 1)

        top_queue_users = heapq.nlargest(
            20,
            [
                (x, requesters["users"][x][y])
                for x in requesters["users"]
                for y in requesters["users"][x]
                if y == "percent"
            ],
            key=lambda x: x[1],
        )
        queue_user = ["{}: {:g}%".format(x[0], x[1]) for x in top_queue_users]
        queue_user_list = "\n".join(queue_user)
        embed = discord.Embed(
            colour=await ctx.embed_colour(),
            title=_("Queued and playing tracks:"),
            description=queue_user_list,
        )
        await ctx.send(embed=embed)

    @commands.command()
    @commands.guild_only()
    @commands.bot_has_permissions(embed_links=True)
    async def play(self, ctx: commands.Context, *, query: str):
        """Play a URL or search for a track."""
        guild_data = await self.config.guild(ctx.guild).all()
        restrict = await self.config.restrict()
        if restrict and match_url(query):
            valid_url = url_check(query)
            if not valid_url:
                return await self._embed_msg(ctx, _("That URL is not allowed."))
        if not self._player_check(ctx):
            if self._connection_aborted:
                msg = _("Connection to Lavalink has failed.")
                if await ctx.bot.is_owner(ctx.author):
                    msg += " " + _("Please check your console or logs for details.")
                return await self._embed_msg(ctx, msg)
            try:
                if (
                    not ctx.author.voice.channel.permissions_for(ctx.me).connect
                    or not ctx.author.voice.channel.permissions_for(ctx.me).move_members
                    and userlimit(ctx.author.voice.channel)
                ):
                    return await self._embed_msg(
                        ctx, _("I don't have permission to connect to your channel.")
                    )
                await lavalink.connect(ctx.author.voice.channel)
                player = lavalink.get_player(ctx.guild.id)
                player.store("connect", datetime.datetime.utcnow())
            except AttributeError:
                return await self._embed_msg(ctx, _("Connect to a voice channel first."))
            except IndexError:
                return await self._embed_msg(
                    ctx, _("Connection to Lavalink has not yet been established.")
                )
        if guild_data["dj_enabled"]:
            if not await self._can_instaskip(ctx, ctx.author):
                return await self._embed_msg(ctx, _("You need the DJ role to queue tracks."))
        player = lavalink.get_player(ctx.guild.id)

        player.store("channel", ctx.channel.id)
        player.store("guild", ctx.guild.id)
        await self._eq_check(ctx, player)
        await self._data_check(ctx)
        if (
            not ctx.author.voice or ctx.author.voice.channel != player.channel
        ) and not await self._can_instaskip(ctx, ctx.author):
            return await self._embed_msg(
                ctx, _("You must be in the voice channel to use the play command.")
            )
        if not await self._currency_check(ctx, guild_data["jukebox_price"]):
            return
        query = audio_dataclasses.Query.process_input(query)
        if not query.valid:
            return await self._embed_msg(ctx, _("No tracks to play."))
        if query.is_spotify:
            return await self._get_spotify_tracks(ctx, query)
        await self._enqueue_tracks(ctx, query)

    @commands.command()
    @commands.guild_only()
    @commands.bot_has_permissions(embed_links=True)
    async def genre(self, ctx: commands.Context):
        """Pick a Spotify playlist from a list of categories to start playing."""

        async def _category_search_menu(
            ctx: commands.Context,
            pages: list,
            controls: dict,
            message: discord.Message,
            page: int,
            timeout: float,
            emoji: str,
        ):
            if message:
                output = await self._genre_search_button_action(ctx, category_list, emoji, page)
                with contextlib.suppress(discord.HTTPException):
                    await message.delete()
                return output

        async def _playlist_search_menu(
            ctx: commands.Context,
            pages: list,
            controls: dict,
            message: discord.Message,
            page: int,
            timeout: float,
            emoji: str,
        ):
            if message:
                output = await self._genre_search_button_action(
                    ctx, playlists_list, emoji, page, playlist=True
                )
                with contextlib.suppress(discord.HTTPException):
                    await message.delete()
                return output

        category_search_controls = {
            "1⃣": _category_search_menu,
            "2⃣": _category_search_menu,
            "3⃣": _category_search_menu,
            "4⃣": _category_search_menu,
            "5⃣": _category_search_menu,
            "⬅": prev_page,
            "❌": close_menu,
            "➡": next_page,
        }
        playlist_search_controls = {
            "1⃣": _playlist_search_menu,
            "2⃣": _playlist_search_menu,
            "3⃣": _playlist_search_menu,
            "4⃣": _playlist_search_menu,
            "5⃣": _playlist_search_menu,
            "⬅": prev_page,
            "❌": close_menu,
            "➡": next_page,
        }

        api_data = await self._check_api_tokens()
        if any(
            [
                not api_data["spotify_client_id"],
                not api_data["spotify_client_secret"],
                not api_data["youtube_api"],
            ]
        ):
            return await self._embed_msg(
                ctx,
                _(
                    "The owner needs to set the Spotify client ID, Spotify client secret, "
                    "and YouTube API key before Spotify URLs or codes can be used. "
                    "\nSee `{prefix}audioset youtubeapi` and `{prefix}audioset spotifyapi` "
                    "for instructions."
                ).format(prefix=ctx.prefix),
            )
        guild_data = await self.config.guild(ctx.guild).all()
        if not self._player_check(ctx):
            if self._connection_aborted:
                msg = _("Connection to Lavalink has failed.")
                if await ctx.bot.is_owner(ctx.author):
                    msg += " " + _("Please check your console or logs for details.")
                return await self._embed_msg(ctx, msg)
            try:
                if (
                    not ctx.author.voice.channel.permissions_for(ctx.me).connect
                    or not ctx.author.voice.channel.permissions_for(ctx.me).move_members
                    and userlimit(ctx.author.voice.channel)
                ):
                    return await self._embed_msg(
                        ctx, _("I don't have permission to connect to your channel.")
                    )
                await lavalink.connect(ctx.author.voice.channel)
                player = lavalink.get_player(ctx.guild.id)
                player.store("connect", datetime.datetime.utcnow())
            except AttributeError:
                return await self._embed_msg(ctx, _("Connect to a voice channel first."))
            except IndexError:
                return await self._embed_msg(
                    ctx, _("Connection to Lavalink has not yet been established.")
                )
        if guild_data["dj_enabled"]:
            if not await self._can_instaskip(ctx, ctx.author):
                return await self._embed_msg(ctx, _("You need the DJ role to queue tracks."))
        player = lavalink.get_player(ctx.guild.id)

        player.store("channel", ctx.channel.id)
        player.store("guild", ctx.guild.id)
        await self._eq_check(ctx, player)
        await self._data_check(ctx)
        if (
            not ctx.author.voice or ctx.author.voice.channel != player.channel
        ) and not await self._can_instaskip(ctx, ctx.author):
            return await self._embed_msg(
                ctx, _("You must be in the voice channel to use the genre command.")
            )
        try:
            category_list = await self.music_cache.spotify_api.get_categories()
        except SpotifyFetchError as error:
            return await self._embed_msg(ctx, _(error.message).format(prefix=ctx.prefix))
        if not category_list:
            return await self._embed_msg(ctx, _("No categories found, try again later."))
        len_folder_pages = math.ceil(len(category_list) / 5)
        category_search_page_list = []
        for page_num in range(1, len_folder_pages + 1):
            embed = await self._build_genre_search_page(
                ctx, category_list, page_num, _("Categories")
            )
            category_search_page_list.append(embed)
        cat_menu_output = await menu(ctx, category_search_page_list, category_search_controls)
        if not cat_menu_output:
            return await self._embed_msg(ctx, _("No categories selected, try again later."))
        category_name, category_pick = cat_menu_output
        playlists_list = await self.music_cache.spotify_api.get_playlist_from_category(
            category_pick
        )
        if not playlists_list:
            return await self._embed_msg(ctx, _("No categories found, try again later."))
        len_folder_pages = math.ceil(len(playlists_list) / 5)
        playlists_search_page_list = []
        for page_num in range(1, len_folder_pages + 1):
            embed = await self._build_genre_search_page(
                ctx,
                playlists_list,
                page_num,
                _("Playlists for {friendly_name}").format(friendly_name=category_name),
                playlist=True,
            )
            playlists_search_page_list.append(embed)
        playlists_pick = await menu(ctx, playlists_search_page_list, playlist_search_controls)
        query = audio_dataclasses.Query.process_input(playlists_pick)
        if not query.valid:
            return await self._embed_msg(ctx, _("No tracks to play."))
        if not await self._currency_check(ctx, guild_data["jukebox_price"]):
            return
        if query.is_spotify:
            return await self._get_spotify_tracks(ctx, query)
        return await self._embed_msg(ctx, _("Couldn't find tracks for the selected playlist."))

    @staticmethod
    async def _genre_search_button_action(
        ctx: commands.Context, options, emoji, page, playlist=False
    ):
        try:
            if emoji == "1⃣":
                search_choice = options[0 + (page * 5)]
            elif emoji == "2⃣":
                search_choice = options[1 + (page * 5)]
            elif emoji == "3⃣":
                search_choice = options[2 + (page * 5)]
            elif emoji == "4⃣":
                search_choice = options[3 + (page * 5)]
            elif emoji == "5⃣":
                search_choice = options[4 + (page * 5)]
            else:
                search_choice = options[0 + (page * 5)]
                # TODO: Verify this doesn't break exit and arrows
        except IndexError:
            search_choice = options[-1]
        if not playlist:
            return list(search_choice.items())[0]
        else:
            return search_choice.get("uri")

    @staticmethod
    async def _build_genre_search_page(
        ctx: commands.Context, tracks, page_num, title, playlist=False
    ):
        search_num_pages = math.ceil(len(tracks) / 5)
        search_idx_start = (page_num - 1) * 5
        search_idx_end = search_idx_start + 5
        search_list = ""
        for i, entry in enumerate(tracks[search_idx_start:search_idx_end], start=search_idx_start):
            search_track_num = i + 1
            if search_track_num > 5:
                search_track_num = search_track_num % 5
            if search_track_num == 0:
                search_track_num = 5
            if playlist:
                name = "**[{}]({})** - {}".format(
                    entry.get("name"),
                    entry.get("url"),
                    str(entry.get("tracks")) + " " + _("tracks"),
                )
            else:
                name = f"{list(entry.keys())[0]}"
            search_list += "`{}.` {}\n".format(search_track_num, name)

        embed = discord.Embed(
            colour=await ctx.embed_colour(), title=title, description=search_list
        )
        embed.set_footer(
            text=_("Page {page_num}/{total_pages}").format(
                page_num=page_num, total_pages=search_num_pages
            )
        )
        return embed

    @commands.command()
    @commands.guild_only()
    @commands.bot_has_permissions(embed_links=True)
    @checks.mod_or_permissions(manage_messages=True)
    async def autoplay(self, ctx: commands.Context):
        """Starts auto play."""
        if not self._player_check(ctx):
            if self._connection_aborted:
                msg = _("Connection to Lavalink has failed.")
                if await ctx.bot.is_owner(ctx.author):
                    msg += " " + _("Please check your console or logs for details.")
                return await self._embed_msg(ctx, msg)
            try:
                if (
                    not ctx.author.voice.channel.permissions_for(ctx.me).connect
                    or not ctx.author.voice.channel.permissions_for(ctx.me).move_members
                    and userlimit(ctx.author.voice.channel)
                ):
                    return await self._embed_msg(
                        ctx, _("I don't have permission to connect to your channel.")
                    )
                await lavalink.connect(ctx.author.voice.channel)
                player = lavalink.get_player(ctx.guild.id)
                player.store("connect", datetime.datetime.utcnow())
            except AttributeError:
                return await self._embed_msg(ctx, _("Connect to a voice channel first."))
            except IndexError:
                return await self._embed_msg(
                    ctx, _("Connection to Lavalink has not yet been established.")
                )
        guild_data = await self.config.guild(ctx.guild).all()
        if guild_data["dj_enabled"]:
            if not await self._can_instaskip(ctx, ctx.author):
                return await self._embed_msg(ctx, _("You need the DJ role to queue tracks."))
        player = lavalink.get_player(ctx.guild.id)

        player.store("channel", ctx.channel.id)
        player.store("guild", ctx.guild.id)
        await self._eq_check(ctx, player)
        await self._data_check(ctx)
        if (
            not ctx.author.voice or ctx.author.voice.channel != player.channel
        ) and not await self._can_instaskip(ctx, ctx.author):
            return await self._embed_msg(
                ctx, _("You must be in the voice channel to use the autoplay command.")
            )
        if not await self._currency_check(ctx, guild_data["jukebox_price"]):
            return
        if self.owns_autoplay is None:
            try:
                await self.music_cache.autoplay(player)
            except DatabaseError:
                notify_channel = player.fetch("channel")
                if notify_channel:
                    notify_channel = self.bot.get_channel(notify_channel)
<<<<<<< HEAD
                    return await self._embed_msg(
                        notify_channel,
                        _("Autoplay: Couldn't get a valid track."),
                    )
=======
                    await self._embed_msg(
                        notify_channel, _("Autoplay: Couldn't get a valid track.")
                    )
                return
>>>>>>> b72c05d3
        else:
            self.bot.dispatch(
                "red_audio_should_auto_play",
                player,
                player.channel.guild,
                player.channel,
                self.play_query,
            )
        if not guild_data["auto_play"]:
            await ctx.invoke(self._autoplay_toggle)
        if not guild_data["notify"] and (
            (player.current and not player.current.extras.get("autoplay")) or not player.current
        ):
            await self._embed_msg(ctx, _("Auto play started."))
        elif player.current:
            await self._embed_msg(ctx, _("Adding a track to queue."))

    async def _get_spotify_tracks(self, ctx: commands.Context, query: audio_dataclasses.Query):
        if ctx.invoked_with in ["play", "genre"]:
            enqueue_tracks = True
        else:
            enqueue_tracks = False
        player = lavalink.get_player(ctx.guild.id)
        api_data = await self._check_api_tokens()

        if (
            not api_data["spotify_client_id"]
            or not api_data["spotify_client_secret"]
            or not api_data["youtube_api"]
        ):
            return await self._embed_msg(
                ctx,
                _(
                    "The owner needs to set the Spotify client ID, Spotify client secret, "
                    "and YouTube API key before Spotify URLs or codes can be used. "
                    "\nSee `{prefix}audioset youtubeapi` and `{prefix}audioset spotifyapi` "
                    "for instructions."
                ).format(prefix=ctx.prefix),
            )
        try:
            if self.play_lock[ctx.message.guild.id]:
                return await self._embed_msg(
                    ctx, _("Wait until the playlist has finished loading.")
                )
        except KeyError:
            pass

        if query.single_track:
            try:
                res = await self.music_cache.spotify_query(
                    ctx, "track", query.id, skip_youtube=True, notifier=None
                )
                if not res:
                    return await self._embed_msg(ctx, _("Nothing found."))
            except SpotifyFetchError as error:
                self._play_lock(ctx, False)
                return await self._embed_msg(ctx, _(error.message).format(prefix=ctx.prefix))
            self._play_lock(ctx, False)
            try:
                if enqueue_tracks:
                    new_query = audio_dataclasses.Query.process_input(res[0])
                    new_query.start_time = query.start_time
                    return await self._enqueue_tracks(ctx, new_query)
                else:
                    result, called_api = await self.music_cache.lavalink_query(
                        ctx, player, audio_dataclasses.Query.process_input(res[0])
                    )
                    tracks = result.tracks
                    if not tracks:
                        return await self._embed_msg(ctx, _("Nothing found."))
                    single_track = tracks[0]
                    single_track.start_timestamp = query.start_time * 1000
                    single_track = [single_track]

                    return single_track

            except KeyError:
                self._play_lock(ctx, False)
                return await self._embed_msg(
                    ctx,
                    _(
                        "The Spotify API key or client secret has not been set properly. "
                        "\nUse `{prefix}audioset spotifyapi` for instructions."
                    ).format(prefix=ctx.prefix),
                )
        elif query.is_album or query.is_playlist:
            self._play_lock(ctx, True)
            track_list = await self._spotify_playlist(
                ctx, "album" if query.is_album else "playlist", query, enqueue_tracks
            )
            self._play_lock(ctx, False)
            return track_list
        else:
            return await self._embed_msg(
                ctx, _("This doesn't seem to be a supported Spotify URL or code.")
            )

    async def _enqueue_tracks(
        self, ctx: commands.Context, query: Union[audio_dataclasses.Query, list]
    ):
        player = lavalink.get_player(ctx.guild.id)
        try:
            if self.play_lock[ctx.message.guild.id]:
                return await self._embed_msg(
                    ctx, _("Wait until the playlist has finished loading.")
                )
        except KeyError:
            self._play_lock(ctx, True)
        guild_data = await self.config.guild(ctx.guild).all()
        first_track_only = False
        index = None
        playlist_data = None
        seek = 0
        if type(query) is not list:

            if query.single_track:
                first_track_only = True
                index = query.track_index
                if query.start_time:
                    seek = query.start_time
            result, called_api = await self.music_cache.lavalink_query(ctx, player, query)
            tracks = result.tracks
            playlist_data = result.playlist_info
            if not tracks:
                self._play_lock(ctx, False)
                embed = discord.Embed(title=_("Nothing found."), colour=await ctx.embed_colour())
                if result.exception_message:
                    embed.set_footer(text=result.exception_message)
                if await self.config.use_external_lavalink() and query.is_local:
                    embed.description = _(
                        "Local tracks will not work "
                        "if the `Lavalink.jar` cannot see the track.\n"
                        "This may be due to permissions or because Lavalink.jar is being run "
                        "in a different machine than the local tracks."
                    )
                return await ctx.send(embed=embed)
        else:
            tracks = query
        queue_dur = await queue_duration(ctx)
        queue_total_duration = lavalink.utils.format_time(queue_dur)
        before_queue_length = len(player.queue)

        if not first_track_only and len(tracks) > 1:
            # a list of Tracks where all should be enqueued
            # this is a Spotify playlist aleady made into a list of Tracks or a
            # url where Lavalink handles providing all Track objects to use, like a
            # YouTube or Soundcloud playlist
            track_len = 0
            empty_queue = not player.queue
            for track in tracks:
                if not await is_allowed(
                    ctx.guild,
                    (
                        f"{track.title} {track.author} {track.uri} "
                        f"{str(audio_dataclasses.Query.process_input(track))}"
                    ),
                ):
                    log.debug(f"Query is not allowed in {ctx.guild} ({ctx.guild.id})")
                    continue
                elif guild_data["maxlength"] > 0:
                    if track_limit(track, guild_data["maxlength"]):
                        track_len += 1
                        player.add(ctx.author, track)
                        self.bot.dispatch(
                            "red_audio_track_enqueue", player.channel.guild, track, ctx.author
                        )

                else:
                    track_len += 1
                    player.add(ctx.author, track)
                    self.bot.dispatch(
                        "red_audio_track_enqueue", player.channel.guild, track, ctx.author
                    )
            player.maybe_shuffle(0 if empty_queue else 1)

            if len(tracks) > track_len:
                maxlength_msg = " {bad_tracks} tracks cannot be queued.".format(
                    bad_tracks=(len(tracks) - track_len)
                )
            else:
                maxlength_msg = ""
            embed = discord.Embed(
                colour=await ctx.embed_colour(),
                description="{name}".format(
                    name=playlist_data.name if playlist_data else _("No Title")
                ),
                title=_("Playlist Enqueued"),
            )
            embed.set_footer(
                text=_("Added {num} tracks to the queue.{maxlength_msg}").format(
                    num=track_len, maxlength_msg=maxlength_msg
                )
            )
            if not guild_data["shuffle"] and queue_dur > 0:
                embed.set_footer(
                    text=_(
                        "{time} until start of playlist playback: starts at #{position} in queue"
                    ).format(time=queue_total_duration, position=before_queue_length + 1)
                )
            if not player.current:
                await player.play()
        else:
            # a ytsearch: prefixed item where we only need the first Track returned
            # this is in the case of [p]play <query>, a single Spotify url/code
            # or this is a localtrack item
            try:

                single_track = tracks[index] if index else tracks[0]
                if seek and seek > 0:
                    single_track.start_timestamp = seek * 1000
                if not await is_allowed(
                    ctx.guild,
                    (
                        f"{single_track.title} {single_track.author} {single_track.uri} "
                        f"{str(audio_dataclasses.Query.process_input(single_track))}"
                    ),
                ):
                    log.debug(f"Query is not allowed in {ctx.guild} ({ctx.guild.id})")
                    self._play_lock(ctx, False)
                    return await self._embed_msg(
                        ctx, _("This track is not allowed in this server.")
                    )
                elif guild_data["maxlength"] > 0:
                    if track_limit(single_track, guild_data["maxlength"]):
                        player.add(ctx.author, single_track)
                        player.maybe_shuffle()
                        self.bot.dispatch(
                            "red_audio_track_enqueue",
                            player.channel.guild,
                            single_track,
                            ctx.author,
                        )
                    else:
                        self._play_lock(ctx, False)
                        return await self._embed_msg(ctx, _("Track exceeds maximum length."))

                else:
                    player.add(ctx.author, single_track)
                    player.maybe_shuffle()
                    self.bot.dispatch(
                        "red_audio_track_enqueue", player.channel.guild, single_track, ctx.author
                    )
            except IndexError:
                self._play_lock(ctx, False)
                return await self._embed_msg(
                    ctx, _("Nothing found. Check your Lavalink logs for details.")
                )
            query = audio_dataclasses.Query.process_input(single_track.uri)
            if query.is_local:
                if single_track.title != "Unknown title":
                    description = "**{} - {}**\n{}".format(
                        single_track.author,
                        single_track.title,
                        audio_dataclasses.LocalPath(single_track.uri).to_string_hidden(),
                    )
                else:
                    description = "{}".format(
                        audio_dataclasses.LocalPath(single_track.uri).to_string_hidden()
                    )
            else:
                description = "**[{}]({})**".format(single_track.title, single_track.uri)
            embed = discord.Embed(
                colour=await ctx.embed_colour(), title=_("Track Enqueued"), description=description
            )
            if not guild_data["shuffle"] and queue_dur > 0:
                embed.set_footer(
                    text=_("{time} until track playback: #{position} in queue").format(
                        time=queue_total_duration, position=before_queue_length + 1
                    )
                )

        await ctx.send(embed=embed)
        if not player.current:
            await player.play()

        self._play_lock(ctx, False)

    async def _spotify_playlist(
        self,
        ctx: commands.Context,
        stype: str,
        query: audio_dataclasses.Query,
        enqueue: bool = False,
    ):

        player = lavalink.get_player(ctx.guild.id)
        try:
            embed1 = discord.Embed(
                colour=await ctx.embed_colour(), title=_("Please wait, finding tracks...")
            )
            playlist_msg = await ctx.send(embed=embed1)
            notifier = Notifier(
                ctx,
                playlist_msg,
                {
                    "spotify": _("Getting track {num}/{total}..."),
                    "youtube": _("Matching track {num}/{total}..."),
                    "lavalink": _("Loading track {num}/{total}..."),
                    "lavalink_time": _("Approximate time remaining: {seconds}"),
                },
            )
            track_list = await self.music_cache.spotify_enqueue(
                ctx,
                stype,
                query.id,
                enqueue=enqueue,
                player=player,
                lock=self._play_lock,
                notifier=notifier,
            )
        except SpotifyFetchError as error:
            self._play_lock(ctx, False)
            return await self._embed_msg(ctx, _(error.message).format(prefix=ctx.prefix))
        except (RuntimeError, aiohttp.ServerDisconnectedError):
            self._play_lock(ctx, False)
            error_embed = discord.Embed(
                colour=await ctx.embed_colour(),
                title=_("The connection was reset while loading the playlist."),
            )
            await ctx.send(embed=error_embed)
            return None
        except Exception as e:
            self._play_lock(ctx, False)
            raise e
        self._play_lock(ctx, False)
        return track_list

    async def can_manage_playlist(
        self, scope: str, playlist: Playlist, ctx: commands.Context, user, guild
    ):

        is_owner = await ctx.bot.is_owner(ctx.author)
        has_perms = False
        user_to_query = user
        guild_to_query = guild
        dj_enabled = None
        playlist_author = (
            guild.get_member(playlist.author)
            if guild
            else self.bot.get_user(playlist.author) or user
        )

        is_different_user = len({playlist.author, user_to_query.id, ctx.author.id}) != 1
        is_different_guild = True if guild_to_query is None else ctx.guild.id != guild_to_query.id

        if is_owner:
            has_perms = True
        elif playlist.scope == PlaylistScope.USER.value:
            if not is_different_user:
                has_perms = True
        elif playlist.scope == PlaylistScope.GUILD.value:
            if not is_different_guild:
                dj_enabled = await self.config.guild(ctx.guild).dj_enabled()
                if guild.owner_id == ctx.author.id:
                    has_perms = True
                elif dj_enabled and await self._has_dj_role(ctx, ctx.author):
                    has_perms = True
                elif await ctx.bot.is_mod(ctx.author):
                    has_perms = True
                elif not dj_enabled and not is_different_user:
                    has_perms = True

        if has_perms is False:
            if hasattr(playlist, "name"):
                msg = _(
                    "You do not have the permissions to manage {name} " "(`{id}`) [**{scope}**]."
                ).format(
                    user=playlist_author,
                    name=playlist.name,
                    id=playlist.id,
                    scope=humanize_scope(
                        playlist.scope,
                        ctx=guild_to_query
                        if playlist.scope == PlaylistScope.GUILD.value
                        else playlist_author
                        if playlist.scope == PlaylistScope.USER.value
                        else None,
                    ),
                )
            elif playlist.scope == PlaylistScope.GUILD.value and (
                is_different_guild or dj_enabled
            ):
                msg = _(
                    "You do not have the permissions to manage that playlist in {guild}."
                ).format(guild=guild_to_query)
            elif (
                playlist.scope in [PlaylistScope.GUILD.value, PlaylistScope.USER.value]
                and is_different_user
            ):
                msg = _(
                    "You do not have the permissions to manage playlist owned by {user}."
                ).format(user=playlist_author)
            else:
                msg = _(
                    "You do not have the permissions to manage "
                    "playlists in {scope} scope.".format(scope=humanize_scope(scope, the=True))
                )

            await self._embed_msg(ctx, msg)
            return False
        return True

    async def _get_correct_playlist_id(
        self,
        context: commands.Context,
        matches: dict,
        scope: str,
        author: discord.User,
        guild: discord.Guild,
        specified_user: bool = False,
    ) -> Tuple[Optional[int], str]:
        """
        Parameters
        ----------
        context: commands.Context
            The context in which this is being called.
        matches: dict
            A dict of the matches found where key is scope and value is matches.
        scope:str
            The custom config scope. A value from :code:`PlaylistScope`.
        author: discord.User
            The user.
        guild: discord.Guild
            The guild.
        specified_user: bool
            Whether or not a user ID was specified via argparse.
        Returns
        -------
        Tuple[Optional[int], str]
            Tuple of Playlist ID or None if none found and original user input.
        Raises
        ------
        `TooManyMatches`
            When more than 10 matches are found or
            When multiple matches are found but none is selected.

        """
        original_input = matches.get("arg")
        correct_scope_matches = matches.get(scope)
        guild_to_query = guild.id
        user_to_query = author.id
        if not correct_scope_matches:
            return None, original_input
        if scope == PlaylistScope.USER.value:
            correct_scope_matches = [
                (i[2]["id"], i[2]["name"], len(i[2]["tracks"]), i[2]["author"])
                for i in correct_scope_matches
                if str(user_to_query) == i[0]
            ]
        elif scope == PlaylistScope.GUILD.value:
            if specified_user:
                correct_scope_matches = [
                    (i[2]["id"], i[2]["name"], len(i[2]["tracks"]), i[2]["author"])
                    for i in correct_scope_matches
                    if str(guild_to_query) == i[0] and i[2]["author"] == user_to_query
                ]
            else:
                correct_scope_matches = [
                    (i[2]["id"], i[2]["name"], len(i[2]["tracks"]), i[2]["author"])
                    for i in correct_scope_matches
                    if str(guild_to_query) == i[0]
                ]
        else:
            if specified_user:
                correct_scope_matches = [
                    (i[2]["id"], i[2]["name"], len(i[2]["tracks"]), i[2]["author"])
                    for i in correct_scope_matches
                    if i[2]["author"] == user_to_query
                ]
            else:
                correct_scope_matches = [
                    (i[2]["id"], i[2]["name"], len(i[2]["tracks"]), i[2]["author"])
                    for i in correct_scope_matches
                ]
        match_count = len(correct_scope_matches)
        # We done all the trimming we can with the info available time to ask the user
        if match_count > 10:
            if original_input.isnumeric():
                arg = int(original_input)
                correct_scope_matches = [
                    (i, n, t, a) for i, n, t, a in correct_scope_matches if i == arg
                ]
            if match_count > 10:
                raise TooManyMatches(
                    f"{match_count} playlists match {original_input}: "
                    f"Please try to be more specific, or use the playlist ID."
                )
        elif match_count == 1:
            return correct_scope_matches[0][0], original_input
        elif match_count == 0:
            return None, original_input

        # TODO : Convert this section to a new paged reaction menu when Toby Menus are Merged
        pos_len = 3
        playlists = f"{'#':{pos_len}}\n"

        for number, (pid, pname, ptracks, pauthor) in enumerate(correct_scope_matches, 1):
            author = self.bot.get_user(pauthor) or "Unknown"
            line = (
                f"{number}."
                f"    <{pname}>\n"
                f" - Scope:  < {humanize_scope(scope)} >\n"
                f" - ID:     < {pid} >\n"
                f" - Tracks: < {ptracks} >\n"
                f" - Author: < {author} >\n\n"
            )
            playlists += line

        embed = discord.Embed(
            title="Playlists found, which one would you like?",
            description=box(playlists, lang="md"),
            colour=await context.embed_colour(),
        )
        msg = await context.send(embed=embed)
        avaliable_emojis = ReactionPredicate.NUMBER_EMOJIS[1:]
        avaliable_emojis.append("🔟")
        emojis = avaliable_emojis[: len(correct_scope_matches)]
        emojis.append("❌")
        start_adding_reactions(msg, emojis)
        pred = ReactionPredicate.with_emojis(emojis, msg, user=context.author)
        try:
            await context.bot.wait_for("reaction_add", check=pred, timeout=60)
        except asyncio.TimeoutError:
            with contextlib.suppress(discord.HTTPException):
                await msg.delete()
            raise TooManyMatches(
                "Too many matches found and you did not select which one you wanted."
            )
        if emojis[pred.result] == "❌":
            with contextlib.suppress(discord.HTTPException):
                await msg.delete()
            raise TooManyMatches(
                "Too many matches found and you did not select which one you wanted."
            )
        with contextlib.suppress(discord.HTTPException):
            await msg.delete()
        return correct_scope_matches[pred.result][0], original_input

    @commands.group()
    @commands.guild_only()
    @commands.bot_has_permissions(embed_links=True)
    async def playlist(self, ctx: commands.Context):
        """Playlist configuration options.

        Scope info:
        ​ ​ ​ ​ **Global**:
        ​ ​ ​ ​ ​ ​ ​ ​ Visible to all users of this bot.
        ​ ​ ​ ​ ​ ​ ​ ​ Only editable by bot owner.
        ​ ​ ​ ​ **Guild**:
        ​ ​ ​ ​ ​ ​ ​ ​ Visible to all users in this guild.
        ​ ​ ​ ​ ​ ​ ​ ​ Editable by bot owner, guild owner, guild admins,
        ​ ​ ​ ​ ​ ​ ​ ​ guild mods, DJ role and playlist creator.
        ​ ​ ​ ​ **User**:
        ​ ​ ​ ​ ​ ​ ​ ​ Visible to all bot users, if --author is passed.
        ​ ​ ​ ​ ​ ​ ​ ​ Editable by bot owner and creator.

        """
        pass

    @playlist.command(name="append", usage="<playlist_name_OR_id> <track_name_OR_url> [args]")
    async def _playlist_append(
        self,
        ctx: commands.Context,
        playlist_matches: PlaylistConverter,
        query: LazyGreedyConverter,
        *,
        scope_data: ScopeParser = None,
    ):
        """Add a track URL, playlist link, or quick search to a playlist.

        The track(s) will be appended to the end of the playlist.

        **Usage**:
        ​ ​ ​ ​ [p]playlist append playlist_name_OR_id track_name_OR_url args

        **Args**:
        ​ ​ ​ ​ The following are all optional:
        ​ ​ ​ ​ ​ ​ ​ ​ --scope <scope>
        ​ ​ ​ ​ ​ ​ ​ ​ --author [user]
        ​ ​ ​ ​ ​ ​ ​ ​ --guild [guild] **Only the bot owner can use this**

        Scope is one of the following:
        ​ ​ ​ ​ Global
        ​ ​ ​ ​ Guild
        ​ ​ ​ ​ User

        Author can be one of the following:
        ​ ​ ​ ​ User ID
        ​ ​ ​ ​ User Mention
        ​ ​ ​ ​ User Name#123

        Guild can be one of the following:
        ​ ​ ​ ​ Guild ID
        ​ ​ ​ ​ Exact guild name

        Example use:
        ​ ​ ​ ​ [p]playlist append MyGuildPlaylist Hello by Adele
        ​ ​ ​ ​ [p]playlist append MyGlobalPlaylist Hello by Adele --scope Global
        ​ ​ ​ ​ [p]playlist append MyGlobalPlaylist Hello by Adele --scope Global
        --Author Draper#6666
        """
        if scope_data is None:
            scope_data = [PlaylistScope.GUILD.value, ctx.author, ctx.guild, False]
        scope, author, guild, specified_user = scope_data
        if not await self._playlist_check(ctx):
            return
        try:
            playlist_id, playlist_arg = await self._get_correct_playlist_id(
                ctx, playlist_matches, scope, author, guild, specified_user
            )
        except TooManyMatches as e:
            return await self._embed_msg(ctx, str(e))
        if playlist_id is None:
            return await self._embed_msg(
                ctx, _("Could not match '{arg}' to a playlist").format(arg=playlist_arg)
            )

        try:
            playlist = await get_playlist(playlist_id, scope, self.bot, guild, author)
        except RuntimeError:
            return await self._embed_msg(
                ctx,
                _("Playlist {id} does not exist in {scope} scope.").format(
                    id=playlist_id, scope=humanize_scope(scope, the=True)
                ),
            )
        except MissingGuild:
            return await self._embed_msg(
                ctx, _("You need to specify the Guild ID for the guild to lookup.")
            )

        if not await self.can_manage_playlist(scope, playlist, ctx, author, guild):
            return
        player = lavalink.get_player(ctx.guild.id)
        to_append = await self._playlist_tracks(
            ctx, player, audio_dataclasses.Query.process_input(query)
        )
        if not to_append:
            return await self._embed_msg(ctx, _("Could not find a track matching your query."))
        track_list = playlist.tracks
        tracks_obj_list = playlist.tracks_obj
        to_append_count = len(to_append)
        scope_name = humanize_scope(
            scope, ctx=guild if scope == PlaylistScope.GUILD.value else author
        )
        appended = 0

        if to_append and to_append_count == 1:
            to = lavalink.Track(to_append[0])
            if to in tracks_obj_list:
                return await self._embed_msg(
                    ctx,
                    _("{track} is already in {playlist} (`{id}`) [**{scope}**].").format(
                        track=to.title, playlist=playlist.name, id=playlist.id, scope=scope_name
                    ),
                )
            else:
                appended += 1
        if to_append and to_append_count > 1:
            to_append_temp = []
            for t in to_append:
                to = lavalink.Track(t)
                if to not in tracks_obj_list:
                    appended += 1
                    to_append_temp.append(t)
            to_append = to_append_temp
        if appended > 0:
            track_list.extend(to_append)
            update = {"tracks": track_list, "url": None}
            await playlist.edit(update)

        if to_append_count == 1 and appended == 1:
            track_title = to_append[0]["info"]["title"]
            return await self._embed_msg(
                ctx,
                _("{track} appended to {playlist} (`{id}`) [**{scope}**].").format(
                    track=track_title, playlist=playlist.name, id=playlist.id, scope=scope_name
                ),
            )

        desc = _("{num} tracks appended to {playlist} (`{id}`) [**{scope}**].").format(
            num=appended, playlist=playlist.name, id=playlist.id, scope=scope_name
        )
        if to_append_count > appended:
            diff = to_append_count - appended
            desc += _("\n{existing} {plural} already in the playlist and were skipped.").format(
                existing=diff, plural=_("tracks are") if diff != 1 else _("track is")
            )

        embed = discord.Embed(
            title=_("Playlist Modified"), colour=await ctx.embed_colour(), description=desc
        )
        await ctx.send(embed=embed)

    @playlist.command(name="copy", usage="<id_or_name> [args]")
    async def _playlist_copy(
        self,
        ctx: commands.Context,
        playlist_matches: PlaylistConverter,
        *,
        scope_data: ComplexScopeParser = None,
    ):

        """Copy a playlist from one scope to another.

        **Usage**:
        ​ ​ ​ ​ [p]playlist copy playlist_name_OR_id args

        **Args**:
        ​ ​ ​ ​ The following are all optional:
        ​ ​ ​ ​ ​ ​ ​ ​ --from-scope <scope>
        ​ ​ ​ ​ ​ ​ ​ ​ --from-author [user]
        ​ ​ ​ ​ ​ ​ ​ ​ --from-guild [guild] **Only the bot owner can use this**

        ​ ​ ​ ​ ​ ​ ​ ​ --to-scope <scope>
        ​ ​ ​ ​ ​ ​ ​ ​ --to-author [user]
        ​ ​ ​ ​ ​ ​ ​ ​ --to-guild [guild] **Only the bot owner can use this**

        Scope is one of the following:
        ​ ​ ​ ​ Global
        ​ ​ ​ ​ Guild
        ​ ​ ​ ​ User

        Author can be one of the following:
        ​ ​ ​ ​ User ID
        ​ ​ ​ ​ User Mention
        ​ ​ ​ ​ User Name#123

        Guild can be one of the following:
        ​ ​ ​ ​ Guild ID
        ​ ​ ​ ​ Exact guild name

        Example use:
        ​ ​ ​ ​ [p]playlist copy MyGuildPlaylist --from-scope Guild --to-scope Global
        ​ ​ ​ ​ [p]playlist copy MyGlobalPlaylist --from-scope Global --to-author Draper#6666
        --to-scope User
        ​ ​ ​ ​ [p]playlist copy MyPersonalPlaylist --from-scope user --to-author Draper#6666
        --to-scope Guild --to-guild Red - Discord Bot

        """

        if scope_data is None:
            scope_data = [
                PlaylistScope.GUILD.value,
                ctx.author,
                ctx.guild,
                False,
                PlaylistScope.GUILD.value,
                ctx.author,
                ctx.guild,
                False,
            ]
        (
            from_scope,
            from_author,
            from_guild,
            specified_from_user,
            to_scope,
            to_author,
            to_guild,
            specified_to_user,
        ) = scope_data

        try:
            playlist_id, playlist_arg = await self._get_correct_playlist_id(
                ctx, playlist_matches, from_scope, from_author, from_guild, specified_from_user
            )
        except TooManyMatches as e:
            return await self._embed_msg(ctx, str(e))

        if playlist_id is None:
            return await self._embed_msg(
                ctx, _("Could not match '{arg}' to a playlist.").format(arg=playlist_arg)
            )

        temp_playlist = FakePlaylist(to_author.id, to_scope)
        if not await self.can_manage_playlist(to_scope, temp_playlist, ctx, to_author, to_guild):
            return

        try:
            from_playlist = await get_playlist(
                playlist_id, from_scope, self.bot, from_guild, from_author.id
            )
        except RuntimeError:
            return await self._embed_msg(
                ctx,
                _("Playlist {id} does not exist in {scope} scope.").format(
                    id=playlist_id, scope=humanize_scope(to_scope, the=True)
                ),
            )
        except MissingGuild:
            return await self._embed_msg(
                ctx, _("You need to specify the Guild ID for the guild to lookup.")
            )

        to_playlist = await create_playlist(
            ctx,
            to_scope,
            from_playlist.name,
            from_playlist.url,
            from_playlist.tracks,
            to_author,
            to_guild,
        )
        if to_scope == PlaylistScope.GLOBAL.value:
            to_scope_name = "the Global"
        elif to_scope == PlaylistScope.USER.value:
            to_scope_name = to_author
        else:
            to_scope_name = to_guild

        if from_scope == PlaylistScope.GLOBAL.value:
            from_scope_name = "the Global"
        elif from_scope == PlaylistScope.USER.value:
            from_scope_name = from_author
        else:
            from_scope_name = from_guild

        return await self._embed_msg(
            ctx,
            _(
                "Playlist {name} (`{from_id}`) copied from {from_scope} to {to_scope} (`{to_id}`)."
            ).format(
                name=from_playlist.name,
                from_id=from_playlist.id,
                from_scope=humanize_scope(from_scope, ctx=from_scope_name, the=True),
                to_scope=humanize_scope(to_scope, ctx=to_scope_name, the=True),
                to_id=to_playlist.id,
            ),
        )

    @playlist.command(name="create", usage="<name> [args]")
    async def _playlist_create(
        self, ctx: commands.Context, playlist_name: str, *, scope_data: ScopeParser = None
    ):
        """Create an empty playlist.

        **Usage**:
        ​ ​ ​ ​ [p]playlist create playlist_name args

        **Args**:
        ​ ​ ​ ​ The following are all optional:
        ​ ​ ​ ​ ​ ​ ​ ​ --scope <scope>
        ​ ​ ​ ​ ​ ​ ​ ​ --author [user]
        ​ ​ ​ ​ ​ ​ ​ ​ --guild [guild] **Only the bot owner can use this**

        Scope is one of the following:
        ​ ​ ​ ​ Global
        ​ ​ ​ ​ Guild
        ​ ​ ​ ​ User

        Author can be one of the following:
        ​ ​ ​ ​ User ID
        ​ ​ ​ ​ User Mention
        ​ ​ ​ ​ User Name#123

        Guild can be one of the following:
        ​ ​ ​ ​ Guild ID
        ​ ​ ​ ​ Exact guild name

        Example use:
        ​ ​ ​ ​ [p]playlist create MyGuildPlaylist
        ​ ​ ​ ​ [p]playlist create MyGlobalPlaylist --scope Global
        ​ ​ ​ ​ [p]playlist create MyPersonalPlaylist --scope User
        """
        if scope_data is None:
            scope_data = [PlaylistScope.GUILD.value, ctx.author, ctx.guild, False]
        scope, author, guild, specified_user = scope_data

        temp_playlist = FakePlaylist(author.id, scope)
        scope_name = humanize_scope(
            scope, ctx=guild if scope == PlaylistScope.GUILD.value else author
        )
        if not await self.can_manage_playlist(scope, temp_playlist, ctx, author, guild):
            return
        playlist_name = playlist_name.split(" ")[0].strip('"')[:32]
        if playlist_name.isnumeric():
            return await self._embed_msg(
                ctx,
                _(
                    "Playlist names must be a single word (up to 32 "
                    "characters) and not numbers only."
                ),
            )
        playlist = await create_playlist(ctx, scope, playlist_name, None, None, author, guild)
        return await self._embed_msg(
            ctx,
            _("Empty playlist {name} (`{id}`) [**{scope}**] created.").format(
                name=playlist.name, id=playlist.id, scope=scope_name
            ),
        )

    @playlist.command(name="delete", aliases=["del"], usage="<playlist_name_OR_id> [args]")
    async def _playlist_delete(
        self,
        ctx: commands.Context,
        playlist_matches: PlaylistConverter,
        *,
        scope_data: ScopeParser = None,
    ):
        """Delete a saved playlist.

        **Usage**:
        ​ ​ ​ ​ [p]playlist delete playlist_name_OR_id args

        **Args**:
        ​ ​ ​ ​ The following are all optional:
        ​ ​ ​ ​ ​ ​ ​ ​ --scope <scope>
        ​ ​ ​ ​ ​ ​ ​ ​ --author [user]
        ​ ​ ​ ​ ​ ​ ​ ​ --guild [guild] **Only the bot owner can use this**

        Scope is one of the following:
        ​ ​ ​ ​ Global
        ​ ​ ​ ​ Guild
        ​ ​ ​ ​ User

        Author can be one of the following:
        ​ ​ ​ ​ User ID
        ​ ​ ​ ​ User Mention
        ​ ​ ​ ​ User Name#123

        Guild can be one of the following:
        ​ ​ ​ ​ Guild ID
        ​ ​ ​ ​ Exact guild name

        Example use:
        ​ ​ ​ ​ [p]playlist delete MyGuildPlaylist
        ​ ​ ​ ​ [p]playlist delete MyGlobalPlaylist --scope Global
        ​ ​ ​ ​ [p]playlist delete MyPersonalPlaylist --scope User
        """
        if scope_data is None:
            scope_data = [PlaylistScope.GUILD.value, ctx.author, ctx.guild, False]
        scope, author, guild, specified_user = scope_data

        try:
            playlist_id, playlist_arg = await self._get_correct_playlist_id(
                ctx, playlist_matches, scope, author, guild, specified_user
            )
        except TooManyMatches as e:
            return await self._embed_msg(ctx, str(e))
        if playlist_id is None:
            return await self._embed_msg(
                ctx, _("Could not match '{arg}' to a playlist.").format(arg=playlist_arg)
            )

        try:
            playlist = await get_playlist(playlist_id, scope, self.bot, guild, author)
        except RuntimeError:
            return await self._embed_msg(
                ctx,
                _("Playlist {id} does not exist in {scope} scope.").format(
                    id=playlist_id, scope=humanize_scope(scope, the=True)
                ),
            )
        except MissingGuild:
            return await self._embed_msg(
                ctx, _("You need to specify the Guild ID for the guild to lookup.")
            )

        if not await self.can_manage_playlist(scope, playlist, ctx, author, guild):
            return
        scope_name = humanize_scope(
            scope, ctx=guild if scope == PlaylistScope.GUILD.value else author
        )
        await delete_playlist(scope, playlist.id, guild or ctx.guild, author or ctx.author)

        await self._embed_msg(
            ctx,
            _("{name} (`{id}`) [**{scope}**] playlist deleted.").format(
                name=playlist.name, id=playlist.id, scope=scope_name
            ),
        )

    @playlist.command(name="dedupe", usage="<playlist_name_OR_id> [args]")
    async def _playlist_remdupe(
        self,
        ctx: commands.Context,
        playlist_matches: PlaylistConverter,
        *,
        scope_data: ScopeParser = None,
    ):
        """Remove duplicate tracks from a saved playlist.

        **Usage**:
        ​ ​ ​ ​ [p]playlist dedupe playlist_name_OR_id args

        **Args**:
        ​ ​ ​ ​ The following are all optional:
        ​ ​ ​ ​ ​ ​ ​ ​ --scope <scope>
        ​ ​ ​ ​ ​ ​ ​ ​ --author [user]
        ​ ​ ​ ​ ​ ​ ​ ​ --guild [guild] **Only the bot owner can use this**

        Scope is one of the following:
        ​ ​ ​ ​ Global
        ​ ​ ​ ​ Guild
        ​ ​ ​ ​ User

        Author can be one of the following:
        ​ ​ ​ ​ User ID
        ​ ​ ​ ​ User Mention
        ​ ​ ​ ​ User Name#123

        Guild can be one of the following:
        ​ ​ ​ ​ Guild ID
        ​ ​ ​ ​ Exact guild name

        Example use:
        ​ ​ ​ ​ [p]playlist dedupe MyGuildPlaylist
        ​ ​ ​ ​ [p]playlist dedupe MyGlobalPlaylist --scope Global
        ​ ​ ​ ​ [p]playlist dedupe MyPersonalPlaylist --scope User
        """
        async with ctx.typing():
            if scope_data is None:
                scope_data = [PlaylistScope.GUILD.value, ctx.author, ctx.guild, False]
            scope, author, guild, specified_user = scope_data
            scope_name = humanize_scope(
                scope, ctx=guild if scope == PlaylistScope.GUILD.value else author
            )

            try:
                playlist_id, playlist_arg = await self._get_correct_playlist_id(
                    ctx, playlist_matches, scope, author, guild, specified_user
                )
            except TooManyMatches as e:
                return await self._embed_msg(ctx, str(e))
            if playlist_id is None:
                return await self._embed_msg(
                    ctx, _("Could not match '{arg}' to a playlist.").format(arg=playlist_arg)
                )

            try:
                playlist = await get_playlist(playlist_id, scope, self.bot, guild, author)
            except RuntimeError:
                return await self._embed_msg(
                    ctx,
                    _("Playlist {id} does not exist in {scope} scope.").format(
                        id=playlist_id, scope=humanize_scope(scope, the=True)
                    ),
                )
            except MissingGuild:
                return await self._embed_msg(
                    ctx, _("You need to specify the Guild ID for the guild to lookup.")
                )

            if not await self.can_manage_playlist(scope, playlist, ctx, author, guild):
                return

            track_objects = playlist.tracks_obj
            original_count = len(track_objects)
            unique_tracks = set()
            unique_tracks_add = unique_tracks.add
            track_objects = [
                x for x in track_objects if not (x in unique_tracks or unique_tracks_add(x))
            ]

            tracklist = []
            for track in track_objects:
                track_keys = track._info.keys()
                track_values = track._info.values()
                track_id = track.track_identifier
                track_info = {}
                for k, v in zip(track_keys, track_values):
                    track_info[k] = v
                keys = ["track", "info"]
                values = [track_id, track_info]
                track_obj = {}
                for key, value in zip(keys, values):
                    track_obj[key] = value
                tracklist.append(track_obj)

            final_count = len(tracklist)
            if original_count - final_count != 0:
                update = {"tracks": tracklist, "url": None}
                await playlist.edit(update)

            if original_count - final_count != 0:
                await self._embed_msg(
                    ctx,
                    _(
                        "Removed {track_diff} duplicated "
                        "tracks from {name} (`{id}`) [**{scope}**] playlist."
                    ).format(
                        name=playlist.name,
                        id=playlist.id,
                        track_diff=original_count - final_count,
                        scope=scope_name,
                    ),
                )
                return
            else:
                await self._embed_msg(
                    ctx,
                    _("{name} (`{id}`) [**{scope}**] playlist has no duplicate tracks.").format(
                        name=playlist.name, id=playlist.id, scope=scope_name
                    ),
                )
                return

    @checks.is_owner()
    @playlist.command(name="download", usage="<playlist_name_OR_id> [v2=False] [args]")
    @commands.bot_has_permissions(attach_files=True)
    async def _playlist_download(
        self,
        ctx: commands.Context,
        playlist_matches: PlaylistConverter,
        v2: Optional[bool] = False,
        *,
        scope_data: ScopeParser = None,
    ):
        """Download a copy of a playlist.

        These files can be used with the [p]playlist upload command.
        Red v2-compatible playlists can be generated by passing True
        for the v2 variable.

        **Usage**:
        ​ ​ ​ ​ [p]playlist download playlist_name_OR_id [v2=True_OR_False] args

        **Args**:
        ​ ​ ​ ​ The following are all optional:
        ​ ​ ​ ​ ​ ​ ​ ​ --scope <scope>
        ​ ​ ​ ​ ​ ​ ​ ​ --author [user]
        ​ ​ ​ ​ ​ ​ ​ ​ --guild [guild] **Only the bot owner can use this**

        Scope is one of the following:
        ​ ​ ​ ​ Global
        ​ ​ ​ ​ Guild
        ​ ​ ​ ​ User

        Author can be one of the following:
        ​ ​ ​ ​ User ID
        ​ ​ ​ ​ User Mention
        ​ ​ ​ ​ User Name#123

        Guild can be one of the following:
        ​ ​ ​ ​ Guild ID
        ​ ​ ​ ​ Exact guild name

        Example use:
        ​ ​ ​ ​ [p]playlist download MyGuildPlaylist True
        ​ ​ ​ ​ [p]playlist download MyGlobalPlaylist False --scope Global
        ​ ​ ​ ​ [p]playlist download MyPersonalPlaylist --scope User
        """
        if scope_data is None:
            scope_data = [PlaylistScope.GUILD.value, ctx.author, ctx.guild, False]
        scope, author, guild, specified_user = scope_data

        try:
            playlist_id, playlist_arg = await self._get_correct_playlist_id(
                ctx, playlist_matches, scope, author, guild, specified_user
            )
        except TooManyMatches as e:
            return await self._embed_msg(ctx, str(e))
        if playlist_id is None:
            return await self._embed_msg(
                ctx, _("Could not match '{arg}' to a playlist.").format(arg=playlist_arg)
            )

        try:
            playlist = await get_playlist(playlist_id, scope, self.bot, guild, author)
        except RuntimeError:
            return await self._embed_msg(
                ctx,
                _("Playlist {id} does not exist in {scope} scope.").format(
                    id=playlist_id, scope=humanize_scope(scope, the=True)
                ),
            )
        except MissingGuild:
            return await self._embed_msg(
                ctx, _("You need to specify the Guild ID for the guild to lookup.")
            )

        schema = 2
        version = "v3" if v2 is False else "v2"

        if not playlist.tracks:
            return await self._embed_msg(ctx, _("That playlist has no tracks."))
        if version == "v2":
            v2_valid_urls = ["https://www.youtube.com/watch?v=", "https://soundcloud.com/"]
            song_list = []
            for track in playlist.tracks:
                if track["info"]["uri"].startswith(tuple(v2_valid_urls)):
                    song_list.append(track["info"]["uri"])
            playlist_data = {
                "author": playlist.author,
                "link": playlist.url,
                "playlist": song_list,
                "name": playlist.name,
            }
            file_name = playlist.name
        else:
            playlist_data = playlist.to_json()
            playlist_songs_backwards_compatible = [
                track["info"]["uri"] for track in playlist.tracks
            ]
            playlist_data[
                "playlist"
            ] = (
                playlist_songs_backwards_compatible
            )  # TODO: Keep new playlists backwards compatible, Remove me in a few releases
            playlist_data[
                "link"
            ] = (
                playlist.url
            )  # TODO: Keep new playlists backwards compatible, Remove me in a few releases
            file_name = playlist.id
        playlist_data.update({"schema": schema, "version": version})
        playlist_data = json.dumps(playlist_data)
        to_write = StringIO()
        to_write.write(playlist_data)
        to_write.seek(0)
        await ctx.send(file=discord.File(to_write, filename=f"{file_name}.txt"))
        to_write.close()

    @playlist.command(name="info", usage="<playlist_name_OR_id> [args]")
    async def _playlist_info(
        self,
        ctx: commands.Context,
        playlist_matches: PlaylistConverter,
        *,
        scope_data: ScopeParser = None,
    ):
        """Retrieve information from a saved playlist.

        **Usage**:
        ​ ​ ​ ​ [p]playlist info playlist_name_OR_id args

        **Args**:
        ​ ​ ​ ​ The following are all optional:
        ​ ​ ​ ​ ​ ​ ​ ​ --scope <scope>
        ​ ​ ​ ​ ​ ​ ​ ​ --author [user]
        ​ ​ ​ ​ ​ ​ ​ ​ --guild [guild] **Only the bot owner can use this**

        Scope is one of the following:
        ​ ​ ​ ​ Global
        ​ ​ ​ ​ Guild
        ​ ​ ​ ​ User

        Author can be one of the following:
        ​ ​ ​ ​ User ID
        ​ ​ ​ ​ User Mention
        ​ ​ ​ ​ User Name#123

        Guild can be one of the following:
        ​ ​ ​ ​ Guild ID
        ​ ​ ​ ​ Exact guild name

        Example use:
        ​ ​ ​ ​ [p]playlist info MyGuildPlaylist
        ​ ​ ​ ​ [p]playlist info MyGlobalPlaylist --scope Global
        ​ ​ ​ ​ [p]playlist info MyPersonalPlaylist --scope User
        """
        if scope_data is None:
            scope_data = [PlaylistScope.GUILD.value, ctx.author, ctx.guild, False]
        scope, author, guild, specified_user = scope_data
        scope_name = humanize_scope(
            scope, ctx=guild if scope == PlaylistScope.GUILD.value else author
        )

        try:
            playlist_id, playlist_arg = await self._get_correct_playlist_id(
                ctx, playlist_matches, scope, author, guild, specified_user
            )
        except TooManyMatches as e:
            return await self._embed_msg(ctx, str(e))
        if playlist_id is None:
            return await self._embed_msg(
                ctx, _("Could not match '{arg}' to a playlist.").format(arg=playlist_arg)
            )

        try:
            playlist = await get_playlist(playlist_id, scope, self.bot, guild, author)
        except RuntimeError:
            return await self._embed_msg(
                ctx,
                _("Playlist {id} does not exist in {scope} scope.").format(
                    id=playlist_id, scope=humanize_scope(scope, the=True)
                ),
            )
        except MissingGuild:
            return await self._embed_msg(
                ctx, _("You need to specify the Guild ID for the guild to lookup.")
            )
        track_len = len(playlist.tracks)

        msg = "​"
        track_idx = 0
        if track_len > 0:
            spaces = "\N{EN SPACE}" * (len(str(len(playlist.tracks))) + 2)
            for track in playlist.tracks:
                track_idx = track_idx + 1
                query = audio_dataclasses.Query.process_input(track["info"]["uri"])
                if query.is_local:
                    if track["info"]["title"] != "Unknown title":
                        msg += "`{}.` **{} - {}**\n{}{}\n".format(
                            track_idx,
                            track["info"]["author"],
                            track["info"]["title"],
                            spaces,
                            query.to_string_user(),
                        )
                    else:
                        msg += "`{}.` {}\n".format(track_idx, query.to_string_user())
                else:
                    msg += "`{}.` **[{}]({})**\n".format(
                        track_idx, track["info"]["title"], track["info"]["uri"]
                    )

        else:
            msg = "No tracks."

        if not playlist.url:
            embed_title = _("Playlist info for {playlist_name} (`{id}`) [**{scope}**]:\n").format(
                playlist_name=playlist.name, id=playlist.id, scope=scope_name
            )
        else:
            embed_title = _(
                "Playlist info for {playlist_name} (`{id}`) [**{scope}**]:\nURL: {url}"
            ).format(
                playlist_name=playlist.name, url=playlist.url, id=playlist.id, scope=scope_name
            )

        page_list = []
        pages = list(pagify(msg, delims=["\n"], page_length=2000))
        total_pages = len(pages)
        for numb, page in enumerate(pages, start=1):
            embed = discord.Embed(
                colour=await ctx.embed_colour(), title=embed_title, description=page
            )
            author_obj = self.bot.get_user(playlist.author)
            embed.set_footer(
                text=_("Page {page}/{pages} | Author: {author_name} | {num} track(s)").format(
                    author_name=author_obj, num=track_len, pages=total_pages, page=numb
                )
            )
            page_list.append(embed)
        await menu(ctx, page_list, DEFAULT_CONTROLS)

    @playlist.command(name="list", usage="[args]")
    @commands.bot_has_permissions(add_reactions=True)
    async def _playlist_list(self, ctx: commands.Context, *, scope_data: ScopeParser = None):
        """List saved playlists.

        **Usage**:
        ​ ​ ​ ​ [p]playlist list args

        **Args**:
        ​ ​ ​ ​ The following are all optional:
        ​ ​ ​ ​ ​ ​ ​ ​ --scope <scope>
        ​ ​ ​ ​ ​ ​ ​ ​ --author [user]
        ​ ​ ​ ​ ​ ​ ​ ​ --guild [guild] **Only the bot owner can use this**

        Scope is one of the following:
        ​ ​ ​ ​ Global
        ​ ​ ​ ​ Guild
        ​ ​ ​ ​ User

        Author can be one of the following:
        ​ ​ ​ ​ User ID
        ​ ​ ​ ​ User Mention
        ​ ​ ​ ​ User Name#123

        Guild can be one of the following:
        ​ ​ ​ ​ Guild ID
        ​ ​ ​ ​ Exact guild name

        Example use:
        ​ ​ ​ ​ [p]playlist list
        ​ ​ ​ ​ [p]playlist list --scope Global
        ​ ​ ​ ​ [p]playlist list --scope User
        """
        if scope_data is None:
            scope_data = [PlaylistScope.GUILD.value, ctx.author, ctx.guild, False]
        scope, author, guild, specified_user = scope_data

        try:
            playlists = await get_all_playlist(scope, self.bot, guild, author, specified_user)
        except MissingGuild:
            return await self._embed_msg(
                ctx, _("You need to specify the Guild ID for the guild to lookup.")
            )

        if scope == PlaylistScope.GUILD.value:
            name = f"{guild.name}"
        elif scope == PlaylistScope.USER.value:
            name = f"{author}"
        else:
            name = "the global scope"

        if not playlists and specified_user:
            return await self._embed_msg(
                ctx,
                _("No saved playlists for {scope} created by {author}.").format(
                    scope=name, author=author
                ),
            )
        elif not playlists:
            return await self._embed_msg(
                ctx, _("No saved playlists for {scope}.").format(scope=name)
            )

        playlist_list = []
        space = "\N{EN SPACE}"
        for playlist in playlists:
            playlist_list.append(
                ("\n" + space * 4).join(
                    (
                        bold(playlist.name),
                        _("ID: {id}").format(id=playlist.id),
                        _("Tracks: {num}").format(num=len(playlist.tracks)),
                        _("Author: {name}\n").format(name=self.bot.get_user(playlist.author)),
                    )
                )
            )
        abc_names = sorted(playlist_list, key=str.lower)
        len_playlist_list_pages = math.ceil(len(abc_names) / 5)
        playlist_embeds = []

        for page_num in range(1, len_playlist_list_pages + 1):
            embed = await self._build_playlist_list_page(ctx, page_num, abc_names, name)
            playlist_embeds.append(embed)
        await menu(ctx, playlist_embeds, DEFAULT_CONTROLS)

    @staticmethod
    async def _build_playlist_list_page(ctx: commands.Context, page_num, abc_names, scope):
        plist_num_pages = math.ceil(len(abc_names) / 5)
        plist_idx_start = (page_num - 1) * 5
        plist_idx_end = plist_idx_start + 5
        plist = ""
        for i, playlist_info in enumerate(
            abc_names[plist_idx_start:plist_idx_end], start=plist_idx_start
        ):
            item_idx = i + 1
            plist += "`{}.` {}".format(item_idx, playlist_info)
        embed = discord.Embed(
            colour=await ctx.embed_colour(),
            title=_("Playlists for {scope}:").format(scope=scope),
            description=plist,
        )
        embed.set_footer(
            text=_("Page {page_num}/{total_pages} | {num} playlists.").format(
                page_num=page_num, total_pages=plist_num_pages, num=len(abc_names)
            )
        )
        return embed

    @commands.cooldown(1, 15, commands.BucketType.guild)
    @playlist.command(name="queue", usage="<name> [args]")
    async def _playlist_queue(
        self, ctx: commands.Context, playlist_name: str, *, scope_data: ScopeParser = None
    ):
        """Save the queue to a playlist.

        **Usage**:
        ​ ​ ​ ​ [p]playlist queue playlist_name

        **Args**:
        ​ ​ ​ ​ The following are all optional:
        ​ ​ ​ ​ ​ ​ ​ ​ --scope <scope>
        ​ ​ ​ ​ ​ ​ ​ ​ --author [user]
        ​ ​ ​ ​ ​ ​ ​ ​ --guild [guild] **Only the bot owner can use this**

        Scope is one of the following:
        ​ ​ ​ ​ Global
        ​ ​ ​ ​ Guild
        ​ ​ ​ ​ User

        Author can be one of the following:
        ​ ​ ​ ​ User ID
        ​ ​ ​ ​ User Mention
        ​ ​ ​ ​ User Name#123

        Guild can be one of the following:
        ​ ​ ​ ​ Guild ID
        ​ ​ ​ ​ Exact guild name

        Example use:
        ​ ​ ​ ​ [p]playlist queue MyGuildPlaylist
        ​ ​ ​ ​ [p]playlist queue MyGlobalPlaylist --scope Global
        ​ ​ ​ ​ [p]playlist queue MyPersonalPlaylist --scope User
        """
        if scope_data is None:
            scope_data = [PlaylistScope.GUILD.value, ctx.author, ctx.guild, False]
        scope, author, guild, specified_user = scope_data
        scope_name = humanize_scope(
            scope, ctx=guild if scope == PlaylistScope.GUILD.value else author
        )
        temp_playlist = FakePlaylist(author.id, scope)
        if not await self.can_manage_playlist(scope, temp_playlist, ctx, author, guild):
            return
        playlist_name = playlist_name.split(" ")[0].strip('"')[:32]
        if playlist_name.isnumeric():
            return await self._embed_msg(
                ctx,
                _(
                    "Playlist names must be a single word "
                    "(up to 32 characters) and not numbers only."
                ),
            )
        if not self._player_check(ctx):
            return await self._embed_msg(ctx, _("Nothing playing."))

        player = lavalink.get_player(ctx.guild.id)
        if not player.queue:
            return await self._embed_msg(ctx, _("There's nothing in the queue."))
        tracklist = []
        np_song = track_creator(player, "np")
        tracklist.append(np_song)
        for track in player.queue:
            queue_idx = player.queue.index(track)
            track_obj = track_creator(player, queue_idx)
            tracklist.append(track_obj)

        playlist = await create_playlist(ctx, scope, playlist_name, None, tracklist, author, guild)
        await self._embed_msg(
            ctx,
            _(
                "Playlist {name} (`{id}`) [**{scope}**] saved "
                "from current queue: {num} tracks added."
            ).format(
                name=playlist.name, num=len(playlist.tracks), id=playlist.id, scope=scope_name
            ),
        )

    @playlist.command(name="remove", usage="<playlist_name_OR_id> <url> [args]")
    async def _playlist_remove(
        self,
        ctx: commands.Context,
        playlist_matches: PlaylistConverter,
        url: str,
        *,
        scope_data: ScopeParser = None,
    ):
        """Remove a track from a playlist by url.

         **Usage**:
        ​ ​ ​ ​ [p]playlist remove playlist_name_OR_id url args

        **Args**:
        ​ ​ ​ ​ The following are all optional:
        ​ ​ ​ ​ ​ ​ ​ ​ --scope <scope>
        ​ ​ ​ ​ ​ ​ ​ ​ --author [user]
        ​ ​ ​ ​ ​ ​ ​ ​ --guild [guild] **Only the bot owner can use this**

        Scope is one of the following:
        ​ ​ ​ ​ Global
        ​ ​ ​ ​ Guild
        ​ ​ ​ ​ User

        Author can be one of the following:
        ​ ​ ​ ​ User ID
        ​ ​ ​ ​ User Mention
        ​ ​ ​ ​ User Name#123

        Guild can be one of the following:
        ​ ​ ​ ​ Guild ID
        ​ ​ ​ ​ Exact guild name

        Example use:
        ​ ​ ​ ​ [p]playlist remove MyGuildPlaylist https://www.youtube.com/watch?v=MN3x-kAbgFU
        ​ ​ ​ ​ [p]playlist remove MyGlobalPlaylist https://www.youtube.com/watch?v=MN3x-kAbgFU
        --scope Global
        ​ ​ ​ ​ [p]playlist remove MyPersonalPlaylist https://www.youtube.com/watch?v=MN3x-kAbgFU
        --scope User
        """
        if scope_data is None:
            scope_data = [PlaylistScope.GUILD.value, ctx.author, ctx.guild, False]
        scope, author, guild, specified_user = scope_data
        scope_name = humanize_scope(
            scope, ctx=guild if scope == PlaylistScope.GUILD.value else author
        )

        try:
            playlist_id, playlist_arg = await self._get_correct_playlist_id(
                ctx, playlist_matches, scope, author, guild, specified_user
            )
        except TooManyMatches as e:
            return await self._embed_msg(ctx, str(e))
        if playlist_id is None:
            return await self._embed_msg(
                ctx, _("Could not match '{arg}' to a playlist.").format(arg=playlist_arg)
            )

        try:
            playlist = await get_playlist(playlist_id, scope, self.bot, guild, author)
        except RuntimeError:
            return await self._embed_msg(
                ctx,
                _("Playlist {id} does not exist in {scope} scope.").format(
                    id=playlist_id, scope=humanize_scope(scope, the=True)
                ),
            )
        except MissingGuild:
            return await self._embed_msg(
                ctx, _("You need to specify the Guild ID for the guild to lookup.")
            )

        if not await self.can_manage_playlist(scope, playlist, ctx, author, guild):
            return

        track_list = playlist.tracks
        clean_list = [track for track in track_list if url != track["info"]["uri"]]
        if len(track_list) == len(clean_list):
            return await self._embed_msg(ctx, _("URL not in playlist."))
        del_count = len(track_list) - len(clean_list)
        if not clean_list:
            await delete_playlist(
                scope=playlist.scope, playlist_id=playlist.id, guild=guild, author=playlist.author
            )
            return await self._embed_msg(ctx, _("No tracks left, removing playlist."))
        update = {"tracks": clean_list, "url": None}
        await playlist.edit(update)
        if del_count > 1:
            await self._embed_msg(
                ctx,
                _(
                    "{num} entries have been removed from the"
                    " playlist {playlist_name} (`{id}`) [**{scope}**]."
                ).format(
                    num=del_count, playlist_name=playlist.name, id=playlist.id, scope=scope_name
                ),
            )
        else:
            await self._embed_msg(
                ctx,
                _(
                    "The track has been removed from the"
                    " playlist: {playlist_name} (`{id}`) [**{scope}**]."
                ).format(playlist_name=playlist.name, id=playlist.id, scope=scope_name),
            )

    @playlist.command(name="save", usage="<name> <url> [args]")
    async def _playlist_save(
        self,
        ctx: commands.Context,
        playlist_name: str,
        playlist_url: str,
        *,
        scope_data: ScopeParser = None,
    ):
        """Save a playlist from a url.

        **Usage**:
        ​ ​ ​ ​ [p]playlist save name url args

        **Args**:
        ​ ​ ​ ​ The following are all optional:
        ​ ​ ​ ​ ​ ​ ​ ​ --scope <scope>
        ​ ​ ​ ​ ​ ​ ​ ​ --author [user]
        ​ ​ ​ ​ ​ ​ ​ ​ --guild [guild] **Only the bot owner can use this**

        Scope is one of the following:
        ​ ​ ​ ​ Global
        ​ ​ ​ ​ Guild
        ​ ​ ​ ​ User

        Author can be one of the following:
        ​ ​ ​ ​ User ID
        ​ ​ ​ ​ User Mention
        ​ ​ ​ ​ User Name#123

        Guild can be one of the following:
        ​ ​ ​ ​ Guild ID
        ​ ​ ​ ​ Exact guild name

        Example use:
        ​ ​ ​ ​ [p]playlist save MyGuildPlaylist
        https://www.youtube.com/playlist?list=PLx0sYbCqOb8Q_CLZC2BdBSKEEB59BOPUM
        ​ ​ ​ ​ [p]playlist save MyGlobalPlaylist
        https://www.youtube.com/playlist?list=PLx0sYbCqOb8Q_CLZC2BdBSKEEB59BOPUM --scope Global
        ​ ​ ​ ​ [p]playlist save MyPersonalPlaylist
        https://open.spotify.com/playlist/1RyeIbyFeIJVnNzlGr5KkR --scope User
        """
        if scope_data is None:
            scope_data = [PlaylistScope.GUILD.value, ctx.author, ctx.guild, False]
        scope, author, guild, specified_user = scope_data
        scope_name = humanize_scope(
            scope, ctx=guild if scope == PlaylistScope.GUILD.value else author
        )

        temp_playlist = FakePlaylist(author.id, scope)
        if not await self.can_manage_playlist(scope, temp_playlist, ctx, author, guild):
            return
        playlist_name = playlist_name.split(" ")[0].strip('"')[:32]
        if playlist_name.isnumeric():
            return await self._embed_msg(
                ctx,
                _(
                    "Playlist names must be a single word (up to 32 "
                    "characters) and not numbers only."
                ),
            )
        if not await self._playlist_check(ctx):
            return
        player = lavalink.get_player(ctx.guild.id)
        tracklist = await self._playlist_tracks(
            ctx, player, audio_dataclasses.Query.process_input(playlist_url)
        )
        if tracklist is not None:
            playlist = await create_playlist(
                ctx, scope, playlist_name, playlist_url, tracklist, author, guild
            )
            return await self._embed_msg(
                ctx,
                _("Playlist {name} (`{id}`) [**{scope}**] saved: {num} tracks added.").format(
                    name=playlist.name, num=len(tracklist), id=playlist.id, scope=scope_name
                ),
            )

    @playlist.command(name="start", usage="<playlist_name_OR_id> [args]")
    async def _playlist_start(
        self,
        ctx: commands.Context,
        playlist_matches: PlaylistConverter,
        *,
        scope_data: ScopeParser = None,
    ):
        """Load a playlist into the queue.

        **Usage**:
        ​ ​ ​ ​ [p]playlist start playlist_name_OR_id args

        **Args**:
        ​ ​ ​ ​ The following are all optional:
        ​ ​ ​ ​ ​ ​ ​ ​ --scope <scope>
        ​ ​ ​ ​ ​ ​ ​ ​ --author [user]
        ​ ​ ​ ​ ​ ​ ​ ​ --guild [guild] **Only the bot owner can use this**

        Scope is one of the following:
        ​ ​ ​ ​ Global
        ​ ​ ​ ​ Guild
        ​ ​ ​ ​ User

        Author can be one of the following:
        ​ ​ ​ ​ User ID
        ​ ​ ​ ​ User Mention
        ​ ​ ​ ​ User Name#123

        Guild can be one of the following:
        ​ ​ ​ ​ Guild ID
        ​ ​ ​ ​ Exact guild name

        Example use:
        ​ ​ ​ ​ [p]playlist start MyGuildPlaylist
        ​ ​ ​ ​ [p]playlist start MyGlobalPlaylist --scope Global
        ​ ​ ​ ​ [p]playlist start MyPersonalPlaylist --scope User
        """
        if scope_data is None:
            scope_data = [PlaylistScope.GUILD.value, ctx.author, ctx.guild, False]
        scope, author, guild, specified_user = scope_data
        dj_enabled = await self.config.guild(ctx.guild).dj_enabled()
        if dj_enabled:
            if not await self._can_instaskip(ctx, ctx.author):
                await self._embed_msg(ctx, _("You need the DJ role to start playing playlists."))
                return False

        try:
            playlist_id, playlist_arg = await self._get_correct_playlist_id(
                ctx, playlist_matches, scope, author, guild, specified_user
            )
        except TooManyMatches as e:
            return await self._embed_msg(ctx, str(e))
        if playlist_id is None:
            return await self._embed_msg(
                ctx, _("Could not match '{arg}' to a playlist").format(arg=playlist_arg)
            )

        if not await self._playlist_check(ctx):
            return
        jukebox_price = await self.config.guild(ctx.guild).jukebox_price()
        if not await self._currency_check(ctx, jukebox_price):
            return
        maxlength = await self.config.guild(ctx.guild).maxlength()
        author_obj = self.bot.get_user(ctx.author.id)
        track_len = 0
        playlist = None
        try:
            playlist = await get_playlist(playlist_id, scope, self.bot, guild, author)
            player = lavalink.get_player(ctx.guild.id)
            tracks = playlist.tracks_obj
            empty_queue = not player.queue
            for track in tracks:
                if not await is_allowed(
                    ctx.guild,
                    (
                        f"{track.title} {track.author} {track.uri} "
                        f"{str(audio_dataclasses.Query.process_input(track))}"
                    ),
                ):
                    log.debug(f"Query is not allowed in {ctx.guild} ({ctx.guild.id})")
                    continue
                query = audio_dataclasses.Query.process_input(track.uri)
                if query.is_local:
                    local_path = audio_dataclasses.LocalPath(track.uri)
                    if not await self._localtracks_check(ctx):
                        pass
                    if not local_path.exists() and not local_path.is_file():
                        continue
                if maxlength > 0:
                    if not track_limit(track.length, maxlength):
                        continue

                player.add(author_obj, track)
                self.bot.dispatch(
                    "red_audio_track_enqueue", player.channel.guild, track, ctx.author
                )
                track_len += 1
            player.maybe_shuffle(0 if empty_queue else 1)
            if len(tracks) > track_len:
                maxlength_msg = " {bad_tracks} tracks cannot be queued.".format(
                    bad_tracks=(len(tracks) - track_len)
                )
            else:
                maxlength_msg = ""
            if scope == PlaylistScope.GUILD.value:
                scope_name = f"{guild.name}"
            elif scope == PlaylistScope.USER.value:
                scope_name = f"{author}"
            else:
                scope_name = "the global scope"

            embed = discord.Embed(
                colour=await ctx.embed_colour(),
                title=_("Playlist Enqueued"),
                description=_(
                    "{name} - (`{id}`) [**{scope}**]\nAdded {num} "
                    "tracks to the queue.{maxlength_msg}"
                ).format(
                    num=track_len,
                    maxlength_msg=maxlength_msg,
                    name=playlist.name,
                    id=playlist.id,
                    scope=scope_name,
                ),
            )
            await ctx.send(embed=embed)
            if not player.current:
                await player.play()
            return
        except RuntimeError:
            return await self._embed_msg(
                ctx,
                _("Playlist {id} does not exist in {scope} scope.").format(
                    id=playlist_id, scope=humanize_scope(scope, the=True)
                ),
            )
        except MissingGuild:
            return await self._embed_msg(
                ctx, _("You need to specify the Guild ID for the guild to lookup.")
            )
        except TypeError:
            if playlist:
                return await ctx.invoke(self.play, query=playlist.url)

    @playlist.command(name="update", usage="<playlist_name_OR_id> [args]")
    async def _playlist_update(
        self,
        ctx: commands.Context,
        playlist_matches: PlaylistConverter,
        *,
        scope_data: ScopeParser = None,
    ):
        """Updates all tracks in a playlist.

        **Usage**:
        ​ ​ ​ ​ [p]playlist update playlist_name_OR_id args

        **Args**:
        ​ ​ ​ ​ The following are all optional:
        ​ ​ ​ ​ ​ ​ ​ ​ --scope <scope>
        ​ ​ ​ ​ ​ ​ ​ ​ --author [user]
        ​ ​ ​ ​ ​ ​ ​ ​ --guild [guild] **Only the bot owner can use this**

        Scope is one of the following:
        ​ ​ ​ ​ Global
        ​ ​ ​ ​ Guild
        ​ ​ ​ ​ User

        Author can be one of the following:
        ​ ​ ​ ​ User ID
        ​ ​ ​ ​ User Mention
        ​ ​ ​ ​ User Name#123

        Guild can be one of the following:
        ​ ​ ​ ​ Guild ID
        ​ ​ ​ ​ Exact guild name

        Example use:
        ​ ​ ​ ​ [p]playlist update MyGuildPlaylist
        ​ ​ ​ ​ [p]playlist update MyGlobalPlaylist --scope Global
        ​ ​ ​ ​ [p]playlist update MyPersonalPlaylist --scope User
        """

        if scope_data is None:
            scope_data = [PlaylistScope.GUILD.value, ctx.author, ctx.guild, False]
        scope, author, guild, specified_user = scope_data
        try:
            playlist_id, playlist_arg = await self._get_correct_playlist_id(
                ctx, playlist_matches, scope, author, guild, specified_user
            )
        except TooManyMatches as e:
            return await self._embed_msg(ctx, str(e))

        if playlist_id is None:
            return await self._embed_msg(
                ctx, _("Could not match '{arg}' to a playlist.").format(arg=playlist_arg)
            )

        if not await self._playlist_check(ctx):
            return
        try:
            playlist = await get_playlist(playlist_id, scope, self.bot, guild, author)
            if not await self.can_manage_playlist(scope, playlist, ctx, author, guild):
                return
            if playlist.url:
                player = lavalink.get_player(ctx.guild.id)
                added, removed, playlist = await self._maybe_update_playlist(ctx, player, playlist)
            else:
                return await self._embed_msg(ctx, _("Custom playlists cannot be updated."))
        except RuntimeError:
            return await self._embed_msg(
                ctx,
                _("Playlist {id} does not exist in {scope} scope.").format(
                    id=playlist_id, scope=humanize_scope(scope, the=True)
                ),
            )
        except MissingGuild:
            return await self._embed_msg(
                ctx, _("You need to specify the Guild ID for the guild to lookup.")
            )
        else:
            scope_name = humanize_scope(
                scope, ctx=guild if scope == PlaylistScope.GUILD.value else author
            )
            if added or removed:
                _colour = await ctx.embed_colour()
                embeds = []
                total_added = len(added)
                total_removed = len(removed)
                total_pages = math.ceil(total_removed / 10) + math.ceil(total_added / 10)
                page_count = 0
                if removed:
                    removed_text = ""
                    for i, track in enumerate(removed, 1):
                        if len(track.title) > 40:
                            track_title = str(track.title).replace("[", "")
                            track_title = "{}...".format((track_title[:40]).rstrip(" "))
                        else:
                            track_title = track.title
                        removed_text += f"`{i}.` **[{track_title}]({track.uri})**\n"
                        if i % 10 == 0 or i == total_removed:
                            page_count += 1
                            embed = discord.Embed(
                                title=_("Tracks removed"), colour=_colour, description=removed_text
                            )
                            text = _("Page {page_num}/{total_pages}").format(
                                page_num=page_count, total_pages=total_pages
                            )
                            embed.set_footer(text=text)
                            embeds.append(embed)
                            removed_text = ""
                if added:
                    added_text = ""
                    for i, track in enumerate(added, 1):
                        if len(track.title) > 40:
                            track_title = str(track.title).replace("[", "")
                            track_title = "{}...".format((track_title[:40]).rstrip(" "))
                        else:
                            track_title = track.title
                        added_text += f"`{i}.` **[{track_title}]({track.uri})**\n"
                        if i % 10 == 0 or i == total_added:
                            page_count += 1
                            embed = discord.Embed(
                                title=_("Tracks added"), colour=_colour, description=added_text
                            )
                            text = _("Page {page_num}/{total_pages}").format(
                                page_num=page_count, total_pages=total_pages
                            )
                            embed.set_footer(text=text)
                            embeds.append(embed)
                            added_text = ""
                await menu(ctx, embeds, DEFAULT_CONTROLS)
            else:
                return await self._embed_msg(
                    ctx,
                    _("No changes for {name} (`{id}`) [**{scope}**].").format(
                        id=playlist.id, name=playlist.name, scope=scope_name
                    ),
                )

    @checks.is_owner()
    @playlist.command(name="upload", usage="[args]")
    async def _playlist_upload(self, ctx: commands.Context, *, scope_data: ScopeParser = None):
        """Uploads a playlist file as a playlist for the bot.

        V2 and old V3 playlist will be slow.
        V3 Playlist made with [p]playlist download will load a lot faster.

        **Usage**:
        ​ ​ ​ ​ [p]playlist upload args

        **Args**:
        ​ ​ ​ ​ The following are all optional:
        ​ ​ ​ ​ ​ ​ ​ ​ --scope <scope>
        ​ ​ ​ ​ ​ ​ ​ ​ --author [user]
        ​ ​ ​ ​ ​ ​ ​ ​ --guild [guild] **Only the bot owner can use this**

        Scope is one of the following:
        ​ ​ ​ ​ Global
        ​ ​ ​ ​ Guild
        ​ ​ ​ ​ User

        Author can be one of the following:
        ​ ​ ​ ​ User ID
        ​ ​ ​ ​ User Mention
        ​ ​ ​ ​ User Name#123

        Guild can be one of the following:
        ​ ​ ​ ​ Guild ID
        ​ ​ ​ ​ Exact guild name

        Example use:
        ​ ​ ​ ​ [p]playlist upload
        ​ ​ ​ ​ [p]playlist upload --scope Global
        ​ ​ ​ ​ [p]playlist upload --scope User
        """
        if scope_data is None:
            scope_data = [PlaylistScope.GUILD.value, ctx.author, ctx.guild, False]
        scope, author, guild, specified_user = scope_data
        temp_playlist = FakePlaylist(author.id, scope)
        if not await self.can_manage_playlist(scope, temp_playlist, ctx, author, guild):
            return

        if not await self._playlist_check(ctx):
            return
        player = lavalink.get_player(ctx.guild.id)

        await self._embed_msg(
            ctx,
            _("Please upload the playlist file. Any other message will cancel this operation."),
        )

        try:
            file_message = await ctx.bot.wait_for(
                "message", timeout=30.0, check=MessagePredicate.same_context(ctx)
            )
        except asyncio.TimeoutError:
            return await self._embed_msg(ctx, _("No file detected, try again later."))
        try:
            file_url = file_message.attachments[0].url
        except IndexError:
            return await self._embed_msg(ctx, _("Upload cancelled."))
        file_suffix = file_url.rsplit(".", 1)[1]
        if file_suffix != "txt":
            return await self._embed_msg(ctx, _("Only playlist files can be uploaded."))
        try:
            async with self.session.request("GET", file_url) as r:
                uploaded_playlist = await r.json(content_type="text/plain")
        except UnicodeDecodeError:
            return await self._embed_msg(ctx, _("Not a valid playlist file."))

        new_schema = uploaded_playlist.get("schema", 1) >= 2
        version = uploaded_playlist.get("version", "v2")

        if new_schema and version == "v3":
            uploaded_playlist_url = uploaded_playlist.get("playlist_url", None)
            track_list = uploaded_playlist.get("tracks", [])
        else:
            uploaded_playlist_url = uploaded_playlist.get("link", None)
            track_list = uploaded_playlist.get("playlist", [])

        uploaded_playlist_name = uploaded_playlist.get(
            "name", (file_url.split("/")[6]).split(".")[0]
        )
        if (
            not uploaded_playlist_url
            or not match_yt_playlist(uploaded_playlist_url)
            or not (
                await self.music_cache.lavalink_query(
                    ctx, player, audio_dataclasses.Query.process_input(uploaded_playlist_url)
                )
            )[0].tracks
        ):
            if version == "v3":
                return await self._load_v3_playlist(
                    ctx,
                    scope,
                    uploaded_playlist_name,
                    uploaded_playlist_url,
                    track_list,
                    author,
                    guild,
                )
            return await self._load_v2_playlist(
                ctx,
                track_list,
                player,
                uploaded_playlist_url,
                uploaded_playlist_name,
                scope,
                author,
                guild,
            )
        return await ctx.invoke(
            self._playlist_save,
            playlist_name=uploaded_playlist_name,
            playlist_url=uploaded_playlist_url,
            scope_data=(scope, author, guild, specified_user),
        )

    @playlist.command(name="rename", usage="<playlist_name_OR_id> <new_name> [args]")
    async def _playlist_rename(
        self,
        ctx: commands.Context,
        playlist_matches: PlaylistConverter,
        new_name: str,
        *,
        scope_data: ScopeParser = None,
    ):
        """Rename an existing playlist.

        **Usage**:
        ​ ​ ​ ​ [p]playlist rename playlist_name_OR_id new_name args

        **Args**:
        ​ ​ ​ ​ The following are all optional:
        ​ ​ ​ ​ ​ ​ ​ ​ --scope <scope>
        ​ ​ ​ ​ ​ ​ ​ ​ --author [user]
        ​ ​ ​ ​ ​ ​ ​ ​ --guild [guild] **Only the bot owner can use this**

        Scope is one of the following:
        ​ ​ ​ ​ Global
        ​ ​ ​ ​ Guild
        ​ ​ ​ ​ User

        Author can be one of the following:
        ​ ​ ​ ​ User ID
        ​ ​ ​ ​ User Mention
        ​ ​ ​ ​ User Name#123

        Guild can be one of the following:
        ​ ​ ​ ​ Guild ID
        ​ ​ ​ ​ Exact guild name

        Example use:
        ​ ​ ​ ​ [p]playlist rename MyGuildPlaylist RenamedGuildPlaylist
        ​ ​ ​ ​ [p]playlist rename MyGlobalPlaylist RenamedGlobalPlaylist --scope Global
        ​ ​ ​ ​ [p]playlist rename MyPersonalPlaylist RenamedPersonalPlaylist --scope User
        """
        if scope_data is None:
            scope_data = [PlaylistScope.GUILD.value, ctx.author, ctx.guild, False]
        scope, author, guild, specified_user = scope_data

        new_name = new_name.split(" ")[0].strip('"')[:32]
        if new_name.isnumeric():
            return await self._embed_msg(
                ctx,
                _(
                    "Playlist names must be a single word (up to 32 "
                    "characters) and not numbers only."
                ),
            )

        try:
            playlist_id, playlist_arg = await self._get_correct_playlist_id(
                ctx, playlist_matches, scope, author, guild, specified_user
            )
        except TooManyMatches as e:
            return await self._embed_msg(ctx, str(e))
        if playlist_id is None:
            return await self._embed_msg(
                ctx, _("Could not match '{arg}' to a playlist.").format(arg=playlist_arg)
            )

        try:
            playlist = await get_playlist(playlist_id, scope, self.bot, guild, author)
        except RuntimeError:
            return await self._embed_msg(
                ctx,
                _("Playlist {id} does not exist in {scope} scope.").format(
                    id=playlist_id, scope=humanize_scope(scope, the=True)
                ),
            )
        except MissingGuild:
            return await self._embed_msg(
                ctx, _("You need to specify the Guild ID for the guild to lookup.")
            )

        if not await self.can_manage_playlist(scope, playlist, ctx, author, guild):
            return
        scope_name = humanize_scope(
            scope, ctx=guild if scope == PlaylistScope.GUILD.value else author
        )
        old_name = playlist.name
        update = {"name": new_name}
        await playlist.edit(update)
        msg = _("'{old}' playlist has been renamed to '{new}' (`{id}`) [**{scope}**]").format(
            old=bold(old_name), new=bold(playlist.name), id=playlist.id, scope=scope_name
        )
        await self._embed_msg(ctx, msg)

    async def _load_v3_playlist(
        self,
        ctx: commands.Context,
        scope: str,
        uploaded_playlist_name: str,
        uploaded_playlist_url: str,
        track_list,
        author: Union[discord.User, discord.Member],
        guild: Union[discord.Guild],
    ):
        embed1 = discord.Embed(
            colour=await ctx.embed_colour(), title=_("Please wait, adding tracks...")
        )
        playlist_msg = await ctx.send(embed=embed1)
        track_count = len(track_list)
        uploaded_track_count = len(track_list)
        await asyncio.sleep(1)
        embed2 = discord.Embed(
            colour=await ctx.embed_colour(),
            title=_("Loading track {num}/{total}...").format(
                num=track_count, total=uploaded_track_count
            ),
        )
        await playlist_msg.edit(embed=embed2)
        playlist = await create_playlist(
            ctx, scope, uploaded_playlist_name, uploaded_playlist_url, track_list, author, guild
        )
        scope_name = humanize_scope(
            scope, ctx=guild if scope == PlaylistScope.GUILD.value else author
        )
        if not track_count:
            msg = _("Empty playlist {name} (`{id}`) [**{scope}**] created.").format(
                name=playlist.name, id=playlist.id, scope=scope_name
            )
        elif uploaded_track_count != track_count:
            bad_tracks = uploaded_track_count - track_count
            msg = _(
                "Added {num} tracks from the {playlist_name} playlist. {num_bad} track(s) "
                "could not be loaded."
            ).format(num=track_count, playlist_name=playlist.name, num_bad=bad_tracks)
        else:
            msg = _("Added {num} tracks from the {playlist_name} playlist.").format(
                num=track_count, playlist_name=playlist.name
            )
        embed3 = discord.Embed(
            colour=await ctx.embed_colour(), title=_("Playlist Saved"), description=msg
        )
        await playlist_msg.edit(embed=embed3)
        database_entries = []
        time_now = str(datetime.datetime.now(datetime.timezone.utc))
        for t in track_list:
            uri = t.get("info", {}).get("uri")
            if uri:
                t = {"loadType": "V2_COMPAT", "tracks": [t], "query": uri}
                database_entries.append(
                    {
                        "query": uri,
                        "data": json.dumps(t),
                        "last_updated": time_now,
                        "last_fetched": time_now,
                    }
                )
        if database_entries and HAS_SQL:
            await self.music_cache.insert("lavalink", database_entries)

    async def _load_v2_playlist(
        self,
        ctx: commands.Context,
        uploaded_track_list,
        player: lavalink.player_manager.Player,
        playlist_url: str,
        uploaded_playlist_name: str,
        scope: str,
        author: Union[discord.User, discord.Member],
        guild: Union[discord.Guild],
    ):
        track_list = []
        track_count = 0
        successfull_count = 0
        uploaded_track_count = len(uploaded_track_list)

        embed1 = discord.Embed(
            colour=await ctx.embed_colour(), title=_("Please wait, adding tracks...")
        )
        playlist_msg = await ctx.send(embed=embed1)
        notifier = Notifier(ctx, playlist_msg, {"playlist": _("Loading track {num}/{total}...")})
        for song_url in uploaded_track_list:
            track_count += 1
            try:
                result, called_api = await self.music_cache.lavalink_query(
                    ctx, player, audio_dataclasses.Query.process_input(song_url)
                )
                track = result.tracks
            except Exception:
                continue
            try:
                track_obj = track_creator(player, other_track=track[0])
                track_list.append(track_obj)
                successfull_count += 1
            except Exception:
                continue
            if (track_count % 2 == 0) or (track_count == len(uploaded_track_list)):
                await notifier.notify_user(
                    current=track_count, total=len(uploaded_track_list), key="playlist"
                )

        playlist = await create_playlist(
            ctx, scope, uploaded_playlist_name, playlist_url, track_list, author, guild
        )
        scope_name = humanize_scope(
            scope, ctx=guild if scope == PlaylistScope.GUILD.value else author
        )
        if not successfull_count:
            msg = _("Empty playlist {name} (`{id}`) [**{scope}**] created.").format(
                name=playlist.name, id=playlist.id, scope=scope_name
            )
        elif uploaded_track_count != successfull_count:
            bad_tracks = uploaded_track_count - successfull_count
            msg = _(
                "Added {num} tracks from the {playlist_name} playlist. {num_bad} track(s) "
                "could not be loaded."
            ).format(num=successfull_count, playlist_name=playlist.name, num_bad=bad_tracks)
        else:
            msg = _("Added {num} tracks from the {playlist_name} playlist.").format(
                num=successfull_count, playlist_name=playlist.name
            )
        embed3 = discord.Embed(
            colour=await ctx.embed_colour(), title=_("Playlist Saved"), description=msg
        )
        await playlist_msg.edit(embed=embed3)

    async def _maybe_update_playlist(
        self, ctx: commands.Context, player: lavalink.player_manager.Player, playlist: Playlist
    ) -> Tuple[List[lavalink.Track], List[lavalink.Track], Playlist]:
        if playlist.url is None:
            return [], [], playlist
        results = {}
        updated_tracks = await self._playlist_tracks(
            ctx, player, audio_dataclasses.Query.process_input(playlist.url)
        )
        if not updated_tracks:
            # No Tracks available on url Lets set it to none to avoid repeated calls here
            results["url"] = None
        if updated_tracks:  # Tracks have been updated
            results["tracks"] = updated_tracks

        old_tracks = playlist.tracks_obj
        new_tracks = [lavalink.Track(data=track) for track in updated_tracks]
        removed = list(set(old_tracks) - set(new_tracks))
        added = list(set(new_tracks) - set(old_tracks))
        if removed or added:
            await playlist.edit(results)

        return added, removed, playlist

    async def _playlist_check(self, ctx: commands.Context):
        if not self._player_check(ctx):
            if self._connection_aborted:
                msg = _("Connection to Lavalink has failed.")
                if await ctx.bot.is_owner(ctx.author):
                    msg += " " + _("Please check your console or logs for details.")
                await self._embed_msg(ctx, msg)
                return False
            try:
                if (
                    not ctx.author.voice.channel.permissions_for(ctx.me).connect
                    or not ctx.author.voice.channel.permissions_for(ctx.me).move_members
                    and userlimit(ctx.author.voice.channel)
                ):
                    await self._embed_msg(
                        ctx, _("I don't have permission to connect to your channel.")
                    )
                    return False
                await lavalink.connect(ctx.author.voice.channel)
                player = lavalink.get_player(ctx.guild.id)
                player.store("connect", datetime.datetime.utcnow())
            except IndexError:
                await self._embed_msg(
                    ctx, _("Connection to Lavalink has not yet been established.")
                )
                return False
            except AttributeError:
                await self._embed_msg(ctx, _("Connect to a voice channel first."))
                return False

        player = lavalink.get_player(ctx.guild.id)
        player.store("channel", ctx.channel.id)
        player.store("guild", ctx.guild.id)
        if (
            not ctx.author.voice or ctx.author.voice.channel != player.channel
        ) and not await self._can_instaskip(ctx, ctx.author):
            await self._embed_msg(
                ctx, _("You must be in the voice channel to use the playlist command.")
            )
            return False
        await self._eq_check(ctx, player)
        await self._data_check(ctx)
        return True

    async def _playlist_tracks(
        self,
        ctx: commands.Context,
        player: lavalink.player_manager.Player,
        query: audio_dataclasses.Query,
    ):
        search = query.is_search
        tracklist = []

        if query.is_spotify:
            try:
                if self.play_lock[ctx.message.guild.id]:
                    return await self._embed_msg(
                        ctx, _("Wait until the playlist has finished loading.")
                    )
            except KeyError:
                pass
            tracks = await self._get_spotify_tracks(ctx, query)
            if not tracks:
                return await self._embed_msg(ctx, _("Nothing found."))
            for track in tracks:
                track_obj = track_creator(player, other_track=track)
                tracklist.append(track_obj)
            self._play_lock(ctx, False)
        elif query.is_search:
            result, called_api = await self.music_cache.lavalink_query(ctx, player, query)
            tracks = result.tracks
            if not tracks:
                return await self._embed_msg(ctx, _("Nothing found."))
        else:
            result, called_api = await self.music_cache.lavalink_query(ctx, player, query)
            tracks = result.tracks

        if not search and len(tracklist) == 0:
            for track in tracks:
                track_obj = track_creator(player, other_track=track)
                tracklist.append(track_obj)
        elif len(tracklist) == 0:
            track_obj = track_creator(player, other_track=tracks[0])
            tracklist.append(track_obj)
        return tracklist

    @commands.command()
    @commands.guild_only()
    @commands.bot_has_permissions(embed_links=True)
    async def prev(self, ctx: commands.Context):
        """Skip to the start of the previously played track."""
        if not self._player_check(ctx):
            return await self._embed_msg(ctx, _("Nothing playing."))
        dj_enabled = await self.config.guild(ctx.guild).dj_enabled()
        player = lavalink.get_player(ctx.guild.id)
        if dj_enabled:
            if not await self._can_instaskip(ctx, ctx.author) and not await self._is_alone(ctx):
                return await self._embed_msg(ctx, _("You need the DJ role to skip tracks."))
        if (
            not ctx.author.voice or ctx.author.voice.channel != player.channel
        ) and not await self._can_instaskip(ctx, ctx.author):
            return await self._embed_msg(
                ctx, _("You must be in the voice channel to skip the music.")
            )
        if player.fetch("prev_song") is None:
            return await self._embed_msg(ctx, _("No previous track."))
        else:
            track = player.fetch("prev_song")
            player.add(player.fetch("prev_requester"), track)
            self.bot.dispatch("red_audio_track_enqueue", player.channel.guild, track, ctx.author)
            queue_len = len(player.queue)
            bump_song = player.queue[-1]
            player.queue.insert(0, bump_song)
            player.queue.pop(queue_len)
            await player.skip()
            query = audio_dataclasses.Query.process_input(player.current.uri)
            if query.is_local:

                if player.current.title == "Unknown title":
                    description = "{}".format(query.track.to_string_hidden())
                else:
                    song = bold("{} - {}").format(player.current.author, player.current.title)
                    description = "{}\n{}".format(song, query.track.to_string_hidden())
            else:
                description = f"**[{player.current.title}]({player.current.uri})**"
            embed = discord.Embed(
                colour=await ctx.embed_colour(),
                title=_("Replaying Track"),
                description=description,
            )
            await ctx.send(embed=embed)

    @commands.group(invoke_without_command=True)
    @commands.guild_only()
    @commands.bot_has_permissions(embed_links=True, add_reactions=True)
    async def queue(self, ctx: commands.Context, *, page: int = 1):
        """List the songs in the queue."""

        async def _queue_menu(
            ctx: commands.Context,
            pages: list,
            controls: dict,
            message: discord.Message,
            page: int,
            timeout: float,
            emoji: str,
        ):
            if message:
                await ctx.send_help(self.queue)
                with contextlib.suppress(discord.HTTPException):
                    await message.delete()
                return None

        queue_controls = {"⬅": prev_page, "❌": close_menu, "➡": next_page, "ℹ": _queue_menu}

        if not self._player_check(ctx):
            return await self._embed_msg(ctx, _("There's nothing in the queue."))
        player = lavalink.get_player(ctx.guild.id)
        if not player.queue:
            if player.current:
                arrow = await draw_time(ctx)
                pos = lavalink.utils.format_time(player.position)
                if player.current.is_stream:
                    dur = "LIVE"
                else:
                    dur = lavalink.utils.format_time(player.current.length)

                query = audio_dataclasses.Query.process_input(player.current)

                if query.is_local:
                    if player.current.title != "Unknown title":
                        song = "**{track.author} - {track.title}**\n{uri}\n"
                    else:
                        song = "{uri}\n"
                else:
                    song = "**[{track.title}]({track.uri})**\n"
                song += _("Requested by: **{track.requester}**")
                song += "\n\n{arrow}`{pos}`/`{dur}`"
                song = song.format(
                    track=player.current,
                    uri=audio_dataclasses.LocalPath(player.current.uri).to_string_hidden()
                    if audio_dataclasses.Query.process_input(player.current.uri).is_local
                    else player.current.uri,
                    arrow=arrow,
                    pos=pos,
                    dur=dur,
                )

                embed = discord.Embed(
                    colour=await ctx.embed_colour(), title=_("Now Playing"), description=song
                )
                if await self.config.guild(ctx.guild).thumbnail() and player.current:
                    if player.current.thumbnail:
                        embed.set_thumbnail(url=player.current.thumbnail)

                shuffle = await self.config.guild(ctx.guild).shuffle()
                repeat = await self.config.guild(ctx.guild).repeat()
                autoplay = await self.config.guild(ctx.guild).auto_play() or self.owns_autoplay
                text = ""
                text += (
                    _("Auto-Play")
                    + ": "
                    + ("\N{WHITE HEAVY CHECK MARK}" if autoplay else "\N{CROSS MARK}")
                )
                text += (
                    (" | " if text else "")
                    + _("Shuffle")
                    + ": "
                    + ("\N{WHITE HEAVY CHECK MARK}" if shuffle else "\N{CROSS MARK}")
                )
                text += (
                    (" | " if text else "")
                    + _("Repeat")
                    + ": "
                    + ("\N{WHITE HEAVY CHECK MARK}" if repeat else "\N{CROSS MARK}")
                )
                embed.set_footer(text=text)

                return await ctx.send(embed=embed)
            return await self._embed_msg(ctx, _("There's nothing in the queue."))

        async with ctx.typing():
            len_queue_pages = math.ceil(len(player.queue) / 10)
            queue_page_list = []
            for page_num in range(1, len_queue_pages + 1):
                embed = await self._build_queue_page(ctx, player, page_num)
                queue_page_list.append(embed)
            if page > len_queue_pages:
                page = len_queue_pages
        return await menu(ctx, queue_page_list, queue_controls, page=(page - 1))

    async def _build_queue_page(
        self, ctx: commands.Context, player: lavalink.player_manager.Player, page_num
    ):
        shuffle = await self.config.guild(ctx.guild).shuffle()
        repeat = await self.config.guild(ctx.guild).repeat()
        autoplay = await self.config.guild(ctx.guild).auto_play() or self.owns_autoplay

        queue_num_pages = math.ceil(len(player.queue) / 10)
        queue_idx_start = (page_num - 1) * 10
        queue_idx_end = queue_idx_start + 10
        queue_list = ""
        try:
            arrow = await draw_time(ctx)
        except AttributeError:
            return await self._embed_msg(ctx, _("There's nothing in the queue."))
        pos = lavalink.utils.format_time(player.position)

        if player.current.is_stream:
            dur = "LIVE"
        else:
            dur = lavalink.utils.format_time(player.current.length)

        query = audio_dataclasses.Query.process_input(player.current)

        if query.is_stream:
            queue_list += _("**Currently livestreaming:**\n")
            queue_list += "**[{current.title}]({current.uri})**\n".format(current=player.current)
            queue_list += _("Requested by: **{user}**").format(user=player.current.requester)
            queue_list += f"\n\n{arrow}`{pos}`/`{dur}`\n\n"

        elif query.is_local:
            if player.current.title != "Unknown title":
                queue_list += "\n".join(
                    (
                        _("Playing: ")
                        + "**{current.author} - {current.title}**".format(current=player.current),
                        audio_dataclasses.LocalPath(player.current.uri).to_string_hidden(),
                        _("Requested by: **{user}**\n").format(user=player.current.requester),
                        f"{arrow}`{pos}`/`{dur}`\n\n",
                    )
                )
            else:
                queue_list += "\n".join(
                    (
                        _("Playing: ")
                        + audio_dataclasses.LocalPath(player.current.uri).to_string_hidden(),
                        _("Requested by: **{user}**\n").format(user=player.current.requester),
                        f"{arrow}`{pos}`/`{dur}`\n\n",
                    )
                )
        else:
            queue_list += _("Playing: ")
            queue_list += "**[{current.title}]({current.uri})**\n".format(current=player.current)
            queue_list += _("Requested by: **{user}**").format(user=player.current.requester)
            queue_list += f"\n\n{arrow}`{pos}`/`{dur}`\n\n"

        for i, track in enumerate(
            player.queue[queue_idx_start:queue_idx_end], start=queue_idx_start
        ):
            if len(track.title) > 40:
                track_title = str(track.title).replace("[", "")
                track_title = "{}...".format((track_title[:40]).rstrip(" "))
            else:
                track_title = track.title
            req_user = track.requester
            track_idx = i + 1
            query = audio_dataclasses.Query.process_input(track)

            if query.is_local:
                if track.title == "Unknown title":
                    queue_list += f"`{track_idx}.` " + ", ".join(
                        (
                            bold(audio_dataclasses.LocalPath(track.uri).to_string_hidden()),
                            _("requested by **{user}**\n").format(user=req_user),
                        )
                    )
                else:
                    queue_list += f"`{track_idx}.` **{track.author} - {track_title}**, " + _(
                        "requested by **{user}**\n"
                    ).format(user=req_user)
            else:
                queue_list += f"`{track_idx}.` **[{track_title}]({track.uri})**, "
                queue_list += _("requested by **{user}**\n").format(user=req_user)

        embed = discord.Embed(
            colour=await ctx.embed_colour(),
            title="Queue for " + ctx.guild.name,
            description=queue_list,
        )
        if await self.config.guild(ctx.guild).thumbnail() and player.current.thumbnail:
            embed.set_thumbnail(url=player.current.thumbnail)
        queue_dur = await queue_duration(ctx)
        queue_total_duration = lavalink.utils.format_time(queue_dur)
        text = _(
            "Page {page_num}/{total_pages} | {num_tracks} "
            "tracks, {num_remaining} remaining  |  \n\n"
        ).format(
            page_num=page_num,
            total_pages=queue_num_pages,
            num_tracks=len(player.queue) + 1,
            num_remaining=queue_total_duration,
        )
        text += (
            _("Auto-Play")
            + ": "
            + ("\N{WHITE HEAVY CHECK MARK}" if autoplay else "\N{CROSS MARK}")
        )
        text += (
            (" | " if text else "")
            + _("Shuffle")
            + ": "
            + ("\N{WHITE HEAVY CHECK MARK}" if shuffle else "\N{CROSS MARK}")
        )
        text += (
            (" | " if text else "")
            + _("Repeat")
            + ": "
            + ("\N{WHITE HEAVY CHECK MARK}" if repeat else "\N{CROSS MARK}")
        )
        embed.set_footer(text=text)
        return embed

    @staticmethod
    async def _build_queue_search_list(queue_list, search_words):
        track_list = []
        queue_idx = 0
        for track in queue_list:
            queue_idx = queue_idx + 1
            if not match_url(track.uri):
                query = audio_dataclasses.Query.process_input(track)
                if track.title == "Unknown title":
                    track_title = query.track.to_string_hidden()
                else:
                    track_title = "{} - {}".format(track.author, track.title)
            else:
                track_title = track.title

            song_info = {str(queue_idx): track_title}
            track_list.append(song_info)
        search_results = process.extract(search_words, track_list, limit=50)
        search_list = []
        for search, percent_match in search_results:
            for queue_position, title in search.items():
                if percent_match > 89:
                    search_list.append([queue_position, title])
        return search_list

    @staticmethod
    async def _build_queue_search_page(ctx: commands.Context, page_num, search_list):
        search_num_pages = math.ceil(len(search_list) / 10)
        search_idx_start = (page_num - 1) * 10
        search_idx_end = search_idx_start + 10
        track_match = ""
        for i, track in enumerate(
            search_list[search_idx_start:search_idx_end], start=search_idx_start
        ):
            track_idx = i + 1
            if type(track) is str:
                track_location = audio_dataclasses.LocalPath(track).to_string_hidden()
                track_match += "`{}.` **{}**\n".format(track_idx, track_location)
            else:
                track_match += "`{}.` **{}**\n".format(track[0], track[1])
        embed = discord.Embed(
            colour=await ctx.embed_colour(), title=_("Matching Tracks:"), description=track_match
        )
        embed.set_footer(
            text=(_("Page {page_num}/{total_pages}") + " | {num_tracks} tracks").format(
                page_num=page_num, total_pages=search_num_pages, num_tracks=len(search_list)
            )
        )
        return embed

    @queue.command(name="clear")
    @commands.guild_only()
    async def _queue_clear(self, ctx: commands.Context):
        """Clears the queue."""
        try:
            player = lavalink.get_player(ctx.guild.id)
        except KeyError:
            return await self._embed_msg(ctx, _("There's nothing in the queue."))
        dj_enabled = await self.config.guild(ctx.guild).dj_enabled()
        if not self._player_check(ctx) or not player.queue:
            return await self._embed_msg(ctx, _("There's nothing in the queue."))

        if dj_enabled:
            if not await self._can_instaskip(ctx, ctx.author) and not await self._is_alone(ctx):
                return await self._embed_msg(ctx, _("You need the DJ role to clear the queue."))
        player.queue.clear()
        await self._embed_msg(ctx, _("The queue has been cleared."))

    @queue.command(name="clean")
    @commands.guild_only()
    async def _queue_clean(self, ctx: commands.Context):
        """Removes songs from the queue if the requester is not in the voice channel."""
        try:
            player = lavalink.get_player(ctx.guild.id)
        except KeyError:
            return await self._embed_msg(ctx, _("There's nothing in the queue."))
        dj_enabled = await self.config.guild(ctx.guild).dj_enabled()
        if not self._player_check(ctx) or not player.queue:
            return await self._embed_msg(ctx, _("There's nothing in the queue."))
        if dj_enabled:
            if not await self._can_instaskip(ctx, ctx.author) and not await self._is_alone(ctx):
                return await self._embed_msg(ctx, _("You need the DJ role to clean the queue."))
        clean_tracks = []
        removed_tracks = 0
        listeners = player.channel.members
        for track in player.queue:
            if track.requester in listeners:
                clean_tracks.append(track)
            else:
                removed_tracks += 1
        player.queue = clean_tracks
        if removed_tracks == 0:
            await self._embed_msg(ctx, _("Removed 0 tracks."))
        else:
            await self._embed_msg(
                ctx,
                _(
                    "Removed {removed_tracks} tracks queued by members o"
                    "utside of the voice channel."
                ).format(removed_tracks=removed_tracks),
            )

    @queue.command(name="cleanself")
    @commands.guild_only()
    async def _queue_cleanself(self, ctx: commands.Context):
        """Removes all tracks you requested from the queue."""

        try:
            player = lavalink.get_player(ctx.guild.id)
        except KeyError:
            return await self._embed_msg(ctx, _("There's nothing in the queue."))
        if not self._player_check(ctx) or not player.queue:
            return await self._embed_msg(ctx, _("There's nothing in the queue."))

        clean_tracks = []
        removed_tracks = 0
        for track in player.queue:
            if track.requester != ctx.author:
                clean_tracks.append(track)
            else:
                removed_tracks += 1
        player.queue = clean_tracks
        if removed_tracks == 0:
            await self._embed_msg(ctx, _("Removed 0 tracks."))
        else:
            await self._embed_msg(
                ctx,
                _("Removed {removed_tracks} tracks queued by {member.display_name}.").format(
                    removed_tracks=removed_tracks, member=ctx.author
                ),
            )

    @queue.command(name="search")
    @commands.guild_only()
    async def _queue_search(self, ctx: commands.Context, *, search_words: str):
        """Search the queue."""
        try:
            player = lavalink.get_player(ctx.guild.id)
        except KeyError:
            return await self._embed_msg(ctx, _("There's nothing in the queue."))
        if not self._player_check(ctx) or not player.queue:
            return await self._embed_msg(ctx, _("There's nothing in the queue."))

        search_list = await self._build_queue_search_list(player.queue, search_words)
        if not search_list:
            return await self._embed_msg(ctx, _("No matches."))

        len_search_pages = math.ceil(len(search_list) / 10)
        search_page_list = []
        for page_num in range(1, len_search_pages + 1):
            embed = await self._build_queue_search_page(ctx, page_num, search_list)
            search_page_list.append(embed)
        await menu(ctx, search_page_list, DEFAULT_CONTROLS)

    @queue.command(name="shuffle")
    @commands.guild_only()
    async def _queue_shuffle(self, ctx: commands.Context):
        """Shuffles the queue."""
        dj_enabled = await self.config.guild(ctx.guild).dj_enabled()
        if dj_enabled:
            if not await self._can_instaskip(ctx, ctx.author) and not await self._is_alone(ctx):
                return await self._embed_msg(ctx, _("You need the DJ role to shuffle the queue."))
        if not self._player_check(ctx):
            return await self._embed_msg(ctx, _("There's nothing in the queue."))
        try:
            if (
                not ctx.author.voice.channel.permissions_for(ctx.me).connect
                or not ctx.author.voice.channel.permissions_for(ctx.me).move_members
                and userlimit(ctx.author.voice.channel)
            ):
                return await self._embed_msg(
                    ctx, _("I don't have permission to connect to your channel.")
                )
            await lavalink.connect(ctx.author.voice.channel)
            player = lavalink.get_player(ctx.guild.id)
            player.store("connect", datetime.datetime.utcnow())
        except AttributeError:
            return await self._embed_msg(ctx, _("Connect to a voice channel first."))
        except IndexError:
            return await self._embed_msg(
                ctx, _("Connection to Lavalink has not yet been established.")
            )
        except KeyError:
            return await self._embed_msg(ctx, _("There's nothing in the queue."))

        if not self._player_check(ctx) or not player.queue:
            return await self._embed_msg(ctx, _("There's nothing in the queue."))

        player.force_shuffle(0)
        return await self._embed_msg(ctx, _("Queue has been shuffled."))

    @commands.command()
    @commands.guild_only()
    @commands.bot_has_permissions(embed_links=True)
    async def repeat(self, ctx: commands.Context):
        """Toggle repeat."""
        dj_enabled = await self.config.guild(ctx.guild).dj_enabled()
        if dj_enabled:
            if not await self._can_instaskip(ctx, ctx.author) and not await self._has_dj_role(
                ctx, ctx.author
            ):
                return await self._embed_msg(ctx, _("You need the DJ role to toggle repeat."))
        if self._player_check(ctx):
            await self._data_check(ctx)
            player = lavalink.get_player(ctx.guild.id)
            if (
                not ctx.author.voice or ctx.author.voice.channel != player.channel
            ) and not await self._can_instaskip(ctx, ctx.author):
                return await self._embed_msg(
                    ctx, _("You must be in the voice channel to toggle repeat.")
                )

        autoplay = await self.config.guild(ctx.guild).auto_play()
        repeat = await self.config.guild(ctx.guild).repeat()
        msg = ""
        msg += _("Repeat tracks: {true_or_false}.").format(
            true_or_false=_("Enabled") if not repeat else _("Disabled")
        )
        await self.config.guild(ctx.guild).repeat.set(not repeat)
        if repeat is not True and autoplay is True:
            msg += _("\nAuto-play has been disabled.")
            await self.config.guild(ctx.guild).auto_play.set(False)

        embed = discord.Embed(
            title=_("Repeat settings changed"), description=msg, colour=await ctx.embed_colour()
        )
        await ctx.send(embed=embed)
        if self._player_check(ctx):
            await self._data_check(ctx)

    @commands.command()
    @commands.guild_only()
    @commands.bot_has_permissions(embed_links=True)
    async def remove(self, ctx: commands.Context, index: int):
        """Remove a specific track number from the queue."""
        dj_enabled = await self.config.guild(ctx.guild).dj_enabled()
        if not self._player_check(ctx):
            return await self._embed_msg(ctx, _("Nothing playing."))
        player = lavalink.get_player(ctx.guild.id)
        if not player.queue:
            return await self._embed_msg(ctx, _("Nothing queued."))
        if dj_enabled:
            if not await self._can_instaskip(ctx, ctx.author):
                return await self._embed_msg(ctx, _("You need the DJ role to remove tracks."))
        if (
            not ctx.author.voice or ctx.author.voice.channel != player.channel
        ) and not await self._can_instaskip(ctx, ctx.author):
            return await self._embed_msg(
                ctx, _("You must be in the voice channel to manage the queue.")
            )
        if index > len(player.queue) or index < 1:
            return await self._embed_msg(
                ctx, _("Song number must be greater than 1 and within the queue limit.")
            )
        index -= 1
        removed = player.queue.pop(index)
        query = audio_dataclasses.Query.process_input(removed.uri)
        if query.is_local:
            local_path = audio_dataclasses.LocalPath(removed.uri).to_string_hidden()
            if removed.title == "Unknown title":
                removed_title = local_path
            else:
                removed_title = "{} - {}\n{}".format(removed.author, removed.title, local_path)
        else:
            removed_title = removed.title
        await self._embed_msg(
            ctx, _("Removed {track} from the queue.").format(track=removed_title)
        )

    @commands.command()
    @commands.guild_only()
    @commands.bot_has_permissions(embed_links=True, add_reactions=True)
    async def search(self, ctx: commands.Context, *, query: str):
        """Pick a track with a search.

        Use `[p]search list <search term>` to queue all tracks found
        on YouTube. `[p]search sc <search term>` will search SoundCloud
        instead of YouTube.
        """

        async def _search_menu(
            ctx: commands.Context,
            pages: list,
            controls: dict,
            message: discord.Message,
            page: int,
            timeout: float,
            emoji: str,
        ):
            if message:
                await self._search_button_action(ctx, tracks, emoji, page)
                with contextlib.suppress(discord.HTTPException):
                    await message.delete()
                return None

        search_controls = {
            "1⃣": _search_menu,
            "2⃣": _search_menu,
            "3⃣": _search_menu,
            "4⃣": _search_menu,
            "5⃣": _search_menu,
            "⬅": prev_page,
            "❌": close_menu,
            "➡": next_page,
        }

        if not self._player_check(ctx):
            if self._connection_aborted:
                msg = _("Connection to Lavalink has failed.")
                if await ctx.bot.is_owner(ctx.author):
                    msg += " " + _("Please check your console or logs for details.")
                return await self._embed_msg(ctx, msg)
            try:
                if (
                    not ctx.author.voice.channel.permissions_for(ctx.me).connect
                    or not ctx.author.voice.channel.permissions_for(ctx.me).move_members
                    and userlimit(ctx.author.voice.channel)
                ):
                    return await self._embed_msg(
                        ctx, _("I don't have permission to connect to your channel.")
                    )
                await lavalink.connect(ctx.author.voice.channel)
                player = lavalink.get_player(ctx.guild.id)
                player.store("connect", datetime.datetime.utcnow())
            except AttributeError:
                return await self._embed_msg(ctx, _("Connect to a voice channel first."))
            except IndexError:
                return await self._embed_msg(
                    ctx, _("Connection to Lavalink has not yet been established.")
                )
        player = lavalink.get_player(ctx.guild.id)
        guild_data = await self.config.guild(ctx.guild).all()
        player.store("channel", ctx.channel.id)
        player.store("guild", ctx.guild.id)
        if (
            not ctx.author.voice or ctx.author.voice.channel != player.channel
        ) and not await self._can_instaskip(ctx, ctx.author):
            return await self._embed_msg(
                ctx, _("You must be in the voice channel to enqueue tracks.")
            )
        await self._eq_check(ctx, player)
        await self._data_check(ctx)

        if not isinstance(query, list):
            query = audio_dataclasses.Query.process_input(query)
            if query.invoked_from == "search list" or query.invoked_from == "local folder":
                if query.invoked_from == "search list":
                    result, called_api = await self.music_cache.lavalink_query(ctx, player, query)
                    tracks = result.tracks
                else:
                    tracks = await self._folder_tracks(ctx, player, query)
                if not tracks:
                    embed = discord.Embed(
                        title=_("Nothing found."), colour=await ctx.embed_colour()
                    )
                    if await self.config.use_external_lavalink() and query.is_local:
                        embed.description = _(
                            "Local tracks will not work "
                            "if the `Lavalink.jar` cannot see the track.\n"
                            "This may be due to permissions or because Lavalink.jar is being run "
                            "in a different machine than the local tracks."
                        )
                    return await ctx.send(embed=embed)
                queue_dur = await queue_duration(ctx)
                queue_total_duration = lavalink.utils.format_time(queue_dur)

                track_len = 0
                empty_queue = not player.queue
                for track in tracks:
                    if not await is_allowed(
                        ctx.guild,
                        (
                            f"{track.title} {track.author} {track.uri} "
                            f"{str(audio_dataclasses.Query.process_input(track))}"
                        ),
                    ):
                        log.debug(f"Query is not allowed in {ctx.guild} ({ctx.guild.id})")
                        continue
                    elif guild_data["maxlength"] > 0:
                        if track_limit(track, guild_data["maxlength"]):
                            track_len += 1
                            player.add(ctx.author, track)
                            self.bot.dispatch(
                                "red_audio_track_enqueue", player.channel.guild, track, ctx.author
                            )
                    else:
                        track_len += 1
                        player.add(ctx.author, track)
                        self.bot.dispatch(
                            "red_audio_track_enqueue", player.channel.guild, track, ctx.author
                        )
                    if not player.current:
                        await player.play()
                player.maybe_shuffle(0 if empty_queue else 1)
                if len(tracks) > track_len:
                    maxlength_msg = " {bad_tracks} tracks cannot be queued.".format(
                        bad_tracks=(len(tracks) - track_len)
                    )
                else:
                    maxlength_msg = ""
                songembed = discord.Embed(
                    colour=await ctx.embed_colour(),
                    title=_("Queued {num} track(s).{maxlength_msg}").format(
                        num=track_len, maxlength_msg=maxlength_msg
                    ),
                )
                if not guild_data["shuffle"] and queue_dur > 0:
                    songembed.set_footer(
                        text=_(
                            "{time} until start of search playback: starts at #{position} in queue"
                        ).format(time=queue_total_duration, position=len(player.queue) + 1)
                    )
                return await ctx.send(embed=songembed)
            elif query.is_local and query.single_track:
                tracks = await self._folder_list(ctx, query)
            elif query.is_local and query.is_album:
                if ctx.invoked_with == "folder":
                    return await self._local_play_all(ctx, query, from_search=True)
                else:
                    tracks = await self._folder_list(ctx, query)
            else:
                result, called_api = await self.music_cache.lavalink_query(ctx, player, query)
                tracks = result.tracks
            if not tracks:
                embed = discord.Embed(title=_("Nothing found."), colour=await ctx.embed_colour())
                if await self.config.use_external_lavalink() and query.is_local:
                    embed.description = _(
                        "Local tracks will not work "
                        "if the `Lavalink.jar` cannot see the track.\n"
                        "This may be due to permissions or because Lavalink.jar is being run "
                        "in a different machine than the local tracks."
                    )
                return await ctx.send(embed=embed)
        else:
            tracks = query

        len_search_pages = math.ceil(len(tracks) / 5)
        search_page_list = []
        for page_num in range(1, len_search_pages + 1):
            embed = await self._build_search_page(ctx, tracks, page_num)
            search_page_list.append(embed)

        dj_enabled = await self.config.guild(ctx.guild).dj_enabled()
        if dj_enabled:
            if not await self._can_instaskip(ctx, ctx.author):
                return await menu(ctx, search_page_list, DEFAULT_CONTROLS)

        await menu(ctx, search_page_list, search_controls)

    async def _search_button_action(self, ctx: commands.Context, tracks, emoji, page):
        if not self._player_check(ctx):
            if self._connection_aborted:
                msg = _("Connection to Lavalink has failed.")
                if await ctx.bot.is_owner(ctx.author):
                    msg += " " + _("Please check your console or logs for details.")
                return await self._embed_msg(ctx, msg)
            try:
                await lavalink.connect(ctx.author.voice.channel)
                player = lavalink.get_player(ctx.guild.id)
                player.store("connect", datetime.datetime.utcnow())
            except AttributeError:
                return await self._embed_msg(ctx, _("Connect to a voice channel first."))
            except IndexError:
                return await self._embed_msg(
                    ctx, _("Connection to Lavalink has not yet been established.")
                )
        player = lavalink.get_player(ctx.guild.id)
        guild_data = await self.config.guild(ctx.guild).all()
        if not await self._currency_check(ctx, guild_data["jukebox_price"]):
            return
        try:
            if emoji == "1⃣":
                search_choice = tracks[0 + (page * 5)]
            elif emoji == "2⃣":
                search_choice = tracks[1 + (page * 5)]
            elif emoji == "3⃣":
                search_choice = tracks[2 + (page * 5)]
            elif emoji == "4⃣":
                search_choice = tracks[3 + (page * 5)]
            elif emoji == "5⃣":
                search_choice = tracks[4 + (page * 5)]
            else:
                search_choice = tracks[0 + (page * 5)]
                # TODO: verify this does not break exit and arrows
        except IndexError:
            search_choice = tracks[-1]
        try:
            query = audio_dataclasses.Query.process_input(search_choice.uri)
            if query.is_local:

                localtrack = audio_dataclasses.LocalPath(search_choice.uri)
                if search_choice.title != "Unknown title":
                    description = "**{} - {}**\n{}".format(
                        search_choice.author, search_choice.title, localtrack.to_string_hidden()
                    )
                else:
                    description = localtrack.to_string_hidden()
            else:
                description = "**[{}]({})**".format(search_choice.title, search_choice.uri)

        except AttributeError:
            search_choice = audio_dataclasses.Query.process_input(search_choice)
            if search_choice.track.exists() and search_choice.track.is_dir():
                return await ctx.invoke(self.search, query=search_choice)
            elif search_choice.track.exists() and search_choice.track.is_file():
                search_choice.invoked_from = "localtrack"
            return await ctx.invoke(self.play, query=search_choice)

        embed = discord.Embed(
            colour=await ctx.embed_colour(), title=_("Track Enqueued"), description=description
        )
        queue_dur = await queue_duration(ctx)
        queue_total_duration = lavalink.utils.format_time(queue_dur)
        if not await is_allowed(
            ctx.guild,
            (
                f"{search_choice.title} {search_choice.author} {search_choice.uri} "
                f"{str(audio_dataclasses.Query.process_input(search_choice))}"
            ),
        ):
            log.debug(f"Query is not allowed in {ctx.guild} ({ctx.guild.id})")
            self._play_lock(ctx, False)
            return await self._embed_msg(ctx, _("This track is not allowed in this server."))
        elif guild_data["maxlength"] > 0:

            if track_limit(search_choice.length, guild_data["maxlength"]):
                player.add(ctx.author, search_choice)
                player.maybe_shuffle()
                self.bot.dispatch(
                    "red_audio_track_enqueue", player.channel.guild, search_choice, ctx.author
                )
            else:
                return await self._embed_msg(ctx, _("Track exceeds maximum length."))
        else:
            player.add(ctx.author, search_choice)
            player.maybe_shuffle()
            self.bot.dispatch(
                "red_audio_track_enqueue", player.channel.guild, search_choice, ctx.author
            )

        if not guild_data["shuffle"] and queue_dur > 0:
            embed.set_footer(
                text=_("{time} until track playback: #{position} in queue").format(
                    time=queue_total_duration, position=len(player.queue) + 1
                )
            )

        if not player.current:
            await player.play()
        await ctx.send(embed=embed)

    @staticmethod
    async def _build_search_page(ctx: commands.Context, tracks, page_num):
        search_num_pages = math.ceil(len(tracks) / 5)
        search_idx_start = (page_num - 1) * 5
        search_idx_end = search_idx_start + 5
        search_list = ""
        command = ctx.invoked_with
        folder = False
        for i, track in enumerate(tracks[search_idx_start:search_idx_end], start=search_idx_start):
            search_track_num = i + 1
            if search_track_num > 5:
                search_track_num = search_track_num % 5
            if search_track_num == 0:
                search_track_num = 5
            try:
                query = audio_dataclasses.Query.process_input(track.uri)
                if query.is_local:
                    search_list += "`{0}.` **{1}**\n[{2}]\n".format(
                        search_track_num,
                        track.title,
                        audio_dataclasses.LocalPath(track.uri).to_string_hidden(),
                    )
                else:
                    search_list += "`{0}.` **[{1}]({2})**\n".format(
                        search_track_num, track.title, track.uri
                    )
            except AttributeError:
                track = audio_dataclasses.Query.process_input(track)
                if track.is_local and command != "search":
                    search_list += "`{}.` **{}**\n".format(
                        search_track_num, track.to_string_user()
                    )
                    folder = True
                elif command == "search":
                    search_list += "`{}.` **{}**\n".format(
                        search_track_num, track.to_string_user()
                    )
                else:
                    search_list += "`{}.` **{}**\n".format(
                        search_track_num, track.to_string_user()
                    )
        if hasattr(tracks[0], "uri"):
            title = _("Tracks Found:")
            footer = _("search results")
        elif folder:
            title = _("Folders Found:")
            footer = _("local folders")
        else:
            title = _("Files Found:")
            footer = _("local tracks")
        embed = discord.Embed(
            colour=await ctx.embed_colour(), title=title, description=search_list
        )
        embed.set_footer(
            text=(_("Page {page_num}/{total_pages}") + " | {num_results} {footer}").format(
                page_num=page_num,
                total_pages=search_num_pages,
                num_results=len(tracks),
                footer=footer,
            )
        )
        return embed

    @commands.command()
    @commands.guild_only()
    @commands.bot_has_permissions(embed_links=True)
    async def seek(self, ctx: commands.Context, seconds: Union[int, str]):
        """Seek ahead or behind on a track by seconds or a to a specific time.

        Accepts seconds or a value formatted like 00:00:00 (`hh:mm:ss`) or 00:00 (`mm:ss`)."""
        dj_enabled = await self.config.guild(ctx.guild).dj_enabled()
        vote_enabled = await self.config.guild(ctx.guild).vote_enabled()
        is_alone = await self._is_alone(ctx)
        is_requester = await self.is_requester(ctx, ctx.author)
        can_skip = await self._can_instaskip(ctx, ctx.author)

        if not self._player_check(ctx):
            return await self._embed_msg(ctx, _("Nothing playing."))
        player = lavalink.get_player(ctx.guild.id)
        if (not ctx.author.voice or ctx.author.voice.channel != player.channel) and not can_skip:
            return await self._embed_msg(ctx, _("You must be in the voice channel to use seek."))

        if vote_enabled and not can_skip and not is_alone:
            return await self._embed_msg(
                ctx, _("There are other people listening - vote to skip instead.")
            )

        if dj_enabled and not (can_skip or is_requester) and not is_alone:
            return await self._embed_msg(
                ctx, _("You need the DJ role or be the track requester to use seek.")
            )

        if player.current:
            if player.current.is_stream:
                return await self._embed_msg(ctx, _("Can't seek on a stream."))
            else:
                try:
                    int(seconds)
                    abs_position = False
                except ValueError:
                    abs_position = True
                    seconds = time_convert(seconds)
                if seconds == 0:
                    return await self._embed_msg(ctx, _("Invalid input for the time to seek."))
                if not abs_position:
                    time_sec = int(seconds) * 1000
                    seek = player.position + time_sec
                    if seek <= 0:
                        await self._embed_msg(
                            ctx, _("Moved {num_seconds}s to 00:00:00").format(num_seconds=seconds)
                        )
                    else:
                        await self._embed_msg(
                            ctx,
                            _("Moved {num_seconds}s to {time}").format(
                                num_seconds=seconds, time=lavalink.utils.format_time(seek)
                            ),
                        )
                    await player.seek(seek)
                else:
                    await self._embed_msg(
                        ctx,
                        _("Moved to {time}").format(
                            time=lavalink.utils.format_time(seconds * 1000)
                        ),
                    )
                    await player.seek(seconds * 1000)
        else:
            await self._embed_msg(ctx, _("Nothing playing."))

    @commands.command()
    @commands.guild_only()
    @commands.bot_has_permissions(embed_links=True)
    async def shuffle(self, ctx: commands.Context):
        """Toggle shuffle."""
        dj_enabled = await self.config.guild(ctx.guild).dj_enabled()
        if dj_enabled:
            if not await self._can_instaskip(ctx, ctx.author):
                return await self._embed_msg(ctx, _("You need the DJ role to toggle shuffle."))
        if self._player_check(ctx):
            await self._data_check(ctx)
            player = lavalink.get_player(ctx.guild.id)
            if (
                not ctx.author.voice or ctx.author.voice.channel != player.channel
            ) and not await self._can_instaskip(ctx, ctx.author):
                return await self._embed_msg(
                    ctx, _("You must be in the voice channel to toggle shuffle.")
                )

        shuffle = await self.config.guild(ctx.guild).shuffle()
        await self.config.guild(ctx.guild).shuffle.set(not shuffle)
        await self._embed_msg(
            ctx,
            _("Shuffle tracks: {true_or_false}.").format(
                true_or_false=_("Enabled") if not shuffle else _("Disabled")
            ),
        )
        if self._player_check(ctx):
            await self._data_check(ctx)

    @commands.command()
    @commands.guild_only()
    @commands.bot_has_permissions(embed_links=True)
    async def sing(self, ctx: commands.Context):
        """Make Red sing one of her songs."""
        ids = (
            "zGTkAVsrfg8",
            "cGMWL8cOeAU",
            "vFrjMq4aL-g",
            "WROI5WYBU_A",
            "41tIUr_ex3g",
            "f9O2Rjn1azc",
        )
        url = f"https://www.youtube.com/watch?v={random.choice(ids)}"
        await ctx.invoke(self.play, query=url)

    @commands.command()
    @commands.guild_only()
    @commands.bot_has_permissions(embed_links=True)
    async def skip(self, ctx: commands.Context, skip_to_track: int = None):
        """Skip to the next track, or to a given track number."""
        if not self._player_check(ctx):
            return await self._embed_msg(ctx, _("Nothing playing."))
        player = lavalink.get_player(ctx.guild.id)
        if (
            not ctx.author.voice or ctx.author.voice.channel != player.channel
        ) and not await self._can_instaskip(ctx, ctx.author):
            return await self._embed_msg(
                ctx, _("You must be in the voice channel to skip the music.")
            )
        if not player.current:
            return await self._embed_msg(ctx, _("Nothing playing."))
        dj_enabled = await self.config.guild(ctx.guild).dj_enabled()
        vote_enabled = await self.config.guild(ctx.guild).vote_enabled()
        is_alone = await self._is_alone(ctx)
        is_requester = await self.is_requester(ctx, ctx.author)
        can_skip = await self._can_instaskip(ctx, ctx.author)
        if dj_enabled and not vote_enabled:
            if not (can_skip or is_requester) and not is_alone:
                return await self._embed_msg(
                    ctx, _("You need the DJ role or be the track requester to skip tracks.")
                )
            if (
                is_requester
                and not can_skip
                and isinstance(skip_to_track, int)
                and skip_to_track > 1
            ):
                return await self._embed_msg(ctx, _("You can only skip the current track."))
        if vote_enabled:
            if not can_skip:
                if skip_to_track is not None:
                    return await self._embed_msg(
                        ctx, _("Can't skip to a specific track in vote mode without the DJ role.")
                    )
                if ctx.author.id in self.skip_votes[ctx.message.guild]:
                    self.skip_votes[ctx.message.guild].remove(ctx.author.id)
                    reply = _("I removed your vote to skip.")
                else:
                    self.skip_votes[ctx.message.guild].append(ctx.author.id)
                    reply = _("You voted to skip.")

                num_votes = len(self.skip_votes[ctx.message.guild])
                vote_mods = []
                for member in player.channel.members:
                    can_skip = await self._can_instaskip(ctx, member)
                    if can_skip:
                        vote_mods.append(member)
                num_members = len(player.channel.members) - len(vote_mods)
                vote = int(100 * num_votes / num_members)
                percent = await self.config.guild(ctx.guild).vote_percent()
                if vote >= percent:
                    self.skip_votes[ctx.message.guild] = []
                    await self._embed_msg(ctx, _("Vote threshold met."))
                    return await self._skip_action(ctx)
                else:
                    reply += _(
                        " Votes: {num_votes}/{num_members}"
                        " ({cur_percent}% out of {required_percent}% needed)"
                    ).format(
                        num_votes=humanize_number(num_votes),
                        num_members=humanize_number(num_members),
                        cur_percent=vote,
                        required_percent=percent,
                    )
                    return await self._embed_msg(ctx, reply)
            else:
                return await self._skip_action(ctx, skip_to_track)
        else:
            return await self._skip_action(ctx, skip_to_track)

    async def _can_instaskip(self, ctx: commands.Context, member: discord.Member):

        dj_enabled = await self.config.guild(ctx.guild).dj_enabled()

        if member.bot:
            return True

        if member.id == ctx.guild.owner_id:
            return True

        if dj_enabled:
            if await self._has_dj_role(ctx, member):
                return True

        if await ctx.bot.is_owner(member):
            return True

        if await ctx.bot.is_mod(member):
            return True

        if await self._channel_check(ctx):
            return True

        return False

    async def _is_alone(self, ctx: commands.Context):
        channel_members = rgetattr(ctx, "guild.me.voice.channel.members", [])
        nonbots = sum(m.id != ctx.author.id for m in channel_members if not m.bot)
        return nonbots < 1

    async def _has_dj_role(self, ctx: commands.Context, member: discord.Member):
        dj_role_obj = ctx.guild.get_role(await self.config.guild(ctx.guild).dj_role())
        return dj_role_obj in ctx.guild.get_member(member.id).roles

    @staticmethod
    async def is_requester(ctx: commands.Context, member: discord.Member):
        try:
            player = lavalink.get_player(ctx.guild.id)
            log.debug(f"Current requester is {player.current}")
            return player.current.requester.id == member.id
        except Exception as e:
            log.error(e)
        return False

    async def _skip_action(self, ctx: commands.Context, skip_to_track: int = None):
        player = lavalink.get_player(ctx.guild.id)
        autoplay = await self.config.guild(player.channel.guild).auto_play() or self.owns_autoplay
        if not player.current or (not player.queue and not autoplay):
            try:
                pos, dur = player.position, player.current.length
            except AttributeError:
                return await self._embed_msg(ctx, _("There's nothing in the queue."))
            time_remain = lavalink.utils.format_time(dur - pos)
            if player.current.is_stream:
                embed = discord.Embed(
                    colour=await ctx.embed_colour(), title=_("There's nothing in the queue.")
                )
                embed.set_footer(
                    text=_("Currently livestreaming {track}").format(track=player.current.title)
                )
            else:
                embed = discord.Embed(
                    colour=await ctx.embed_colour(), title=_("There's nothing in the queue.")
                )
                embed.set_footer(
                    text=_("{time} left on {track}").format(
                        time=time_remain, track=player.current.title
                    )
                )
            return await ctx.send(embed=embed)
        elif autoplay and not player.queue:
            embed = discord.Embed(
                colour=await ctx.embed_colour(),
                title=_("Track Skipped"),
                description=await get_description(player.current),
            )
            await ctx.send(embed=embed)
            return await player.skip()

        queue_to_append = []
        if skip_to_track is not None and skip_to_track != 1:
            if skip_to_track < 1:
                return await self._embed_msg(
                    ctx, _("Track number must be equal to or greater than 1.")
                )
            elif skip_to_track > len(player.queue):
                return await self._embed_msg(
                    ctx,
                    _(
                        "There are only {queuelen} songs currently queued.".format(
                            queuelen=len(player.queue)
                        )
                    ),
                )
            embed = discord.Embed(
                colour=await ctx.embed_colour(),
                title=_("{skip_to_track} Tracks Skipped".format(skip_to_track=skip_to_track)),
            )
            await ctx.send(embed=embed)
            if player.repeat:
                queue_to_append = player.queue[0 : min(skip_to_track - 1, len(player.queue) - 1)]
            player.queue = player.queue[
                min(skip_to_track - 1, len(player.queue) - 1) : len(player.queue)
            ]
        else:
            embed = discord.Embed(
                colour=await ctx.embed_colour(),
                title=_("Track Skipped"),
                description=await get_description(player.current),
            )
            await ctx.send(embed=embed)
        self.bot.dispatch("red_audio_skip_track", player.channel.guild, player.current, ctx.author)
        await player.play()
        player.queue += queue_to_append

    @commands.command()
    @commands.guild_only()
    @commands.bot_has_permissions(embed_links=True)
    async def stop(self, ctx: commands.Context):
        """Stop playback and clear the queue."""
        dj_enabled = await self.config.guild(ctx.guild).dj_enabled()
        vote_enabled = await self.config.guild(ctx.guild).vote_enabled()
        if not self._player_check(ctx):
            return await self._embed_msg(ctx, _("Nothing playing."))
        player = lavalink.get_player(ctx.guild.id)
        if (
            not ctx.author.voice or ctx.author.voice.channel != player.channel
        ) and not await self._can_instaskip(ctx, ctx.author):
            return await self._embed_msg(
                ctx, _("You must be in the voice channel to stop the music.")
            )
        if vote_enabled or vote_enabled and dj_enabled:
            if not await self._can_instaskip(ctx, ctx.author) and not await self._is_alone(ctx):
                return await self._embed_msg(
                    ctx, _("There are other people listening - vote to skip instead.")
                )
        if dj_enabled and not vote_enabled:
            if not await self._can_instaskip(ctx, ctx.author):
                return await self._embed_msg(ctx, _("You need the DJ role to stop the music."))
        if (
            player.is_playing
            or (not player.is_playing and player.paused)
            or player.queue
            or getattr(player.current, "extras", {}).get("autoplay")
        ):
            eq = player.fetch("eq")
            if eq:
                await self.config.custom("EQUALIZER", ctx.guild.id).eq_bands.set(eq.bands)
            player.queue = []
            player.store("playing_song", None)
            player.store("prev_requester", None)
            player.store("prev_song", None)
            player.store("requester", None)
            await player.stop()
            await self._embed_msg(ctx, _("Stopping..."))

    @commands.command()
    @commands.guild_only()
    @commands.cooldown(1, 15, commands.BucketType.guild)
    @commands.bot_has_permissions(embed_links=True)
    async def summon(self, ctx: commands.Context):
        """Summon the bot to a voice channel."""
        dj_enabled = await self.config.guild(ctx.guild).dj_enabled()
        if dj_enabled:
            if not await self._can_instaskip(ctx, ctx.author):
                return await self._embed_msg(ctx, _("You need the DJ role to summon the bot."))
        try:
            if (
                not ctx.author.voice.channel.permissions_for(ctx.me).connect
                or not ctx.author.voice.channel.permissions_for(ctx.me).move_members
                and userlimit(ctx.author.voice.channel)
            ):
                return await self._embed_msg(
                    ctx, _("I don't have permission to connect to your channel.")
                )
            if not self._player_check(ctx):
                await lavalink.connect(ctx.author.voice.channel)
                player = lavalink.get_player(ctx.guild.id)
                player.store("connect", datetime.datetime.utcnow())
            else:
                player = lavalink.get_player(ctx.guild.id)
                if ctx.author.voice.channel == player.channel:
                    return
                await player.move_to(ctx.author.voice.channel)
        except AttributeError:
            return await self._embed_msg(ctx, _("Connect to a voice channel first."))
        except IndexError:
            return await self._embed_msg(
                ctx, _("Connection to Lavalink has not yet been established.")
            )

    @commands.command()
    @commands.guild_only()
    @commands.bot_has_permissions(embed_links=True)
    async def volume(self, ctx: commands.Context, vol: int = None):
        """Set the volume, 1% - 150%."""
        dj_enabled = await self.config.guild(ctx.guild).dj_enabled()
        if not vol:
            vol = await self.config.guild(ctx.guild).volume()
            embed = discord.Embed(
                colour=await ctx.embed_colour(),
                title=_("Current Volume:"),
                description=str(vol) + "%",
            )
            if not self._player_check(ctx):
                embed.set_footer(text=_("Nothing playing."))
            return await ctx.send(embed=embed)
        if self._player_check(ctx):
            player = lavalink.get_player(ctx.guild.id)
            if (
                not ctx.author.voice or ctx.author.voice.channel != player.channel
            ) and not await self._can_instaskip(ctx, ctx.author):
                return await self._embed_msg(
                    ctx, _("You must be in the voice channel to change the volume.")
                )
        if dj_enabled:
            if not await self._can_instaskip(ctx, ctx.author) and not await self._has_dj_role(
                ctx, ctx.author
            ):
                return await self._embed_msg(ctx, _("You need the DJ role to change the volume."))
        if vol < 0:
            vol = 0
        if vol > 150:
            vol = 150
            await self.config.guild(ctx.guild).volume.set(vol)
            if self._player_check(ctx):
                await lavalink.get_player(ctx.guild.id).set_volume(vol)
        else:
            await self.config.guild(ctx.guild).volume.set(vol)
            if self._player_check(ctx):
                await lavalink.get_player(ctx.guild.id).set_volume(vol)
        embed = discord.Embed(
            colour=await ctx.embed_colour(), title=_("Volume:"), description=str(vol) + "%"
        )
        if not self._player_check(ctx):
            embed.set_footer(text=_("Nothing playing."))
        await ctx.send(embed=embed)

    @commands.group(aliases=["llset"])
    @commands.guild_only()
    @commands.bot_has_permissions(embed_links=True)
    @checks.is_owner()
    async def llsetup(self, ctx: commands.Context):
        """Lavalink server configuration options."""
        pass

    @llsetup.command()
    async def external(self, ctx: commands.Context):
        """Toggle using external lavalink servers."""
        external = await self.config.use_external_lavalink()
        await self.config.use_external_lavalink.set(not external)

        if external:
            embed = discord.Embed(
                colour=await ctx.embed_colour(),
                title=_("External lavalink server: {true_or_false}.").format(
                    true_or_false=_("Enabled") if not external else _("Disabled")
                ),
            )
            await ctx.send(embed=embed)
        else:
            if self._manager is not None:
                await self._manager.shutdown()
            await self._embed_msg(
                ctx,
                _("External lavalink server: {true_or_false}.").format(
                    true_or_false=_("Enabled") if not external else _("Disabled")
                ),
            )

        self._restart_connect()

    @llsetup.command()
    async def host(self, ctx: commands.Context, host: str):
        """Set the lavalink server host."""
        await self.config.host.set(host)
        if await self._check_external():
            embed = discord.Embed(
                colour=await ctx.embed_colour(), title=_("Host set to {host}.").format(host=host)
            )
            embed.set_footer(text=_("External lavalink server set to True."))
            await ctx.send(embed=embed)
        else:
            await self._embed_msg(ctx, _("Host set to {host}.").format(host=host))

        self._restart_connect()

    @llsetup.command()
    async def password(self, ctx: commands.Context, password: str):
        """Set the lavalink server password."""
        await self.config.password.set(str(password))
        if await self._check_external():
            embed = discord.Embed(
                colour=await ctx.embed_colour(),
                title=_("Server password set to {password}.").format(password=password),
            )
            embed.set_footer(text=_("External lavalink server set to True."))
            await ctx.send(embed=embed)
        else:
            await self._embed_msg(
                ctx, _("Server password set to {password}.").format(password=password)
            )

        self._restart_connect()

    @llsetup.command()
    async def restport(self, ctx: commands.Context, rest_port: int):
        """Set the lavalink REST server port."""
        await self.config.rest_port.set(rest_port)
        if await self._check_external():
            embed = discord.Embed(
                colour=await ctx.embed_colour(),
                title=_("REST port set to {port}.").format(port=rest_port),
            )
            embed.set_footer(text=_("External lavalink server set to True."))
            await ctx.send(embed=embed)
        else:
            await self._embed_msg(ctx, _("REST port set to {port}.").format(port=rest_port))

        self._restart_connect()

    @llsetup.command()
    async def wsport(self, ctx: commands.Context, ws_port: int):
        """Set the lavalink websocket server port."""
        await self.config.ws_port.set(ws_port)
        if await self._check_external():
            embed = discord.Embed(
                colour=await ctx.embed_colour(),
                title=_("Websocket port set to {port}.").format(port=ws_port),
            )
            embed.set_footer(text=_("External lavalink server set to True."))
            await ctx.send(embed=embed)
        else:
            await self._embed_msg(ctx, _("Websocket port set to {port}.").format(port=ws_port))

        self._restart_connect()

    @staticmethod
    async def _apply_gain(guild_id: int, band, gain):
        const = {
            "op": "equalizer",
            "guildId": str(guild_id),
            "bands": [{"band": band, "gain": gain}],
        }

        try:
            await lavalink.get_player(guild_id).node.send({**const})
        except (KeyError, IndexError):
            pass

    @staticmethod
    async def _apply_gains(guild_id: int, gains):
        const = {
            "op": "equalizer",
            "guildId": str(guild_id),
            "bands": [{"band": x, "gain": y} for x, y in enumerate(gains)],
        }

        try:
            await lavalink.get_player(guild_id).node.send({**const})
        except (KeyError, IndexError):
            pass

    async def _channel_check(self, ctx: commands.Context):
        try:
            player = lavalink.get_player(ctx.guild.id)
        except KeyError:
            return False
        try:
            in_channel = sum(
                not m.bot for m in ctx.guild.get_member(self.bot.user.id).voice.channel.members
            )
        except AttributeError:
            return False

        if not ctx.author.voice:
            user_channel = None
        else:
            user_channel = ctx.author.voice.channel

        if in_channel == 0 and user_channel:
            if (
                (player.channel != user_channel)
                and not player.current
                and player.position == 0
                and len(player.queue) == 0
            ):
                await player.move_to(user_channel)
                return True
        else:
            return False

    async def _check_api_tokens(self):
        spotify = await self.bot.get_shared_api_tokens("spotify")
        youtube = await self.bot.get_shared_api_tokens("youtube")
        return {
            "spotify_client_id": spotify.get("client_id", ""),
            "spotify_client_secret": spotify.get("client_secret", ""),
            "youtube_api": youtube.get("api_key", ""),
        }

    async def _check_external(self):
        external = await self.config.use_external_lavalink()
        if not external:
            if self._manager is not None:
                await self._manager.shutdown()
            await self.config.use_external_lavalink.set(True)
            return True
        else:
            return False

    async def _clear_react(self, message: discord.Message, emoji: dict = None):
        """Non blocking version of clear_react"""
        return self.bot.loop.create_task(clear_react(self.bot, message, emoji))

    async def _currency_check(self, ctx: commands.Context, jukebox_price: int):
        jukebox = await self.config.guild(ctx.guild).jukebox()
        if jukebox and not await self._can_instaskip(ctx, ctx.author):
            try:
                await bank.withdraw_credits(ctx.author, jukebox_price)
                return True
            except ValueError:
                credits_name = await bank.get_currency_name(ctx.guild)
                await self._embed_msg(
                    ctx,
                    _("Not enough {currency} ({required_credits} required).").format(
                        currency=credits_name, required_credits=humanize_number(jukebox_price)
                    ),
                )
                return False
        else:
            return True

    async def _data_check(self, ctx: commands.Context):
        player = lavalink.get_player(ctx.guild.id)
        shuffle = await self.config.guild(ctx.guild).shuffle()
        repeat = await self.config.guild(ctx.guild).repeat()
        volume = await self.config.guild(ctx.guild).volume()
        player.repeat = repeat
        player.shuffle = shuffle
        if player.volume != volume:
            await player.set_volume(volume)

    async def disconnect_timer(self):
        stop_times = {}
        pause_times = {}
        while True:
            for p in lavalink.all_players():
                server = p.channel.guild

                if [self.bot.user] == p.channel.members:
                    stop_times.setdefault(server.id, time.time())
                    pause_times.setdefault(server.id, time.time())
                else:
                    stop_times.pop(server.id, None)
                    if p.paused and server.id in pause_times:
                        try:
                            await p.pause(False)
                        except Exception:
                            log.error(
                                "Exception raised in Audio's emptypause_timer.", exc_info=True
                            )
                    pause_times.pop(server.id, None)
            servers = stop_times.copy()
            servers.update(pause_times)
            for sid in servers:
                server_obj = self.bot.get_guild(sid)
                if sid in stop_times and await self.config.guild(server_obj).emptydc_enabled():
                    emptydc_timer = await self.config.guild(server_obj).emptydc_timer()
                    if (time.time() - stop_times[sid]) >= emptydc_timer:
                        stop_times.pop(sid)
                        try:
                            player = lavalink.get_player(sid)
                            await player.stop()
                            await player.disconnect()
                        except Exception as err:
                            log.error("Exception raised in Audio's emptydc_timer.", exc_info=True)
                            if "No such player for that guild" in str(err):
                                stop_times.pop(sid, None)
                            pass
                elif (
                    sid in pause_times and await self.config.guild(server_obj).emptypause_enabled()
                ):
                    emptypause_timer = await self.config.guild(server_obj).emptypause_timer()
                    if (time.time() - pause_times.get(sid)) >= emptypause_timer:
                        try:
                            await lavalink.get_player(sid).pause()
                        except Exception as err:
                            if "No such player for that guild" in str(err):
                                pause_times.pop(sid, None)
                            log.error(
                                "Exception raised in Audio's emptypause_timer.", exc_info=True
                            )
            await asyncio.sleep(5)

    @staticmethod
    async def _embed_msg(ctx: commands.Context, title: str):
        embed = discord.Embed(colour=await ctx.embed_colour(), title=title)
        await ctx.send(embed=embed)

    async def _eq_check(self, ctx: commands.Context, player: lavalink.Player):
        eq = player.fetch("eq", Equalizer())

        config_bands = await self.config.custom("EQUALIZER", ctx.guild.id).eq_bands()
        if not config_bands:
            config_bands = eq.bands
            await self.config.custom("EQUALIZER", ctx.guild.id).eq_bands.set(eq.bands)

        if eq.bands != config_bands:
            band_num = list(range(0, eq._band_count))
            band_value = config_bands
            eq_dict = {}
            for k, v in zip(band_num, band_value):
                eq_dict[k] = v
            for band, value in eq_dict.items():
                eq.set_gain(band, value)
            player.store("eq", eq)
            await self._apply_gains(ctx.guild.id, config_bands)

    async def _eq_interact(
        self, ctx: commands.Context, player: lavalink.Player, eq, message, selected
    ):
        player.store("eq", eq)
        emoji = {
            "far_left": "◀",
            "one_left": "⬅",
            "max_output": "⏫",
            "output_up": "🔼",
            "output_down": "🔽",
            "min_output": "⏬",
            "one_right": "➡",
            "far_right": "▶",
            "reset": "⏺",
            "info": "ℹ",
        }
        selector = f'{" " * 8}{"   " * selected}^^'
        try:
            await message.edit(content=box(f"{eq.visualise()}\n{selector}", lang="ini"))
        except discord.errors.NotFound:
            return
        try:
            react_emoji, react_user = await self._get_eq_reaction(ctx, message, emoji)
        except TypeError:
            return

        if not react_emoji:
            await self.config.custom("EQUALIZER", ctx.guild.id).eq_bands.set(eq.bands)
            await self._clear_react(message, emoji)

        if react_emoji == "⬅":
            await remove_react(message, react_emoji, react_user)
            await self._eq_interact(ctx, player, eq, message, max(selected - 1, 0))

        if react_emoji == "➡":
            await remove_react(message, react_emoji, react_user)
            await self._eq_interact(ctx, player, eq, message, min(selected + 1, 14))

        if react_emoji == "🔼":
            await remove_react(message, react_emoji, react_user)
            _max = "{:.2f}".format(min(eq.get_gain(selected) + 0.1, 1.0))
            eq.set_gain(selected, float(_max))
            await self._apply_gain(ctx.guild.id, selected, _max)
            await self._eq_interact(ctx, player, eq, message, selected)

        if react_emoji == "🔽":
            await remove_react(message, react_emoji, react_user)
            _min = "{:.2f}".format(max(eq.get_gain(selected) - 0.1, -0.25))
            eq.set_gain(selected, float(_min))
            await self._apply_gain(ctx.guild.id, selected, _min)
            await self._eq_interact(ctx, player, eq, message, selected)

        if react_emoji == "⏫":
            await remove_react(message, react_emoji, react_user)
            _max = 1.0
            eq.set_gain(selected, _max)
            await self._apply_gain(ctx.guild.id, selected, _max)
            await self._eq_interact(ctx, player, eq, message, selected)

        if react_emoji == "⏬":
            await remove_react(message, react_emoji, react_user)
            _min = -0.25
            eq.set_gain(selected, _min)
            await self._apply_gain(ctx.guild.id, selected, _min)
            await self._eq_interact(ctx, player, eq, message, selected)

        if react_emoji == "◀":
            await remove_react(message, react_emoji, react_user)
            selected = 0
            await self._eq_interact(ctx, player, eq, message, selected)

        if react_emoji == "▶":
            await remove_react(message, react_emoji, react_user)
            selected = 14
            await self._eq_interact(ctx, player, eq, message, selected)

        if react_emoji == "⏺":
            await remove_react(message, react_emoji, react_user)
            for band in range(eq._band_count):
                eq.set_gain(band, 0.0)
            await self._apply_gains(ctx.guild.id, eq.bands)
            await self._eq_interact(ctx, player, eq, message, selected)

        if react_emoji == "ℹ":
            await remove_react(message, react_emoji, react_user)
            await ctx.send_help(self.eq)
            await self._eq_interact(ctx, player, eq, message, selected)

    @staticmethod
    async def _eq_msg_clear(eq_message: discord.Message):
        if eq_message is not None:
            with contextlib.suppress(discord.HTTPException):
                await eq_message.delete()

    async def _get_eq_reaction(self, ctx: commands.Context, message: discord.Message, emoji):
        try:
            reaction, user = await self.bot.wait_for(
                "reaction_add",
                check=lambda r, u: r.message.id == message.id
                and u.id == ctx.author.id
                and r.emoji in emoji.values(),
                timeout=30,
            )
        except asyncio.TimeoutError:
            await self._clear_react(message, emoji)
            return None
        else:
            return reaction.emoji, user

    def _play_lock(self, ctx: commands.Context, tf):
        if tf:
            self.play_lock[ctx.message.guild.id] = True
        else:
            self.play_lock[ctx.message.guild.id] = False

    def _player_check(self, ctx: commands.Context):
        if self._connection_aborted:
            return False
        try:
            lavalink.get_player(ctx.guild.id)
            return True
        except IndexError:
            return False
        except KeyError:
            return False

    @commands.Cog.listener()
    async def on_voice_state_update(
        self, member: discord.Member, before: discord.VoiceState, after: discord.VoiceState
    ):
        await self._ready_event.wait()
        if after.channel != before.channel:
            try:
                self.skip_votes[before.channel.guild].remove(member.id)
            except (ValueError, KeyError, AttributeError):
                pass

    def cog_unload(self):
        if not self._cleaned_up:
            self.bot.dispatch("red_audio_unload", self)
            self.session.detach()
            self.bot.loop.create_task(self._close_database())
            if self._disconnect_task:
                self._disconnect_task.cancel()

            if self._connect_task:
                self._connect_task.cancel()

            if self._init_task:
                self._init_task.cancel()

            lavalink.unregister_event_listener(self.event_handler)
            self.bot.loop.create_task(lavalink.close())
            if self._manager is not None:
                self.bot.loop.create_task(self._manager.shutdown())

            self._cleaned_up = True

    @bump.error
    @disconnect.error
    @genre.error
    @local_folder.error
    @local_play.error
    @local_search.error
    @play.error
    @prev.error
    @search.error
    @_playlist_append.error
    @_playlist_save.error
    @_playlist_update.error
    @_playlist_upload.error
    async def _clear_lock_on_error(self, ctx: commands.Context, error):
        # TODO: Change this in a future PR
        # FIXME: This seems to be consuming tracebacks and not adding them to last traceback
        # which is handled by on_command_error
        # Make it so that this can be used to show user friendly errors
        if not isinstance(
            getattr(error, "original", error),
            (
                commands.CheckFailure,
                commands.UserInputError,
                commands.DisabledCommand,
                commands.CommandOnCooldown,
            ),
        ):
            self._play_lock(ctx, False)
            await self.music_cache.run_tasks(ctx)
            message = "Error in command '{}'. Check your console or logs for details.".format(
                ctx.command.qualified_name
            )
            await ctx.send(inline(message))
            exception_log = "Exception in command '{}'\n" "".format(ctx.command.qualified_name)
            exception_log += "".join(
                traceback.format_exception(type(error), error, error.__traceback__)
            )
            self.bot._last_exception = exception_log

        await ctx.bot.on_command_error(
            ctx, getattr(error, "original", error), unhandled_by_cog=True
        )

    async def cog_after_invoke(self, ctx: commands.Context):
        await self._process_db(ctx)

    async def _process_db(self, ctx: commands.Context):
        await self.music_cache.run_tasks(ctx)

    async def _close_database(self):
        await self.music_cache.run_all_pending_tasks()
        await self.music_cache.close()

    __del__ = cog_unload<|MERGE_RESOLUTION|>--- conflicted
+++ resolved
@@ -5,10 +5,7 @@
 import heapq
 import json
 import logging
-<<<<<<< HEAD
-=======
 import math
->>>>>>> b72c05d3
 import random
 import re
 import time
@@ -43,15 +40,11 @@
 from .converters import ComplexScopeParser, ScopeParser, get_lazy_converter, get_playlist_converter
 from .equalizer import Equalizer
 from .errors import (
-<<<<<<< HEAD
-    DatabaseError, LavalinkDownloadFailed, MissingGuild, SpotifyFetchError, TooManyMatches,
-=======
     DatabaseError,
     LavalinkDownloadFailed,
     MissingGuild,
     SpotifyFetchError,
     TooManyMatches,
->>>>>>> b72c05d3
 )
 from .manager import ServerManager
 from .playlists import (
@@ -505,17 +498,10 @@
                         notify_channel = player.fetch("channel")
                         if notify_channel:
                             notify_channel = self.bot.get_channel(notify_channel)
-<<<<<<< HEAD
-                            return await self._embed_msg(
-                                notify_channel,
-                                _("Autoplay: Couldn't get a valid track."),
-                            )
-=======
                             await self._embed_msg(
                                 notify_channel, _("Autoplay: Couldn't get a valid track.")
                             )
                         return
->>>>>>> b72c05d3
                 else:
                     self.bot.dispatch(
                         "red_audio_should_auto_play",
@@ -2826,17 +2812,10 @@
                 notify_channel = player.fetch("channel")
                 if notify_channel:
                     notify_channel = self.bot.get_channel(notify_channel)
-<<<<<<< HEAD
-                    return await self._embed_msg(
-                        notify_channel,
-                        _("Autoplay: Couldn't get a valid track."),
-                    )
-=======
                     await self._embed_msg(
                         notify_channel, _("Autoplay: Couldn't get a valid track.")
                     )
                 return
->>>>>>> b72c05d3
         else:
             self.bot.dispatch(
                 "red_audio_should_auto_play",
