import asyncio
import contextlib
import datetime
import heapq
import json
import logging
import math
import random
import re
import time
import traceback
from collections import namedtuple, Counter
from io import StringIO
from pathlib import Path
from typing import List, Optional, Tuple, Union, cast

import aiohttp
import discord
import lavalink
from discord.embeds import EmptyEmbed
from fuzzywuzzy import process

from redbot.core import Config, bank, checks, commands
from redbot.core.data_manager import cog_data_path
from redbot.core.i18n import Translator, cog_i18n
from redbot.core.utils.chat_formatting import bold, box, humanize_number, inline, pagify, escape
from redbot.core.utils.menus import (
    DEFAULT_CONTROLS,
    close_menu,
    menu,
    next_page,
    prev_page,
    start_adding_reactions,
)
from redbot.core.utils.predicates import MessagePredicate, ReactionPredicate

from . import audio_dataclasses
from .apis import MusicCache
from .checks import can_have_caching
from .config import pass_config_to_dependencies
from .converters import ComplexScopeParser, ScopeParser, get_lazy_converter, get_playlist_converter
from .databases import HAS_SQL, _ERROR
from .equalizer import Equalizer
from .errors import (
    DatabaseError,
    LavalinkDownloadFailed,
    MissingGuild,
    QueryUnauthorized,
    SpotifyFetchError,
    TooManyMatches,
)
from .manager import ServerManager
from .playlists import (
    FakePlaylist,
    Playlist,
    create_playlist,
    delete_playlist,
    get_all_playlist,
    get_playlist,
    humanize_scope,
)
<<<<<<< HEAD
from .utils import *
=======
from .utils import (
    CacheLevel,
    Notifier,
    clear_react,
    draw_time,
    dynamic_time,
    get_description,
    is_allowed,
    match_url,
    match_yt_playlist,
    queue_duration,
    remove_react,
    rgetattr,
    time_convert,
    track_creator,
    track_limit,
    url_check,
    userlimit,
    PlaylistScope,
)
>>>>>>> d70a2928

_ = Translator("Audio", __file__)

__version__ = "1.1.0"
__author__ = ["aikaterna", "Draper"]

log = logging.getLogger("red.audio")

_SCHEMA_VERSION = 2
LazyGreedyConverter = get_lazy_converter("--")
PlaylistConverter = get_playlist_converter()


@cog_i18n(_)
class Audio(commands.Cog):
    """Play audio through voice channels."""

    _default_lavalink_settings = {
        "host": "localhost",
        "rest_port": 2333,
        "ws_port": 2333,
        "password": "youshallnotpass",
    }

    def __init__(self, bot):
        super().__init__()
        self.bot = bot
        self.config = Config.get_conf(self, 2711759130, force_registration=True)
        self.skip_votes = {}
        self.play_lock = {}
        self._dj_status_cache = {}
        self._dj_role_cache = {}
        self.session = aiohttp.ClientSession()
        self._connect_task = None
        self._disconnect_task = None
        self._cleaned_up = False
        self._connection_aborted = False
        self._manager: Optional[ServerManager] = None
        default_global = dict(
            schema_version=1,
            cache_level=0,
            cache_age=365,
            status=False,
            use_external_lavalink=False,
            restrict=True,
            localpath=str(cog_data_path(raw_name="Audio")),
            url_keyword_blacklist=[],
            url_keyword_whitelist=[],
            **self._default_lavalink_settings,
        )

        default_guild = dict(
            auto_play=False,
            autoplaylist=dict(enabled=False, id=None, name=None, scope=None),
            disconnect=False,
            dj_enabled=False,
            dj_role=None,
            emptydc_enabled=False,
            emptydc_timer=0,
            emptypause_enabled=False,
            emptypause_timer=0,
            jukebox=False,
            jukebox_price=0,
            maxlength=0,
            notify=False,
            repeat=False,
            shuffle=False,
            shuffle_bumped=True,
            thumbnail=False,
            volume=100,
            vote_enabled=False,
            vote_percent=0,
            room_lock=None,
            url_keyword_blacklist=[],
            url_keyword_whitelist=[],
        )
        _playlist = dict(id=None, author=None, name=None, playlist_url=None, tracks=[])
        self.config.init_custom("EQUALIZER", 1)
        self.config.register_custom("EQUALIZER", eq_bands=[], eq_presets={})
        self.config.init_custom(PlaylistScope.GLOBAL.value, 1)
        self.config.register_custom(PlaylistScope.GLOBAL.value, **_playlist)
        self.config.init_custom(PlaylistScope.GUILD.value, 2)
        self.config.register_custom(PlaylistScope.GUILD.value, **_playlist)
        self.config.init_custom(PlaylistScope.USER.value, 2)
        self.config.register_custom(PlaylistScope.USER.value, **_playlist)
        self.config.register_guild(**default_guild)
        self.config.register_global(**default_global)
<<<<<<< HEAD
        self.music_cache = MusicCache(bot, self.session, path=str(cog_data_path(raw_name="Audio")))
        self._error_counter = Counter()
        self._error_timer = {}
        self._disconnected_players = {}
=======
        self.music_cache: MusicCache = None
>>>>>>> d70a2928
        self.play_lock = {}

        self._manager: Optional[ServerManager] = None
        # These has to be a task since this requires the bot to be ready
        # If it waits for ready in startup, we cause a deadlock during initial load
        # as initial load happens before the bot can ever be ready.
        self._init_task = self.bot.loop.create_task(self.initialize())
        self._ready_event = asyncio.Event()

    async def cog_before_invoke(self, ctx: commands.Context):
        await self._ready_event.wait()
        # check for unsupported arch
        # Check on this needs refactoring at a later date
        # so that we have a better way to handle the tasks
        if self.llsetup in [ctx.command, ctx.command.root_parent]:
            pass

        elif self._connect_task and self._connect_task.cancelled():
            await ctx.send(
                _(
                    "You have attempted to run Audio's Lavalink server on an unsupported"
                    " architecture. Only settings related commands will be available."
                )
            )
            raise RuntimeError(
                "Not running audio command due to invalid machine architecture for Lavalink."
            )
        dj_enabled = self._dj_status_cache.setdefault(
            ctx.guild.id, await self.config.guild(ctx.guild).dj_enabled()
        )
        if dj_enabled:
            dj_role = self._dj_role_cache.setdefault(
                ctx.guild.id, await self.config.guild(ctx.guild).dj_role()
            )
            dj_role_obj = ctx.guild.get_role(dj_role)
            if not dj_role_obj:
                await self.config.guild(ctx.guild).dj_enabled.set(None)
                self._dj_status_cache[ctx.guild.id] = None
                await self.config.guild(ctx.guild).dj_role.set(None)
                self._dj_role_cache[ctx.guild.id] = None
                await self._embed_msg(ctx, title=_("No DJ role found. Disabling DJ mode."))

    async def initialize(self) -> None:
        await self.bot.wait_until_ready()
        # Unlike most cases, we want the cache to exit before migration.
        try:
            pass_config_to_dependencies(self.config, self.bot, await self.config.localpath())
            self.music_cache = MusicCache(self.bot, self.session)
            await self.music_cache.initialize(self.config)
            await self._migrate_config(
                from_version=await self.config.schema_version(), to_version=_SCHEMA_VERSION
            )
            self._restart_connect()
            self._disconnect_task = self.bot.loop.create_task(self.disconnect_timer())
            lavalink.register_event_listener(self.event_handler)
            if not HAS_SQL:
                error_message = (
                    "Audio version: {version}\nThis version requires some SQL dependencies to "
                    "access the caching features, "
                    "your Python install is missing some of them.\n\n"
                    "For instructions on how to fix it Google "
                    f"`{_ERROR}`.\n"
                    "You will need to install the missing SQL dependency.\n\n"
                ).format(version=__version__)
                with contextlib.suppress(discord.HTTPException):
                    for page in pagify(error_message):
                        await self.bot.send_to_owners(page)
                log.critical(error_message)
        except Exception as err:
            log.exception("Audio failed to start up, please report this issue.", exc_info=err)
            raise err

        self._ready_event.set()

    async def _migrate_config(self, from_version: int, to_version: int) -> None:
        database_entries = []
        time_now = int(datetime.datetime.now(datetime.timezone.utc).timestamp())
        if from_version == to_version:
            return
        elif from_version < to_version:
            all_guild_data = await self.config.all_guilds()
            all_playlist = {}
            for (guild_id, guild_data) in all_guild_data.items():
                temp_guild_playlist = guild_data.pop("playlists", None)
                if temp_guild_playlist:
                    guild_playlist = {}
                    for (count, (name, data)) in enumerate(temp_guild_playlist.items(), 1):
                        if not data or not name:
                            continue
                        playlist = {"id": count, "name": name, "guild": int(guild_id)}
                        playlist.update(data)
                        guild_playlist[str(count)] = playlist

                        tracks_in_playlist = data.get("tracks", []) or []
                        for t in tracks_in_playlist:
                            uri = t.get("info", {}).get("uri")
                            if uri:
                                t = {"loadType": "V2_COMPACT", "tracks": [t], "query": uri}
                                database_entries.append(
                                    {
                                        "query": uri,
                                        "data": json.dumps(t),
                                        "last_updated": time_now,
                                        "last_fetched": time_now,
                                    }
                                )
                    if guild_playlist:
                        all_playlist[str(guild_id)] = guild_playlist
            await self.config.custom(PlaylistScope.GUILD.value).set(all_playlist)
            # new schema is now in place
            await self.config.schema_version.set(_SCHEMA_VERSION)

            # migration done, now let's delete all the old stuff
            for guild_id in all_guild_data:
                await self.config.guild(
                    cast(discord.Guild, discord.Object(id=guild_id))
                ).clear_raw("playlists")
        if database_entries and HAS_SQL:
            await self.music_cache.database.insert("lavalink", database_entries)

    def _restart_connect(self):
        if self._connect_task:
            self._connect_task.cancel()

        self._connect_task = self.bot.loop.create_task(self.attempt_connect())

    async def attempt_connect(self, timeout: int = 50):
        self._connection_aborted = False
        max_retries = 5
        retry_count = 0
        while retry_count < max_retries:
            external = await self.config.use_external_lavalink()
            if external is False:
                settings = self._default_lavalink_settings
                host = settings["host"]
                password = settings["password"]
                rest_port = settings["rest_port"]
                ws_port = settings["ws_port"]
                if self._manager is not None:
                    await self._manager.shutdown()
                self._manager = ServerManager()
                try:
                    await self._manager.start()
                except LavalinkDownloadFailed as exc:
                    await asyncio.sleep(1)
                    if exc.should_retry:
                        log.exception(
                            "Exception whilst starting internal Lavalink server, retrying...",
                            exc_info=exc,
                        )
                        retry_count += 1
                        continue
                    else:
                        log.exception(
                            "Fatal exception whilst starting internal Lavalink server, "
                            "aborting...",
                            exc_info=exc,
                        )
                        self._connection_aborted = True
                        raise
                except asyncio.CancelledError:
                    log.exception("Invalid machine architecture, cannot run Lavalink.")
                    raise
                except Exception as exc:
                    log.exception(
                        "Unhandled exception whilst starting internal Lavalink server, "
                        "aborting...",
                        exc_info=exc,
                    )
                    self._connection_aborted = True
                    raise
                else:
                    break
            else:
                host = await self.config.host()
                password = await self.config.password()
                rest_port = await self.config.rest_port()
                ws_port = await self.config.ws_port()
                break
        else:
            log.critical(
                "Setting up the Lavalink server failed after multiple attempts. See above "
                "tracebacks for details."
            )
            self._connection_aborted = True
            return

        retry_count = 0
        while retry_count < max_retries:
            try:
                await lavalink.initialize(
                    bot=self.bot,
                    host=host,
                    password=password,
                    rest_port=rest_port,
                    ws_port=ws_port,
                    timeout=timeout,
                )
            except asyncio.TimeoutError:
                log.error("Connecting to Lavalink server timed out, retrying...")
                if external is False and self._manager is not None:
                    await self._manager.shutdown()
                retry_count += 1
                await asyncio.sleep(1)  # prevent busylooping
            except Exception as exc:
                log.exception(
                    "Unhandled exception whilst connecting to Lavalink, aborting...", exc_info=exc
                )
                self._connection_aborted = True
                raise
            else:
                break
        else:
            self._connection_aborted = True
            log.critical(
                "Connecting to the Lavalink server failed after multiple attempts. See above "
                "tracebacks for details."
            )

    async def error_reset(self, player: lavalink.Player):
        guild = rgetattr(player, "channel.guild.id", None)
        if not guild:
            return
        now = time.time()
        seconds_allowed = 10
        last_error = self._error_timer.setdefault(guild, now)
        if now - seconds_allowed > last_error:
            self._error_timer[guild] = 0
            self._error_counter[guild] = 0

    async def increase_error_counter(self, player: lavalink.Player) -> bool:
        guild = rgetattr(player, "channel.guild.id", None)
        if not guild:
            return False
        now = time.time()
        self._error_counter[guild] += 1
        self._error_timer[guild] = now
        return self._error_counter[guild] >= 5

    @staticmethod
    async def _players_check():
        try:
            current = next(
                (
                    player.current
                    for player in lavalink.active_players()
                    if player.current is not None
                ),
                None,
            )
            get_single_title = get_track_description_unformatted(current)
            playing_servers = len(lavalink.active_players())
        except IndexError:
            get_single_title = None
            playing_servers = 0
        return get_single_title, playing_servers

    async def _status_check(self, track, playing_servers):
        if playing_servers == 0:
            await self.bot.change_presence(activity=None)
        elif playing_servers == 1:
            await self.bot.change_presence(
                activity=discord.Activity(name=track, type=discord.ActivityType.listening)
            )
        elif playing_servers > 1:
            await self.bot.change_presence(
                activity=discord.Activity(
                    name=_("music in {} servers").format(playing_servers),
                    type=discord.ActivityType.playing,
                )
            )

    async def event_handler(
        self, player: lavalink.Player, event_type: lavalink.LavalinkEvents, extra
    ):
        current_track = player.current
        current_channel = player.channel
        guild = rgetattr(current_channel, "guild", None)
        guild_id = rgetattr(guild, "id", None)
        current_requester = rgetattr(current_track, "requester", None)
        current_stream = rgetattr(current_track, "is_stream", None)
        current_length = rgetattr(current_track, "length", None)
        current_thumbnail = rgetattr(current_track, "thumbnail", None)
        current_extras = rgetattr(current_track, "extras", {})
        guild_data = await self.config.guild(guild).all()
        repeat = guild_data["repeat"]
        notify = guild_data["notify"]
        disconnect = guild_data["disconnect"]
        autoplay = guild_data["auto_play"]
        description = get_track_description(current_track)
        status = await self.config.status()

        await self.error_reset(player)

        if event_type == lavalink.LavalinkEvents.TRACK_START:
            self.skip_votes[guild] = []
            playing_song = player.fetch("playing_song")
            requester = player.fetch("requester")
            player.store("prev_song", playing_song)
            player.store("prev_requester", requester)
            player.store("playing_song", current_track)
            player.store("requester", current_requester)
            self.bot.dispatch("red_audio_track_start", guild, current_track, current_requester)
        if event_type == lavalink.LavalinkEvents.TRACK_END:
            prev_song = player.fetch("prev_song")
            prev_requester = player.fetch("prev_requester")
            self.bot.dispatch("red_audio_track_end", guild, prev_song, prev_requester)
        if event_type == lavalink.LavalinkEvents.QUEUE_END:
            prev_song = player.fetch("prev_song")
            prev_requester = player.fetch("prev_requester")
            self.bot.dispatch("red_audio_queue_end", guild, prev_song, prev_requester)
            if autoplay and not player.queue and player.fetch("playing_song") is not None:
                try:
                    await self.music_cache.autoplay(player)
                except DatabaseError:
                    notify_channel = player.fetch("channel")
                    if notify_channel:
                        notify_channel = self.bot.get_channel(notify_channel)
                        await self._embed_msg(
                            notify_channel, title=_("Couldn't get a valid track.")
                        )
                    return

        if event_type == lavalink.LavalinkEvents.TRACK_START and notify:
            notify_channel = player.fetch("channel")
            prev_song = player.fetch("prev_song")
            if notify_channel:
                notify_channel = self.bot.get_channel(notify_channel)
                if player.fetch("notify_message") is not None:
                    with contextlib.suppress(discord.HTTPException):
                        await player.fetch("notify_message").delete()

                if (
                    autoplay
                    and current_extras.get("autoplay")
                    and (
                        prev_song is None
                        or (hasattr(prev_song, "extras") and not prev_song.extras.get("autoplay"))
                    )
                ):
                    await self._embed_msg(notify_channel, title=_("Auto Play Started."))

                if not description:
                    return
                if current_stream:
                    dur = "LIVE"
                else:
                    dur = lavalink.utils.format_time(current_length)

                thumb = None
                if await self.config.guild(guild).thumbnail() and current_thumbnail:
                    thumb = current_thumbnail

                notify_message = await self._embed_msg(
                    notify_channel,
                    title=_("Now Playing"),
                    description=description,
                    footer=_("Track length: {length} | Requested by: {user}").format(
                        length=dur, user=current_requester
                    ),
                    thumbnail=thumb,
                )
                player.store("notify_message", notify_message)

        if event_type == lavalink.LavalinkEvents.TRACK_START and status:
            player_check = await self._players_check()
            await self._status_check(*player_check)

        if event_type == lavalink.LavalinkEvents.TRACK_END and status:
            await asyncio.sleep(1)
            if not player.is_playing:
                player_check = await self._players_check()
                await self._status_check(*player_check)

        if not autoplay and event_type == lavalink.LavalinkEvents.QUEUE_END and notify:
            notify_channel = player.fetch("channel")
            if notify_channel:
                notify_channel = self.bot.get_channel(notify_channel)
                await self._embed_msg(notify_channel, title=_("Queue Ended."))

        elif not autoplay and event_type == lavalink.LavalinkEvents.QUEUE_END and disconnect:
            self.bot.dispatch("red_audio_audio_disconnect", guild)
            await player.disconnect()

        if event_type == lavalink.LavalinkEvents.QUEUE_END and status:
            player_check = await self._players_check()
            await self._status_check(*player_check)

        if event_type in [
            lavalink.LavalinkEvents.TRACK_EXCEPTION,
            lavalink.LavalinkEvents.TRACK_STUCK,
        ]:
            message_channel = player.fetch("channel")
            while True:
                if current_track in player.queue:
                    player.queue.remove(current_track)
                else:
                    break
            if repeat:
                player.current = None
            if not guild_id:
                return
            self._error_counter.setdefault(guild_id, 0)
            if guild_id not in self._error_counter:
                self._error_counter[guild_id] = 0
            early_exit = await self.increase_error_counter(player)
            if early_exit:
                self._disconnected_players[guild_id] = True
                self.play_lock[guild_id] = False
                eq = player.fetch("eq")
                player.queue = []
                player.store("playing_song", None)
                if eq:
                    await self.config.custom("EQUALIZER", guild_id).eq_bands.set(eq.bands)
                await player.stop()
                await player.disconnect()
                self.bot.dispatch("red_audio_audio_disconnect", guild)
            if message_channel:
                message_channel = self.bot.get_channel(message_channel)
                if early_exit:
                    embed = discord.Embed(
                        colour=(await self.bot.get_embed_color(message_channel)),
                        title=_("Multiple errors detected"),
                        description=_(
                            "Closing the audio player "
                            "due to multiple errors being detected. "
                            "If this persists, please inform the bot owner "
                            "as the Audio cog may be temporally unavailable."
                        ),
                    )
                    return await message_channel.send(embed=embed)
                else:
                    description = description or ""
                    if event_type == lavalink.LavalinkEvents.TRACK_STUCK:
                        embed = discord.Embed(
                            title=_("Track Stuck"), description="{}".format(description)
                        )
                    else:
                        embed = discord.Embed(
                            title=_("Track Error"), description="{}\n{}".format(extra, description)
                        )
                    await message_channel.send(embed=embed)
            await player.skip()

    async def play_query(
        self,
        query: str,
        guild: discord.Guild,
        channel: discord.VoiceChannel,
        is_autoplay: bool = True,
    ):
        if not self._player_check(guild.me):
            try:
                if (
                    not channel.permissions_for(guild.me).connect
                    or not channel.permissions_for(guild.me).move_members
                    and userlimit(channel)
                ):
                    log.error(f"I don't have permission to connect to {channel} in {guild}.")

                await lavalink.connect(channel)
                player = lavalink.get_player(guild.id)
                player.store("connect", datetime.datetime.utcnow())
            except IndexError:
                log.debug(
                    f"Connection to Lavalink has not yet been established"
                    f" while trying to connect to to {channel} in {guild}."
                )
                return
        query = audio_dataclasses.Query.process_input(query)
        restrict = await self.config.restrict()
        if restrict and match_url(query):
            valid_url = url_check(query)
            if not valid_url:
                raise QueryUnauthorized(f"{query} is not an allowed query.")
        elif not await is_allowed(guild, f"{query}", query_obj=query):
            raise QueryUnauthorized(f"{query} is not an allowed query.")

        player = lavalink.get_player(guild.id)
        player.store("channel", channel.id)
        player.store("guild", guild.id)
        await self._data_check(guild.me)

        ctx = namedtuple("Context", "message")
        (results, called_api) = await self.music_cache.lavalink_query(ctx(guild), player, query)

        if not results.tracks:
            log.debug(f"Query returned no tracks.")
            return
        track = results.tracks[0]

        if not await is_allowed(
            guild, f"{track.title} {track.author} {track.uri} {str(query._raw)}"
        ):
            log.debug(f"Query is not allowed in {guild} ({guild.id})")
            return
        track.extras["autoplay"] = is_autoplay
        player.add(player.channel.guild.me, track)
        self.bot.dispatch(
            "red_audio_track_auto_play", player.channel.guild, track, player.channel.guild.me
        )
        if not player.current:
            await player.play()

    @commands.group()
    @commands.guild_only()
    @commands.bot_has_permissions(embed_links=True)
    async def audioset(self, ctx: commands.Context):
        """Music configuration options."""
        pass

    @audioset.command()
    @checks.mod_or_permissions(manage_messages=True)
    async def dc(self, ctx: commands.Context):
        """Toggle the bot auto-disconnecting when done playing.

        This setting takes precedence over [p]audioset emptydisconnect.
        """

        disconnect = await self.config.guild(ctx.guild).disconnect()
        autoplay = await self.config.guild(ctx.guild).auto_play()
        msg = ""
        msg += _("Auto-disconnection at queue end: {true_or_false}.").format(
            true_or_false=_("Enabled") if not disconnect else _("Disabled")
        )
        await self.config.guild(ctx.guild).repeat.set(not disconnect)
        if disconnect is not True and autoplay is True:
            msg += _("\nAuto-play has been disabled.")
            await self.config.guild(ctx.guild).auto_play.set(False)

        await self.config.guild(ctx.guild).disconnect.set(not disconnect)

        await self._embed_msg(ctx, title=_("Setting Changed"), description=msg)

    @audioset.group(name="restrictions")
    @checks.mod_or_permissions(manage_messages=True)
    async def _perms(self, ctx: commands.Context):
        """Manages the keyword whitelist and blacklist."""

    @checks.is_owner()
    @_perms.group(name="global")
    async def _perms_global(self, ctx: commands.Context):
        """Manages the global keyword whitelist/blacklist."""

    @_perms_global.group(name="whitelist")
    async def _perms_global_whitelist(self, ctx: commands.Context):
        """Manages the global keyword whitelist."""

    @_perms_global.group(name="blacklist")
    async def _perms_global_blacklist(self, ctx: commands.Context):
        """Manages the global keyword blacklist."""

    @_perms_global_blacklist.command(name="add")
    async def _perms_global_blacklist_add(self, ctx: commands.Context, *, keyword: str):
        """Adds a keyword to the blacklist."""
        keyword = keyword.lower().strip()
        if not keyword:
            return await ctx.send_help()
        exists = False
        async with self.config.url_keyword_blacklist() as blacklist:
            if keyword in blacklist:
                exists = True
            else:
                blacklist.append(keyword)
        if exists:
            return await self._embed_msg(ctx, title=_("Keyword already in the blacklist."))
        else:
            return await self._embed_msg(
                ctx,
                title=_("Blacklist Modified"),
                description=_("Added: `{blacklisted}` to the blacklist.").format(
                    blacklisted=keyword
                ),
            )

    @_perms_global_whitelist.command(name="add")
    async def _perms_global_whitelist_add(self, ctx: commands.Context, *, keyword: str):
        """Adds a keyword to the whitelist.

        If anything is added to whitelist, it will blacklist everything else.
        """
        keyword = keyword.lower().strip()
        if not keyword:
            return await ctx.send_help()
        exists = False
        async with self.config.url_keyword_whitelist() as whitelist:
            if keyword in whitelist:
                exists = True
            else:
                whitelist.append(keyword)
        if exists:
            return await self._embed_msg(ctx, title=_("Keyword already in the whitelist."))
        else:
            return await self._embed_msg(
                ctx,
                title=_("Whitelist Modified"),
                description=_("Added: `{whitelisted}` to the whitelist.").format(
                    whitelisted=keyword
                ),
            )

    @_perms_global_blacklist.command(name="delete", aliases=["del", "remove"])
    async def _perms_global_blacklist_delete(self, ctx: commands.Context, *, keyword: str):
        """Removes a keyword from the blacklist."""
        keyword = keyword.lower().strip()
        if not keyword:
            return await ctx.send_help()
        exists = True
        async with self.config.url_keyword_blacklist() as blacklist:
            if keyword not in blacklist:
                exists = False
            else:
                blacklist.remove(keyword)
        if not exists:
            return await self._embed_msg(ctx, title=_("Keyword is not in the blacklist."))
        else:
            return await self._embed_msg(
                ctx,
                title=_("Blacklist Modified"),
                description=_("Removed: `{blacklisted}` from the blacklist.").format(
                    blacklisted=keyword
                ),
            )

    @_perms_global_whitelist.command(name="delete", aliases=["del", "remove"])
    async def _perms_global_whitelist_delete(self, ctx: commands.Context, *, keyword: str):
        """Removes a keyword from the whitelist."""
        keyword = keyword.lower().strip()
        if not keyword:
            return await ctx.send_help()
        exists = True
        async with self.config.url_keyword_whitelist() as whitelist:
            if keyword not in whitelist:
                exists = False
            else:
                whitelist.remove(keyword)
        if not exists:
            return await self._embed_msg(ctx, title=_("Keyword already in the whitelist."))
        else:
            return await self._embed_msg(
                ctx,
                title=_("Whitelist Modified"),
                description=_("Removed: `{whitelisted}` from the whitelist.").format(
                    whitelisted=keyword
                ),
            )

    @_perms_global_whitelist.command(name="list")
    async def _perms_global_whitelist_list(self, ctx: commands.Context):
        """List all keywords added to the whitelist."""
        whitelist = await self.config.url_keyword_whitelist()
        if not whitelist:
            return await self._embed_msg(ctx, title=_("Nothing in the whitelist."))
        whitelist.sort()
        text = ""
        total = len(whitelist)
        pages = []
        for i, entry in enumerate(whitelist, 1):
            text += f"{i}. [{entry}]"
            if i != total:
                text += "\n"
                if i % 10 == 0:
                    pages.append(box(text, lang="ini"))
                    text = ""
            else:
                pages.append(box(text, lang="ini"))
        embed_colour = await ctx.embed_colour()
        pages = list(
            discord.Embed(title="Global Whitelist", description=page, colour=embed_colour)
            for page in pages
        )
        await menu(ctx, pages, DEFAULT_CONTROLS)

    @_perms_global_blacklist.command(name="list")
    async def _perms_global_blacklist_list(self, ctx: commands.Context):
        """List all keywords added to the blacklist."""
        blacklist = await self.config.url_keyword_blacklist()
        if not blacklist:
            return await self._embed_msg(ctx, title=_("Nothing in the blacklist."))
        blacklist.sort()
        text = ""
        total = len(blacklist)
        pages = []
        for i, entry in enumerate(blacklist, 1):
            text += f"{i}. [{entry}]"
            if i != total:
                text += "\n"
                if i % 10 == 0:
                    pages.append(box(text, lang="ini"))
                    text = ""
            else:
                pages.append(box(text, lang="ini"))
        embed_colour = await ctx.embed_colour()
        pages = list(
            discord.Embed(title="Global Blacklist", description=page, colour=embed_colour)
            for page in pages
        )
        await menu(ctx, pages, DEFAULT_CONTROLS)

    @_perms_global_whitelist.command(name="clear")
    async def _perms_global_whitelist_clear(self, ctx: commands.Context):
        """Clear all keywords from the whitelist."""
        whitelist = await self.config.url_keyword_whitelist()
        if not whitelist:
            return await self._embed_msg(ctx, title=_("Nothing in the whitelist."))
        await self.config.url_keyword_whitelist.clear()
        return await self._embed_msg(
            ctx,
            title=_("Whitelist Modified"),
            description=_("All entries have been removed from the whitelist."),
        )

    @_perms_global_blacklist.command(name="clear")
    async def _perms_global_blacklist_clear(self, ctx: commands.Context):
        """Clear all keywords added to the blacklist."""
        blacklist = await self.config.url_keyword_blacklist()
        if not blacklist:
            return await self._embed_msg(ctx, title=_("Nothing in the blacklist."))
        await self.config.url_keyword_blacklist.clear()
        return await self._embed_msg(
            ctx,
            title=_("Blacklist Modified"),
            description=_("All entries have been removed from the blacklist."),
        )

    @_perms.group(name="whitelist")
    async def _perms_whitelist(self, ctx: commands.Context):
        """Manages the keyword whitelist."""
        pass

    @_perms.group(name="blacklist")
    async def _perms_blacklist(self, ctx: commands.Context):
        """Manages the keyword blacklist."""
        pass

    @_perms_blacklist.command(name="add")
    async def _perms_blacklist_add(self, ctx: commands.Context, *, keyword: str):
        """Adds a keyword to the blacklist."""
        keyword = keyword.lower().strip()
        if not keyword:
            return await ctx.send_help()
        exists = False
        async with self.config.guild(ctx.guild).url_keyword_blacklist() as blacklist:
            if keyword in blacklist:
                exists = True
            else:
                blacklist.append(keyword)
        if exists:
            return await self._embed_msg(ctx, title=_("Keyword already in the blacklist."))
        else:
            return await self._embed_msg(
                ctx,
                title=_("Blacklist Modified"),
                description=_("Added: `{blacklisted}` to the blacklist.").format(
                    blacklisted=keyword
                ),
            )

    @_perms_whitelist.command(name="add")
    async def _perms_whitelist_add(self, ctx: commands.Context, *, keyword: str):
        """Adds a keyword to the whitelist.

        If anything is added to whitelist, it will blacklist everything else.
        """
        keyword = keyword.lower().strip()
        if not keyword:
            return await ctx.send_help()
        exists = False
        async with self.config.guild(ctx.guild).url_keyword_whitelist() as whitelist:
            if keyword in whitelist:
                exists = True
            else:
                whitelist.append(keyword)
        if exists:
            return await self._embed_msg(ctx, title=_("Keyword already in the whitelist."))
        else:
            return await self._embed_msg(
                ctx,
                title=_("Whitelist Modified"),
                description=_("Added: `{whitelisted}` to the whitelist.").format(
                    whitelisted=keyword
                ),
            )

    @_perms_blacklist.command(name="delete", aliases=["del", "remove"])
    async def _perms_blacklist_delete(self, ctx: commands.Context, *, keyword: str):
        """Removes a keyword from the blacklist."""
        keyword = keyword.lower().strip()
        if not keyword:
            return await ctx.send_help()
        exists = True
        async with self.config.guild(ctx.guild).url_keyword_blacklist() as blacklist:
            if keyword not in blacklist:
                exists = False
            else:
                blacklist.remove(keyword)
        if not exists:
            return await self._embed_msg(ctx, title=_("Keyword is not in the blacklist."))
        else:
            return await self._embed_msg(
                ctx,
                title=_("Blacklist Modified"),
                description=_("Removed: `{blacklisted}` from the blacklist.").format(
                    blacklisted=keyword
                ),
            )

    @_perms_whitelist.command(name="delete", aliases=["del", "remove"])
    async def _perms_whitelist_delete(self, ctx: commands.Context, *, keyword: str):
        """Removes a keyword from the whitelist."""
        keyword = keyword.lower().strip()
        if not keyword:
            return await ctx.send_help()
        exists = True
        async with self.config.guild(ctx.guild).url_keyword_whitelist() as whitelist:
            if keyword not in whitelist:
                exists = False
            else:
                whitelist.remove(keyword)
        if not exists:
            return await self._embed_msg(ctx, title=_("Keyword already in the whitelist."))
        else:
            return await self._embed_msg(
                ctx,
                title=_("Whitelist Modified"),
                description=_("Removed: `{whitelisted}` from the whitelist.").format(
                    whitelisted=keyword
                ),
            )

    @_perms_whitelist.command(name="list")
    async def _perms_whitelist_list(self, ctx: commands.Context):
        """List all keywords added to the whitelist."""
        whitelist = await self.config.guild(ctx.guild).url_keyword_whitelist()
        if not whitelist:
            return await self._embed_msg(ctx, title=_("Nothing in the whitelist."))
        whitelist.sort()
        text = ""
        total = len(whitelist)
        pages = []
        for i, entry in enumerate(whitelist, 1):
            text += f"{i}. [{entry}]"
            if i != total:
                text += "\n"
                if i % 10 == 0:
                    pages.append(box(text, lang="ini"))
                    text = ""
            else:
                pages.append(box(text, lang="ini"))
        embed_colour = await ctx.embed_colour()
        pages = list(
            discord.Embed(title="Whitelist", description=page, colour=embed_colour)
            for page in pages
        )
        await menu(ctx, pages, DEFAULT_CONTROLS)

    @_perms_blacklist.command(name="list")
    async def _perms_blacklist_list(self, ctx: commands.Context):
        """List all keywords added to the blacklist."""
        blacklist = await self.config.guild(ctx.guild).url_keyword_blacklist()
        if not blacklist:
            return await self._embed_msg(ctx, title=_("Nothing in the blacklist."))
        blacklist.sort()
        text = ""
        total = len(blacklist)
        pages = []
        for i, entry in enumerate(blacklist, 1):
            text += f"{i}. [{entry}]"
            if i != total:
                text += "\n"
                if i % 10 == 0:
                    pages.append(box(text, lang="ini"))
                    text = ""
            else:
                pages.append(box(text, lang="ini"))
        embed_colour = await ctx.embed_colour()
        pages = list(
            discord.Embed(title="Blacklist", description=page, colour=embed_colour)
            for page in pages
        )
        await menu(ctx, pages, DEFAULT_CONTROLS)

    @_perms_whitelist.command(name="clear")
    async def _perms_whitelist_clear(self, ctx: commands.Context):
        """Clear all keywords from the whitelist."""
        whitelist = await self.config.guild(ctx.guild).url_keyword_whitelist()
        if not whitelist:
            return await self._embed_msg(ctx, title=_("Nothing in the whitelist."))
        await self.config.guild(ctx.guild).url_keyword_whitelist.clear()
        return await self._embed_msg(
            ctx,
            title=_("Whitelist Modified"),
            description=_("All entries have been removed from the whitelist."),
        )

    @_perms_blacklist.command(name="clear")
    async def _perms_blacklist_clear(self, ctx: commands.Context):
        """Clear all keywords added to the blacklist."""
        blacklist = await self.config.guild(ctx.guild).url_keyword_blacklist()
        if not blacklist:
            return await self._embed_msg(ctx, title=_("Nothing in the blacklist."))
        await self.config.guild(ctx.guild).url_keyword_blacklist.clear()
        return await self._embed_msg(
            ctx,
            title=_("Blacklist Modified"),
            description=_("All entries have been removed from the blacklist."),
        )

    @audioset.group(name="autoplay")
    @checks.mod_or_permissions(manage_messages=True)
    async def _autoplay(self, ctx: commands.Context):
        """Change auto-play setting."""

    @_autoplay.command(name="toggle")
    async def _autoplay_toggle(self, ctx: commands.Context):
        """Toggle auto-play when there no songs in queue."""
        autoplay = await self.config.guild(ctx.guild).auto_play()
        repeat = await self.config.guild(ctx.guild).repeat()
        disconnect = await self.config.guild(ctx.guild).disconnect()
        msg = _("Auto-play when queue ends: {true_or_false}.").format(
            true_or_false=_("Enabled") if not autoplay else _("Disabled")
        )
        await self.config.guild(ctx.guild).auto_play.set(not autoplay)
        if autoplay is not True and repeat is True:
            msg += _("\nRepeat has been disabled.")
            await self.config.guild(ctx.guild).repeat.set(False)
        if autoplay is not True and disconnect is True:
            msg += _("\nAuto-disconnecting at queue end has been disabled.")
            await self.config.guild(ctx.guild).disconnect.set(False)

        await self._embed_msg(ctx, title=_("Setting Changed"), description=msg)
        if self._player_check(ctx):
            await self._data_check(ctx)

    @_autoplay.command(name="playlist", usage="<playlist_name_OR_id> [args]")
    async def _autoplay_playlist(
        self,
        ctx: commands.Context,
        playlist_matches: PlaylistConverter,
        *,
        scope_data: ScopeParser = None,
    ):
        """Set a playlist to auto-play songs from.

        **Usage**:
        ​ ​ ​ ​ [p]audioset autoplay playlist_name_OR_id args

        **Args**:
        ​ ​ ​ ​ The following are all optional:
        ​ ​ ​ ​ ​ ​ ​ ​ --scope <scope>
        ​ ​ ​ ​ ​ ​ ​ ​ --author [user]
        ​ ​ ​ ​ ​ ​ ​ ​ --guild [guild] **Only the bot owner can use this**

        **Scope** is one of the following:
            ​Global
        ​ ​ ​ ​ Guild
        ​ ​ ​ ​ User

        **Author** can be one of the following:
        ​ ​ ​ ​ User ID
        ​ ​ ​ ​ User Mention
        ​ ​ ​ ​ User Name#123

        **Guild** can be one of the following:
        ​ ​ ​ ​ Guild ID
        ​ ​ ​ ​ Exact guild name

        Example use:
        ​ ​ ​ ​ [p]audioset autoplay MyGuildPlaylist
        ​ ​ ​ ​ [p]audioset autoplay MyGlobalPlaylist --scope Global
        ​ ​ ​ ​ [p]audioset autoplay PersonalPlaylist --scope User --author Draper
        """
        if scope_data is None:
            scope_data = [PlaylistScope.GUILD.value, ctx.author, ctx.guild, False]

        scope, author, guild, specified_user = scope_data
        try:
            playlist_id, playlist_arg = await self._get_correct_playlist_id(
                ctx, playlist_matches, scope, author, guild, specified_user
            )
        except TooManyMatches as e:
            return await self._embed_msg(ctx, title=str(e))
        if playlist_id is None:
            return await self._embed_msg(
                ctx,
                title=_("No Playlist Found"),
                description=_("Could not match '{arg}' to a playlist").format(arg=playlist_arg),
            )
        try:
            playlist = await get_playlist(playlist_id, scope, self.bot, guild, author)
            tracks = playlist.tracks
            if not tracks:
                return await self._embed_msg(
                    ctx,
                    title=_("No Tracks Found"),
                    description=_("Playlist {name} has no tracks.").format(name=playlist.name),
                )
            playlist_data = dict(enabled=True, id=playlist.id, name=playlist.name, scope=scope)
            await self.config.guild(ctx.guild).autoplaylist.set(playlist_data)
        except RuntimeError:
            return await self._embed_msg(
                ctx,
                title=_("No Playlist Found"),
                description=_("Playlist {id} does not exist in {scope} scope.").format(
                    id=playlist_id, scope=humanize_scope(scope, the=True)
                ),
            )
        except MissingGuild:
            return await self._embed_msg(
                ctx,
                title=_("Missing Arguments"),
                description=_("You need to specify the Guild ID for the guild to lookup."),
            )
        else:
            return await self._embed_msg(
                ctx,
                title=_("Setting Changed"),
                description=_(
                    "Playlist {name} (`{id}`) [**{scope}**] will be used for autoplay."
                ).format(
                    name=playlist.name,
                    id=playlist.id,
                    scope=humanize_scope(
                        scope, ctx=guild if scope == PlaylistScope.GUILD.value else author
                    ),
                ),
            )

    @_autoplay.command(name="reset")
    async def _autoplay_reset(self, ctx: commands.Context):
        """Resets auto-play to the default playlist."""
        playlist_data = dict(enabled=False, id=None, name=None, scope=None)
        await self.config.guild(ctx.guild).autoplaylist.set(playlist_data)
        return await self._embed_msg(
            ctx,
            title=_("Setting Changed"),
            description=_("Set auto-play playlist to default value."),
        )

    @audioset.command()
    @checks.admin_or_permissions(manage_roles=True)
    async def dj(self, ctx: commands.Context):
        """Toggle DJ mode.

        DJ mode allows users with the DJ role to use audio commands.
        """
        dj_role = self._dj_role_cache.setdefault(
            ctx.guild.id, await self.config.guild(ctx.guild).dj_role()
        )
        dj_role = ctx.guild.get_role(dj_role)
        if dj_role is None:
            await self._embed_msg(
                ctx,
                title=_("Missing DJ Role"),
                description=_(
                    "Please set a role to use with DJ mode. Enter the role name or ID now."
                ),
            )

            try:
                pred = MessagePredicate.valid_role(ctx)
                await ctx.bot.wait_for("message", timeout=15.0, check=pred)
                await ctx.invoke(self.role, role_name=pred.result)
            except asyncio.TimeoutError:
                return await self._embed_msg(ctx, title=_("Response timed out, try again later."))
        dj_enabled = self._dj_status_cache.setdefault(
            ctx.guild.id, await self.config.guild(ctx.guild).dj_enabled()
        )
        await self.config.guild(ctx.guild).dj_enabled.set(not dj_enabled)
        self._dj_status_cache[ctx.guild.id] = not dj_enabled
        await self._embed_msg(
            ctx,
            title=_("Setting Changed"),
            description=_("DJ role: {true_or_false}.").format(
                true_or_false=_("Enabled") if not dj_enabled else _("Disabled")
            ),
        )

    @audioset.command()
    @checks.mod_or_permissions(administrator=True)
    async def emptydisconnect(self, ctx: commands.Context, seconds: int):
        """Auto-disconnect from channel when bot is alone in it for x seconds, 0 to disable."""
        if seconds < 0:
            return await self._embed_msg(
                ctx, title=_("Invalid Time"), description=_("Seconds can't be less than zero.")
            )
        if 10 > seconds > 0:
            seconds = 10
        if seconds == 0:
            enabled = False
            await self._embed_msg(
                ctx, title=_("Setting Changed"), description=_("Empty disconnect disabled.")
            )
        else:
            enabled = True
            await self._embed_msg(
                ctx,
                title=_("Setting Changed"),
                description=_("Empty disconnect timer set to {num_seconds}.").format(
                    num_seconds=dynamic_time(seconds)
                ),
            )

        await self.config.guild(ctx.guild).emptydc_timer.set(seconds)
        await self.config.guild(ctx.guild).emptydc_enabled.set(enabled)

    @audioset.command()
    @checks.mod_or_permissions(administrator=True)
    async def emptypause(self, ctx: commands.Context, seconds: int):
        """Auto-pause after x seconds when room is empty, 0 to disable."""
        if seconds < 0:
            return await self._embed_msg(
                ctx, title=_("Invalid Time"), description=_("Seconds can't be less than zero.")
            )
        if 10 > seconds > 0:
            seconds = 10
        if seconds == 0:
            enabled = False
            await self._embed_msg(
                ctx, title=_("Setting Changed"), description=_("Empty pause disabled.")
            )
        else:
            enabled = True
            await self._embed_msg(
                ctx,
                title=_("Setting Changed"),
                description=_("Empty pause timer set to {num_seconds}.").format(
                    num_seconds=dynamic_time(seconds)
                ),
            )
        await self.config.guild(ctx.guild).emptypause_timer.set(seconds)
        await self.config.guild(ctx.guild).emptypause_enabled.set(enabled)

    @audioset.command()
    @checks.mod_or_permissions(administrator=True)
    async def jukebox(self, ctx: commands.Context, price: int):
        """Set a price for queueing tracks for non-mods, 0 to disable."""
        if price < 0:
            return await self._embed_msg(
                ctx, title=_("Invalid Price"), description=_("Price can't be less than zero.")
            )
        if price == 0:
            jukebox = False
            await self._embed_msg(
                ctx, title=_("Setting Changed"), description=_("Jukebox mode disabled.")
            )
        else:
            jukebox = True
            await self._embed_msg(
                ctx,
                title=_("Setting Changed"),
                description=_("Track queueing command price set to {price} {currency}.").format(
                    price=humanize_number(price), currency=await bank.get_currency_name(ctx.guild)
                ),
            )

        await self.config.guild(ctx.guild).jukebox_price.set(price)
        await self.config.guild(ctx.guild).jukebox.set(jukebox)

    @audioset.command()
    @checks.is_owner()
    async def localpath(self, ctx: commands.Context, *, local_path=None):
        """Set the localtracks path if the Lavalink.jar is not run from the Audio data folder.

        Leave the path blank to reset the path to the default, the Audio data directory.
        """

        if not local_path:
            await self.config.localpath.set(str(cog_data_path(raw_name="Audio")))
            pass_config_to_dependencies(
                self.config, self.bot, str(cog_data_path(raw_name="Audio"))
            )
            return await self._embed_msg(
                ctx,
                title=_("Setting Changed"),
                description=_(
                    "The localtracks path location has been reset to {localpath}"
                ).format(localpath=str(cog_data_path(raw_name="Audio").absolute())),
            )

        info_msg = _(
            "This setting is only for bot owners to set a localtracks folder location "
            "In the example below, the full path for 'ParentDirectory' "
            "must be passed to this command.\n"
            "The path must not contain spaces.\n"
            "```\n"
            "ParentDirectory\n"
            "  |__ localtracks  (folder)\n"
            "  |     |__ Awesome Album Name  (folder)\n"
            "  |           |__01 Cool Song.mp3\n"
            "  |           |__02 Groovy Song.mp3\n"
            "```\n"
            "The folder path given to this command must contain the localtracks folder.\n"
            "**This folder and files need to be visible to the user where `"
            "Lavalink.jar` is being run from.**\n"
            "Use this command with no path given to reset it to the default, "
            "the Audio data directory for this bot.\n"
            "Do you want to continue to set the provided path for local tracks?"
        )
        info = await ctx.maybe_send_embed(info_msg)

        start_adding_reactions(info, ReactionPredicate.YES_OR_NO_EMOJIS)
        pred = ReactionPredicate.yes_or_no(info, ctx.author)
        await ctx.bot.wait_for("reaction_add", check=pred)

        if not pred.result:
            with contextlib.suppress(discord.HTTPException):
                await info.delete()
            return
        temp = audio_dataclasses.LocalPath(local_path, forced=True)
        if not temp.exists() or not temp.is_dir():
            return await self._embed_msg(
                ctx,
                title=_("Invalid Path"),
                description=_("{local_path} does not seem like a valid path.").format(
                    local_path=local_path
                ),
            )

        if not temp.localtrack_folder.exists():
            warn_msg = _(
                "`{localtracks}` does not exist. "
                "The path will still be saved, but please check the path and "
                "create a localtracks folder in `{localfolder}` before attempting "
                "to play local tracks."
            ).format(localfolder=temp.absolute(), localtracks=temp.localtrack_folder.absolute())
            await self._embed_msg(ctx, title=_("Invalid Environment"), description=warn_msg)
        local_path = str(temp.localtrack_folder.absolute())
        await self.config.localpath.set(local_path)
        pass_config_to_dependencies(self.config, self.bot, local_path)
        return await self._embed_msg(
            ctx,
            title=_("Setting Changed"),
            description=_("The localtracks path location has been set to {localpath}").format(
                localpath=local_path
            ),
        )

    @audioset.command()
    @checks.mod_or_permissions(administrator=True)
    async def maxlength(self, ctx: commands.Context, seconds: Union[int, str]):
        """Max length of a track to queue in seconds, 0 to disable.

        Accepts seconds or a value formatted like 00:00:00 (`hh:mm:ss`) or 00:00 (`mm:ss`). Invalid
        input will turn the max length setting off.
        """
        if not isinstance(seconds, int):
            seconds = time_convert(seconds)
        if seconds < 0:
            return await self._embed_msg(
                ctx, title=_("Invalid length"), description=_("Length can't be less than zero.")
            )
        if seconds == 0:
            await self._embed_msg(
                ctx, title=_("Setting Changed"), description=_("Track max length disabled.")
            )
        else:
            await self._embed_msg(
                ctx,
                title=_("Setting Changed"),
                description=_("Track max length set to {seconds}.").format(
                    seconds=dynamic_time(seconds)
                ),
            )
        await self.config.guild(ctx.guild).maxlength.set(seconds)

    @audioset.command()
    @checks.mod_or_permissions(manage_messages=True)
    async def notify(self, ctx: commands.Context):
        """Toggle track announcement and other bot messages."""
        notify = await self.config.guild(ctx.guild).notify()
        await self.config.guild(ctx.guild).notify.set(not notify)
        await self._embed_msg(
            ctx,
            title=_("Setting Changed"),
            description=_("Notify mode: {true_or_false}.").format(
                true_or_false=_("Enabled") if not notify else _("Disabled")
            ),
        )

    @audioset.command()
    @checks.is_owner()
    async def restrict(self, ctx: commands.Context):
        """Toggle the domain restriction on Audio.

        When toggled off, users will be able to play songs from non-commercial websites and links.
        When toggled on, users are restricted to YouTube, SoundCloud, Mixer, Vimeo, Twitch, and
        Bandcamp links.
        """
        restrict = await self.config.restrict()
        await self.config.restrict.set(not restrict)
        await self._embed_msg(
            ctx,
            title=_("Setting Changed"),
            description=_("Commercial links only: {true_or_false}.").format(
                true_or_false=_("Enabled") if not restrict else _("Disabled")
            ),
        )

    @audioset.command()
    @checks.admin_or_permissions(manage_roles=True)
    async def role(self, ctx: commands.Context, role_name: discord.Role):
        """Set the role to use for DJ mode."""
        await self.config.guild(ctx.guild).dj_role.set(role_name.id)
        self._dj_role_cache[ctx.guild.id] = role_name.id
        dj_role = self._dj_role_cache.setdefault(
            ctx.guild.id, await self.config.guild(ctx.guild).dj_role()
        )
        dj_role_obj = ctx.guild.get_role(dj_role)
        await self._embed_msg(
            ctx,
            title=_("Settings Changed"),
            description=_("DJ role set to: {role.name}.").format(role=dj_role_obj),
        )

    @audioset.command()
    async def settings(self, ctx: commands.Context):
        """Show the current settings."""
        is_owner = await ctx.bot.is_owner(ctx.author)
        global_data = await self.config.all()
        data = await self.config.guild(ctx.guild).all()
        dj_role_obj = ctx.guild.get_role(data["dj_role"])
        dj_enabled = data["dj_enabled"]
        emptydc_enabled = data["emptydc_enabled"]
        emptydc_timer = data["emptydc_timer"]
        emptypause_enabled = data["emptypause_enabled"]
        emptypause_timer = data["emptypause_timer"]
        jukebox = data["jukebox"]
        jukebox_price = data["jukebox_price"]
        thumbnail = data["thumbnail"]
        dc = data["disconnect"]
        autoplay = data["auto_play"]
        maxlength = data["maxlength"]
        vote_percent = data["vote_percent"]
        current_level = CacheLevel(global_data["cache_level"])
        song_repeat = _("Enabled") if data["repeat"] else _("Disabled")
        song_shuffle = _("Enabled") if data["shuffle"] else _("Disabled")
        bumpped_shuffle = _("Enabled") if data["shuffle_bumped"] else _("Disabled")
        song_notify = _("Enabled") if data["notify"] else _("Disabled")
        song_status = _("Enabled") if global_data["status"] else _("Disabled")

        spotify_cache = CacheLevel.set_spotify()
        youtube_cache = CacheLevel.set_youtube()
        lavalink_cache = CacheLevel.set_lavalink()
        has_spotify_cache = current_level.is_superset(spotify_cache)
        has_youtube_cache = current_level.is_superset(youtube_cache)
        has_lavalink_cache = current_level.is_superset(lavalink_cache)
        autoplaylist = data["autoplaylist"]
        vote_enabled = data["vote_enabled"]
        msg = "----" + _("Server Settings") + "----        \n"
        msg += _("Auto-disconnect:  [{dc}]\n").format(dc=_("Enabled") if dc else _("Disabled"))
        msg += _("Auto-play:        [{autoplay}]\n").format(
            autoplay=_("Enabled") if autoplay else _("Disabled")
        )
        if emptydc_enabled:
            msg += _("Disconnect timer: [{num_seconds}]\n").format(
                num_seconds=dynamic_time(emptydc_timer)
            )
        if emptypause_enabled:
            msg += _("Auto Pause timer: [{num_seconds}]\n").format(
                num_seconds=dynamic_time(emptypause_timer)
            )
        if dj_enabled and dj_role_obj:
            msg += _("DJ Role:          [{role.name}]\n").format(role=dj_role_obj)
        if jukebox:
            msg += _("Jukebox:          [{jukebox_name}]\n").format(jukebox_name=jukebox)
            msg += _("Command price:    [{jukebox_price}]\n").format(
                jukebox_price=humanize_number(jukebox_price)
            )
        if maxlength > 0:
            msg += _("Max track length: [{tracklength}]\n").format(
                tracklength=dynamic_time(maxlength)
            )
        msg += _(
            "Repeat:           [{repeat}]\n"
            "Shuffle:          [{shuffle}]\n"
            "Shuffle bumped:   [{bumpped_shuffle}]\n"
            "Song notify msgs: [{notify}]\n"
            "Songs as status:  [{status}]\n"
        ).format(
            repeat=song_repeat,
            shuffle=song_shuffle,
            notify=song_notify,
            status=song_status,
            bumpped_shuffle=bumpped_shuffle,
        )
        if thumbnail:
            msg += _("Thumbnails:       [{0}]\n").format(
                _("Enabled") if thumbnail else _("Disabled")
            )
        if vote_percent > 0:
            msg += _(
                "Vote skip:        [{vote_enabled}]\nSkip percentage:  [{vote_percent}%]\n"
            ).format(
                vote_percent=vote_percent,
                vote_enabled=_("Enabled") if vote_enabled else _("Disabled"),
            )

        elif autoplay or autoplaylist["enabled"]:
            if autoplaylist["enabled"]:
                pname = autoplaylist["name"]
                pid = autoplaylist["id"]
                pscope = autoplaylist["scope"]
                if pscope == PlaylistScope.GUILD.value:
                    pscope = f"Server"
                elif pscope == PlaylistScope.USER.value:
                    pscope = f"User"
                else:
                    pscope = "Global"
            else:
                pname = _("Cached")
                pid = _("Cached")
                pscope = _("Cached")
            msg += (
                "\n---"
                + _("Auto-play Settings")
                + "---        \n"
                + _("Playlist name:    [{pname}]\n")
                + _("Playlist ID:      [{pid}]\n")
                + _("Playlist scope:   [{pscope}]\n")
            ).format(pname=pname, pid=pid, pscope=pscope)

        if is_owner:
            msg += (
                "\n---"
                + _("Cache Settings")
                + "---        \n"
                + _("Max age:          [{max_age}]\n")
                + _("Spotify cache:    [{spotify_status}]\n")
                + _("Youtube cache:    [{youtube_status}]\n")
                + _("Lavalink cache:   [{lavalink_status}]\n")
            ).format(
                max_age=str(await self.config.cache_age()) + " " + _("days"),
                spotify_status=_("Enabled") if has_spotify_cache else _("Disabled"),
                youtube_status=_("Enabled") if has_youtube_cache else _("Disabled"),
                lavalink_status=_("Enabled") if has_lavalink_cache else _("Disabled"),
            )

        msg += _(
            "\n---" + _("Lavalink Settings") + "---        \n"
            "Cog version:      [{version}]\n"
            "Red-Lavalink:     [{redlava}]\n"
            "External server:  [{use_external_lavalink}]\n"
        ).format(
            version=__version__,
            redlava=lavalink.__version__,
            use_external_lavalink=_("Enabled")
            if global_data["use_external_lavalink"]
            else _("Disabled"),
        )
        if is_owner:
            msg += _("Localtracks path: [{localpath}]\n").format(**global_data)

        await self._embed_msg(ctx, description=box(msg, lang="ini"))

    @audioset.command()
    @checks.is_owner()
    async def spotifyapi(self, ctx: commands.Context):
        """Instructions to set the Spotify API tokens."""
        message = _(
            "1. Go to Spotify developers and log in with your Spotify account.\n"
            "(https://developer.spotify.com/dashboard/applications)\n"
            '2. Click "Create An App".\n'
            "3. Fill out the form provided with your app name, etc.\n"
            '4. When asked if you\'re developing commercial integration select "No".\n'
            "5. Accept the terms and conditions.\n"
            "6. Copy your client ID and your client secret into:\n"
            "`{prefix}set api spotify client_id <your_client_id_here> "
            "client_secret <your_client_secret_here>`"
        ).format(prefix=ctx.prefix)
        await ctx.maybe_send_embed(message)

    @checks.is_owner()
    @audioset.command()
    async def status(self, ctx: commands.Context):
        """Enable/disable tracks' titles as status."""
        status = await self.config.status()
        await self.config.status.set(not status)
        await self._embed_msg(
            ctx,
            title=_("Setting Changed"),
            description=_("Song titles as status: {true_or_false}.").format(
                true_or_false=_("Enabled") if not status else _("Disabled")
            ),
        )

    @audioset.command()
    @checks.mod_or_permissions(administrator=True)
    async def thumbnail(self, ctx: commands.Context):
        """Toggle displaying a thumbnail on audio messages."""
        thumbnail = await self.config.guild(ctx.guild).thumbnail()
        await self.config.guild(ctx.guild).thumbnail.set(not thumbnail)
        await self._embed_msg(
            ctx,
            title=_("Setting Changed"),
            description=_("Thumbnail display: {true_or_false}.").format(
                true_or_false=_("Enabled") if not thumbnail else _("Disabled")
            ),
        )

    @audioset.command()
    @checks.mod_or_permissions(administrator=True)
    async def vote(self, ctx: commands.Context, percent: int):
        """Percentage needed for non-mods to skip tracks, 0 to disable."""
        if percent < 0:
            return await self._embed_msg(
                ctx, title=_("Invalid Time"), description=_("Seconds can't be less than zero.")
            )
        elif percent > 100:
            percent = 100
        if percent == 0:
            enabled = False
            await self._embed_msg(
                ctx,
                title=_("Setting Changed"),
                description=_("Voting disabled. All users can use queue management commands."),
            )
        else:
            enabled = True
            await self._embed_msg(
                ctx,
                title=_("Setting Changed"),
                description=_("Vote percentage set to {percent}%.").format(percent=percent),
            )

        await self.config.guild(ctx.guild).vote_percent.set(percent)
        await self.config.guild(ctx.guild).vote_enabled.set(enabled)

    @audioset.command()
    @checks.is_owner()
    async def youtubeapi(self, ctx: commands.Context):
        """Instructions to set the YouTube API key."""
        message = _(
            f"1. Go to Google Developers Console and log in with your Google account.\n"
            "(https://console.developers.google.com/)\n"
            "2. You should be prompted to create a new project (name does not matter).\n"
            "3. Click on Enable APIs and Services at the top.\n"
            "4. In the list of APIs choose or search for YouTube Data API v3 and "
            "click on it. Choose Enable.\n"
            "5. Click on Credentials on the left navigation bar.\n"
            "6. Click on Create Credential at the top.\n"
            '7. At the top click the link for "API key".\n'
            "8. No application restrictions are needed. Click Create at the bottom.\n"
            "9. You now have a key to add to `{prefix}set api youtube api_key <your_api_key_here>`"
        ).format(prefix=ctx.prefix)
        await ctx.maybe_send_embed(message)

    @audioset.command(name="cache", usage="level=[5, 3, 2, 1, 0, -1, -2, -3]")
    @checks.is_owner()
    @can_have_caching()
    async def _storage(self, ctx: commands.Context, *, level: int = None):
        """Sets the caching level.

        Level can be one of the following:

        0: Disables all caching
        1: Enables Spotify Cache
        2: Enables YouTube Cache
        3: Enables Lavalink Cache
        5: Enables all Caches

        If you wish to disable a specific cache use a negative number.
        """
        current_level = CacheLevel(await self.config.cache_level())
        spotify_cache = CacheLevel.set_spotify()
        youtube_cache = CacheLevel.set_youtube()
        lavalink_cache = CacheLevel.set_lavalink()
        has_spotify_cache = current_level.is_superset(spotify_cache)
        has_youtube_cache = current_level.is_superset(youtube_cache)
        has_lavalink_cache = current_level.is_superset(lavalink_cache)

        if level is None:
            msg = (
                _("Max age:          [{max_age}]\n")
                + _("Spotify cache:    [{spotify_status}]\n")
                + _("Youtube cache:    [{youtube_status}]\n")
                + _("Lavalink cache:   [{lavalink_status}]\n")
            ).format(
                max_age=str(await self.config.cache_age()) + " " + _("days"),
                spotify_status=_("Enabled") if has_spotify_cache else _("Disabled"),
                youtube_status=_("Enabled") if has_youtube_cache else _("Disabled"),
                lavalink_status=_("Enabled") if has_lavalink_cache else _("Disabled"),
            )
            await self._embed_msg(ctx, title=_("Cache Settings"), description=box(msg, lang="ini"))
            return await ctx.send_help()
        if level not in [5, 3, 2, 1, 0, -1, -2, -3]:
            return await ctx.send_help()

        removing = level < 0

        if level == 5:
            newcache = CacheLevel.all()
        elif level == 0:
            newcache = CacheLevel.none()
        elif level in [-3, 3]:
            if removing:
                newcache = current_level - lavalink_cache
            else:
                newcache = current_level + lavalink_cache
        elif level in [-2, 2]:
            if removing:
                newcache = current_level - youtube_cache
            else:
                newcache = current_level + youtube_cache
        elif level in [-1, 1]:
            if removing:
                newcache = current_level - spotify_cache
            else:
                newcache = current_level + spotify_cache
        else:
            return await ctx.send_help()

        has_spotify_cache = newcache.is_superset(spotify_cache)
        has_youtube_cache = newcache.is_superset(youtube_cache)
        has_lavalink_cache = newcache.is_superset(lavalink_cache)
        msg = (
            _("Max age:          [{max_age}]\n")
            + _("Spotify cache:    [{spotify_status}]\n")
            + _("Youtube cache:    [{youtube_status}]\n")
            + _("Lavalink cache:   [{lavalink_status}]\n")
        ).format(
            max_age=str(await self.config.cache_age()) + " " + _("days"),
            spotify_status=_("Enabled") if has_spotify_cache else _("Disabled"),
            youtube_status=_("Enabled") if has_youtube_cache else _("Disabled"),
            lavalink_status=_("Enabled") if has_lavalink_cache else _("Disabled"),
        )

        await self._embed_msg(ctx, title=_("Cache Settings"), description=box(msg, lang="ini"))

        await self.config.cache_level.set(newcache.value)

    @audioset.command(name="cacheage")
    @checks.is_owner()
    @can_have_caching()
    async def _cacheage(self, ctx: commands.Context, age: int):
        """Sets the cache max age.

        This commands allows you to set the max number of days before an entry in the cache becomes
        invalid.
        """
        msg = ""
        if age < 7:
            msg = _(
                "Cache age cannot be less than 7 days. If you wish to disable it run "
                "{prefix}audioset cache.\n"
            ).format(prefix=ctx.prefix)
            age = 7
        msg += _("I've set the cache age to {age} days").format(age=age)
        await self.config.cache_age.set(age)
        await self._embed_msg(ctx, title=_("Setting Changed"), description=msg)

    @commands.command()
    @commands.guild_only()
    @commands.bot_has_permissions(embed_links=True, add_reactions=True)
    async def audiostats(self, ctx: commands.Context):
        """Audio stats."""
        server_num = len(lavalink.active_players())
        total_num = len(lavalink.all_players())
        localtracks = await self.config.localpath()

        msg = ""
        for p in lavalink.all_players():
            connect_start = p.fetch("connect")
            connect_dur = dynamic_time(
                int((datetime.datetime.utcnow() - connect_start).total_seconds())
            )
            try:
                query = audio_dataclasses.Query.process_input(p.current.uri)
                if query.is_local:
                    if p.current.title == "Unknown title":
                        current_title = localtracks.LocalPath(p.current.uri).to_string_user()
                        msg += "{} [`{}`]: **{}**\n".format(
                            p.channel.guild.name, connect_dur, current_title
                        )
                    else:
                        current_title = p.current.title
                        msg += "{} [`{}`]: **{} - {}**\n".format(
                            p.channel.guild.name, connect_dur, p.current.author, current_title
                        )
                else:
                    msg += "{} [`{}`]: **[{}]({})**\n".format(
                        p.channel.guild.name, connect_dur, p.current.title, p.current.uri
                    )
            except AttributeError:
                msg += "{} [`{}`]: **{}**\n".format(
                    p.channel.guild.name, connect_dur, _("Nothing playing.")
                )

        if total_num == 0:
            return await self._embed_msg(ctx, title=_("Not connected anywhere."))
        servers_embed = []
        pages = 1
        for page in pagify(msg, delims=["\n"], page_length=1500):
            em = discord.Embed(
                colour=await ctx.embed_colour(),
                title=_("Playing in {num}/{total} servers:").format(
                    num=humanize_number(server_num), total=humanize_number(total_num)
                ),
                description=page,
            )
            em.set_footer(
                text="Page {}/{}".format(
                    humanize_number(pages), humanize_number((math.ceil(len(msg) / 1500)))
                )
            )
            pages += 1
            servers_embed.append(em)

        await menu(ctx, servers_embed, DEFAULT_CONTROLS)

    @commands.command()
    @commands.guild_only()
    @commands.bot_has_permissions(embed_links=True)
    async def bump(self, ctx: commands.Context, index: int):
        """Bump a track number to the top of the queue."""
        dj_enabled = self._dj_status_cache.setdefault(
            ctx.guild.id, await self.config.guild(ctx.guild).dj_enabled()
        )

        if not self._player_check(ctx):
            return await self._embed_msg(ctx, title=_("Nothing playing."))
        player = lavalink.get_player(ctx.guild.id)
        if (
            not ctx.author.voice or ctx.author.voice.channel != player.channel
        ) and not await self._can_instaskip(ctx, ctx.author):
            return await self._embed_msg(
                ctx,
                title=_("Unable To Bump Track"),
                description=_("You must be in the voice channel to bump a track."),
            )
        if dj_enabled:
            if not await self._can_instaskip(ctx, ctx.author):
                return await self._embed_msg(
                    ctx,
                    title=_("Unable To Bump Track"),
                    description=_("You need the DJ role to bump tracks."),
                )
        if index > len(player.queue) or index < 1:
            return await self._embed_msg(
                ctx,
                title=_("Unable To Bump Track"),
                description=_("Song number must be greater than 1 and within the queue limit."),
            )

        bump_index = index - 1
        bump_song = player.queue[bump_index]
        bump_song.extras["bumped"] = True
        player.queue.insert(0, bump_song)
        removed = player.queue.pop(index)
        description = get_track_description(removed)
        await self._embed_msg(
            ctx, title=_("Moved track to the top of the queue."), description=description
        )

    @commands.command()
    @commands.guild_only()
    @commands.bot_has_permissions(embed_links=True)
    async def disconnect(self, ctx: commands.Context):
        """Disconnect from the voice channel."""
        if not self._player_check(ctx):
            return await self._embed_msg(ctx, title=_("Nothing playing."))
        else:
            dj_enabled = self._dj_status_cache.setdefault(
                ctx.guild.id, await self.config.guild(ctx.guild).dj_enabled()
            )
            player = lavalink.get_player(ctx.guild.id)

            if dj_enabled:
                if not await self._can_instaskip(ctx, ctx.author):
                    return await self._embed_msg(
                        ctx,
                        title=_("Unable to disconnect"),
                        description=_("You need the DJ role to disconnect."),
                    )
            if not await self._can_instaskip(ctx, ctx.author) and not await self._is_alone(ctx):
                return await self._embed_msg(
                    ctx, title=_("There are other people listening to music.")
                )
            else:
                await self._embed_msg(ctx, title=_("Disconnecting..."))
                self.bot.dispatch("red_audio_audio_disconnect", ctx.guild)
                self._play_lock(ctx, False)
                eq = player.fetch("eq")
                player.queue = []
                player.store("playing_song", None)
                if eq:
                    await self.config.custom("EQUALIZER", ctx.guild.id).eq_bands.set(eq.bands)
                await player.stop()
                await player.disconnect()

    @commands.group(invoke_without_command=True)
    @commands.guild_only()
    @commands.cooldown(1, 15, commands.BucketType.guild)
    @commands.bot_has_permissions(embed_links=True, add_reactions=True)
    async def eq(self, ctx: commands.Context):
        """Equalizer management."""
        if not self._player_check(ctx):
            ctx.command.reset_cooldown(ctx)
            return await self._embed_msg(ctx, title=_("Nothing playing."))
        dj_enabled = self._dj_status_cache.setdefault(
            ctx.guild.id, await self.config.guild(ctx.guild).dj_enabled()
        )
        player = lavalink.get_player(ctx.guild.id)
        eq = player.fetch("eq", Equalizer())
        reactions = [
            "\N{BLACK LEFT-POINTING TRIANGLE}",
            "\N{LEFTWARDS BLACK ARROW}",
            "\N{BLACK UP-POINTING DOUBLE TRIANGLE}",
            "\N{UP-POINTING SMALL RED TRIANGLE}",
            "\N{DOWN-POINTING SMALL RED TRIANGLE}",
            "\N{BLACK DOWN-POINTING DOUBLE TRIANGLE}",
            "\N{BLACK RIGHTWARDS ARROW}",
            "\N{BLACK RIGHT-POINTING TRIANGLE}",
            "\N{BLACK CIRCLE FOR RECORD}",
            "\N{INFORMATION SOURCE}",
        ]
        await self._eq_msg_clear(player.fetch("eq_message"))
        eq_message = await ctx.send(box(eq.visualise(), lang="ini"))

        if dj_enabled and not await self._can_instaskip(ctx, ctx.author):
            with contextlib.suppress(discord.HTTPException):
                await eq_message.add_reaction("\N{INFORMATION SOURCE}")
        else:
            start_adding_reactions(eq_message, reactions, self.bot.loop)

        eq_msg_with_reacts = await ctx.fetch_message(eq_message.id)
        player.store("eq_message", eq_msg_with_reacts)
        await self._eq_interact(ctx, player, eq, eq_msg_with_reacts, 0)

    @eq.command(name="delete", aliases=["del", "remove"])
    async def _eq_delete(self, ctx: commands.Context, eq_preset: str):
        """Delete a saved eq preset."""
        async with self.config.custom("EQUALIZER", ctx.guild.id).eq_presets() as eq_presets:
            eq_preset = eq_preset.lower()
            try:
                if eq_presets[eq_preset][
                    "author"
                ] != ctx.author.id and not await self._can_instaskip(ctx, ctx.author):
                    return await self._embed_msg(
                        ctx,
                        title=_("Unable To Delete Preset"),
                        description=_("You are not the author of that preset setting."),
                    )
                del eq_presets[eq_preset]
            except KeyError:
                return await self._embed_msg(
                    ctx,
                    title=_("Unable To Delete Preset"),
                    description=_(
                        "{eq_preset} is not in the eq preset list.".format(
                            eq_preset=eq_preset.capitalize()
                        )
                    ),
                )
            except TypeError:
                if await self._can_instaskip(ctx, ctx.author):
                    del eq_presets[eq_preset]
                else:
                    return await self._embed_msg(
                        ctx,
                        title=_("Unable To Delete Preset"),
                        description=_("You are not the author of that preset setting."),
                    )

        await self._embed_msg(
            ctx, title=_("The {preset_name} preset was deleted.".format(preset_name=eq_preset))
        )

    @eq.command(name="list")
    async def _eq_list(self, ctx: commands.Context):
        """List saved eq presets."""
        eq_presets = await self.config.custom("EQUALIZER", ctx.guild.id).eq_presets()
        if not eq_presets.keys():
            return await self._embed_msg(ctx, title=_("No saved equalizer presets."))

        space = "\N{EN SPACE}"
        header_name = _("Preset Name")
        header_author = _("Author")
        header = box(
            "[{header_name}]{space}[{header_author}]\n".format(
                header_name=header_name, space=space * 9, header_author=header_author
            ),
            lang="ini",
        )
        preset_list = ""
        for preset, bands in eq_presets.items():
            try:
                author = self.bot.get_user(bands["author"])
            except TypeError:
                author = "None"
            msg = f"{preset}{space * (22 - len(preset))}{author}\n"
            preset_list += msg

        page_list = []
        colour = await ctx.embed_colour()
        for page in pagify(preset_list, delims=[", "], page_length=1000):
            formatted_page = box(page, lang="ini")
            embed = discord.Embed(colour=colour, description=f"{header}\n{formatted_page}")
            embed.set_footer(
                text=_("{num} preset(s)").format(num=humanize_number(len(list(eq_presets.keys()))))
            )
            page_list.append(embed)
        await menu(ctx, page_list, DEFAULT_CONTROLS)

    @eq.command(name="load")
    async def _eq_load(self, ctx: commands.Context, eq_preset: str):
        """Load a saved eq preset."""
        eq_preset = eq_preset.lower()
        eq_presets = await self.config.custom("EQUALIZER", ctx.guild.id).eq_presets()
        try:
            eq_values = eq_presets[eq_preset]["bands"]
        except KeyError:
            return await self._embed_msg(
                ctx,
                title=_("No Preset Found"),
                description=_(
                    "Preset named {eq_preset} does not exist.".format(eq_preset=eq_preset)
                ),
            )
        except TypeError:
            eq_values = eq_presets[eq_preset]

        if not self._player_check(ctx):
            return await self._embed_msg(ctx, title=_("Nothing playing."))

        dj_enabled = self._dj_status_cache.setdefault(
            ctx.guild.id, await self.config.guild(ctx.guild).dj_enabled()
        )
        player = lavalink.get_player(ctx.guild.id)
        if dj_enabled:
            if not await self._can_instaskip(ctx, ctx.author):
                return await self._embed_msg(
                    ctx,
                    title=_("Unable To Load Preset"),
                    description=_("You need the DJ role to load equalizer presets."),
                )

        await self.config.custom("EQUALIZER", ctx.guild.id).eq_bands.set(eq_values)
        await self._eq_check(ctx, player)
        eq = player.fetch("eq", Equalizer())
        await self._eq_msg_clear(player.fetch("eq_message"))
        message = await ctx.send(
            content=box(eq.visualise(), lang="ini"),
            embed=discord.Embed(
                colour=await ctx.embed_colour(),
                title=_("The {eq_preset} preset was loaded.".format(eq_preset=eq_preset)),
            ),
        )
        player.store("eq_message", message)

    @eq.command(name="reset")
    async def _eq_reset(self, ctx: commands.Context):
        """Reset the eq to 0 across all bands."""
        if not self._player_check(ctx):
            return await self._embed_msg(ctx, title=_("Nothing playing."))
        dj_enabled = self._dj_status_cache.setdefault(
            ctx.guild.id, await self.config.guild(ctx.guild).dj_enabled()
        )
        if dj_enabled:
            if not await self._can_instaskip(ctx, ctx.author):
                return await self._embed_msg(
                    ctx,
                    title=_("Unable To Modify Preset"),
                    description=_("You need the DJ role to reset the equalizer."),
                )
        player = lavalink.get_player(ctx.guild.id)
        eq = player.fetch("eq", Equalizer())

        for band in range(eq._band_count):
            eq.set_gain(band, 0.0)

        await self._apply_gains(ctx.guild.id, eq.bands)
        await self.config.custom("EQUALIZER", ctx.guild.id).eq_bands.set(eq.bands)
        player.store("eq", eq)
        await self._eq_msg_clear(player.fetch("eq_message"))
        message = await ctx.send(
            content=box(eq.visualise(), lang="ini"),
            embed=discord.Embed(
                colour=await ctx.embed_colour(), title=_("Equalizer values have been reset.")
            ),
        )
        player.store("eq_message", message)

    @eq.command(name="save")
    @commands.cooldown(1, 15, commands.BucketType.guild)
    async def _eq_save(self, ctx: commands.Context, eq_preset: str = None):
        """Save the current eq settings to a preset."""
        if not self._player_check(ctx):
            return await self._embed_msg(ctx, title=_("Nothing playing."))
        dj_enabled = self._dj_status_cache.setdefault(
            ctx.guild.id, await self.config.guild(ctx.guild).dj_enabled()
        )
        if dj_enabled:
            if not await self._can_instaskip(ctx, ctx.author):
                ctx.command.reset_cooldown(ctx)
                return await self._embed_msg(
                    ctx,
                    title=_("Unable To Save Preset"),
                    description=_("You need the DJ role to save equalizer presets."),
                )
        if not eq_preset:
            await self._embed_msg(ctx, title=_("Please enter a name for this equalizer preset."))
            try:
                eq_name_msg = await ctx.bot.wait_for(
                    "message",
                    timeout=15.0,
                    check=MessagePredicate.regex(fr"^(?!{re.escape(ctx.prefix)})", ctx),
                )
                eq_preset = eq_name_msg.content.split(" ")[0].strip('"').lower()
            except asyncio.TimeoutError:
                ctx.command.reset_cooldown(ctx)
                return await self._embed_msg(
                    ctx,
                    title=_("Unable To Save Preset"),
                    description=_(
                        "No equalizer preset name entered, try the command again later."
                    ),
                )

        eq_exists_msg = None
        eq_preset = eq_preset.lower().lstrip(ctx.prefix)
        eq_presets = await self.config.custom("EQUALIZER", ctx.guild.id).eq_presets()
        eq_list = list(eq_presets.keys())

        if len(eq_preset) > 20:
            ctx.command.reset_cooldown(ctx)
            return await self._embed_msg(
                ctx,
                title=_("Unable To Save Preset"),
                description=_("Try the command again with a shorter name."),
            )
        if eq_preset in eq_list:
            eq_exists_msg = await self._embed_msg(
                ctx, title=_("Preset name already exists, do you want to replace it?")
            )
            start_adding_reactions(eq_exists_msg, ReactionPredicate.YES_OR_NO_EMOJIS)
            pred = ReactionPredicate.yes_or_no(eq_exists_msg, ctx.author)
            await ctx.bot.wait_for("reaction_add", check=pred)
            if not pred.result:
                await self._clear_react(eq_exists_msg)
                embed2 = discord.Embed(
                    colour=await ctx.embed_colour(), title=_("Not saving preset.")
                )
                ctx.command.reset_cooldown(ctx)
                return await eq_exists_msg.edit(embed=embed2)

        player = lavalink.get_player(ctx.guild.id)
        eq = player.fetch("eq", Equalizer())
        to_append = {eq_preset: {"author": ctx.author.id, "bands": eq.bands}}
        new_eq_presets = {**eq_presets, **to_append}
        await self.config.custom("EQUALIZER", ctx.guild.id).eq_presets.set(new_eq_presets)
        embed3 = discord.Embed(
            colour=await ctx.embed_colour(),
            title=_(
                "Current equalizer saved to the {preset_name} preset.".format(
                    preset_name=eq_preset
                )
            ),
        )
        if eq_exists_msg:
            await self._clear_react(eq_exists_msg)
            await eq_exists_msg.edit(embed=embed3)
        else:
            await self._embed_msg(ctx, embed=embed3)

    @eq.command(name="set")
    async def _eq_set(self, ctx: commands.Context, band_name_or_position, band_value: float):
        """Set an eq band with a band number or name and value.

        Band positions are 1-15 and values have a range of -0.25 to 1.0.
        Band names are 25, 40, 63, 100, 160, 250, 400, 630, 1k, 1.6k, 2.5k, 4k,
        6.3k, 10k, and 16k Hz.
        Setting a band value to -0.25 nullifies it while +0.25 is double.
        """
        if not self._player_check(ctx):
            return await self._embed_msg(ctx, title=_("Nothing playing."))

        dj_enabled = self._dj_status_cache.setdefault(
            ctx.guild.id, await self.config.guild(ctx.guild).dj_enabled()
        )
        if dj_enabled:
            if not await self._can_instaskip(ctx, ctx.author):
                return await self._embed_msg(
                    ctx,
                    title=_("Unable To Set Preset"),
                    description=_("You need the DJ role to set equalizer presets."),
                )

        player = lavalink.get_player(ctx.guild.id)
        band_names = [
            "25",
            "40",
            "63",
            "100",
            "160",
            "250",
            "400",
            "630",
            "1k",
            "1.6k",
            "2.5k",
            "4k",
            "6.3k",
            "10k",
            "16k",
        ]

        eq = player.fetch("eq", Equalizer())
        bands_num = eq._band_count
        if band_value > 1:
            band_value = 1
        elif band_value <= -0.25:
            band_value = -0.25
        else:
            band_value = round(band_value, 1)

        try:
            band_number = int(band_name_or_position) - 1
        except ValueError:
            band_number = None

        if band_number not in range(0, bands_num) and band_name_or_position not in band_names:
            return await self._embed_msg(
                ctx,
                title=_("Invalid Band"),
                description=_(
                    "Valid band numbers are 1-15 or the band names listed in "
                    "the help for this command."
                ),
            )

        if band_name_or_position in band_names:
            band_pos = band_names.index(band_name_or_position)
            band_int = False
            eq.set_gain(int(band_pos), band_value)
            await self._apply_gain(ctx.guild.id, int(band_pos), band_value)
        else:
            band_int = True
            eq.set_gain(band_number, band_value)
            await self._apply_gain(ctx.guild.id, band_number, band_value)

        await self._eq_msg_clear(player.fetch("eq_message"))
        await self.config.custom("EQUALIZER", ctx.guild.id).eq_bands.set(eq.bands)
        player.store("eq", eq)
        band_name = band_names[band_number] if band_int else band_name_or_position
        message = await ctx.send(
            content=box(eq.visualise(), lang="ini"),
            embed=discord.Embed(
                colour=await ctx.embed_colour(),
                title=_("Preset Modified"),
                description=_(
                    "The {band_name}Hz band has been set to {band_value}.".format(
                        band_name=band_name, band_value=band_value
                    )
                ),
            ),
        )
        player.store("eq_message", message)

    @commands.group()
    @commands.guild_only()
    @commands.bot_has_permissions(embed_links=True, add_reactions=True)
    async def local(self, ctx: commands.Context):
        """Local playback commands."""

    @local.command(name="folder", aliases=["start"])
    async def local_folder(
        self, ctx: commands.Context, play_subfolders: Optional[bool] = True, *, folder: str = None
    ):
        """Play all songs in a localtracks folder."""
        if not await self._localtracks_check(ctx):
            return

        if not folder:
            await ctx.invoke(self.local_play, play_subfolders=play_subfolders)
        else:
            folder = folder.strip()
            _dir = audio_dataclasses.LocalPath.joinpath(folder)
            if not _dir.exists():
                return await self._embed_msg(
                    ctx,
                    title=_("Folder Not Found"),
                    description=_("Localtracks folder named {name} does not exist.").format(
                        name=folder
                    ),
                )
            query = audio_dataclasses.Query.process_input(_dir, search_subfolders=play_subfolders)
            await self._local_play_all(ctx, query, from_search=False if not folder else True)

    @local.command(name="play")
    async def local_play(self, ctx: commands.Context, play_subfolders: Optional[bool] = True):
        """Play a local track."""
        if not await self._localtracks_check(ctx):
            return
        localtracks_folders = await self._localtracks_folders(
            ctx, search_subfolders=play_subfolders
        )
        if not localtracks_folders:
            return await self._embed_msg(ctx, title=_("No album folders found."))
        async with ctx.typing():
            len_folder_pages = math.ceil(len(localtracks_folders) / 5)
            folder_page_list = []
            for page_num in range(1, len_folder_pages + 1):
                embed = await self._build_search_page(ctx, localtracks_folders, page_num)
                folder_page_list.append(embed)

        async def _local_folder_menu(
            ctx: commands.Context,
            pages: list,
            controls: dict,
            message: discord.Message,
            page: int,
            timeout: float,
            emoji: str,
        ):
            if message:
                with contextlib.suppress(discord.HTTPException):
                    await message.delete()
                await self._search_button_action(ctx, localtracks_folders, emoji, page)
                return None

        local_folder_controls = {
            "\N{DIGIT ONE}\N{COMBINING ENCLOSING KEYCAP}": _local_folder_menu,
            "\N{DIGIT TWO}\N{COMBINING ENCLOSING KEYCAP}": _local_folder_menu,
            "\N{DIGIT THREE}\N{COMBINING ENCLOSING KEYCAP}": _local_folder_menu,
            "\N{DIGIT FOUR}\N{COMBINING ENCLOSING KEYCAP}": _local_folder_menu,
            "\N{DIGIT FIVE}\N{COMBINING ENCLOSING KEYCAP}": _local_folder_menu,
            "\N{LEFTWARDS BLACK ARROW}": prev_page,
            "\N{CROSS MARK}": close_menu,
            "\N{BLACK RIGHTWARDS ARROW}": next_page,
        }

        dj_enabled = await self.config.guild(ctx.guild).dj_enabled()
        if dj_enabled and not await self._can_instaskip(ctx, ctx.author):
            return await menu(ctx, folder_page_list, DEFAULT_CONTROLS)
        else:
            await menu(ctx, folder_page_list, local_folder_controls)

    @local.command(name="search")
    async def local_search(
        self, ctx: commands.Context, search_subfolders: Optional[bool] = True, *, search_words
    ):
        """Search for songs across all localtracks folders."""
        if not await self._localtracks_check(ctx):
            return
        all_tracks = await self._folder_list(
            ctx,
            (
                audio_dataclasses.Query.process_input(
                    audio_dataclasses.LocalPath(
                        await self.config.localpath()
                    ).localtrack_folder.absolute(),
                    search_subfolders=search_subfolders,
                )
            ),
        )
        if not all_tracks:
            return await self._embed_msg(ctx, title=_("No album folders found."))
        async with ctx.typing():
            search_list = await self._build_local_search_list(all_tracks, search_words)
        if not search_list:
            return await self._embed_msg(ctx, title=_("No matches."))
        return await ctx.invoke(self.search, query=search_list)

    async def _localtracks_folders(
        self, ctx: commands.Context, search_subfolders=False
    ) -> Optional[List[Union[Path, audio_dataclasses.LocalPath]]]:
        audio_data = audio_dataclasses.LocalPath(
            audio_dataclasses.LocalPath(None).localtrack_folder.absolute()
        )
        if not await self._localtracks_check(ctx):
            return

        return audio_data.subfolders_in_tree() if search_subfolders else audio_data.subfolders()

    async def _folder_list(
        self, ctx: commands.Context, query: audio_dataclasses.Query
    ) -> Optional[List[audio_dataclasses.Query]]:
        if not await self._localtracks_check(ctx):
            return
        query = audio_dataclasses.Query.process_input(query)
        if not query.track.exists():
            return
        return (
            query.track.tracks_in_tree()
            if query.search_subfolders
            else query.track.tracks_in_folder()
        )

    async def _folder_tracks(
        self, ctx, player: lavalink.player_manager.Player, query: audio_dataclasses.Query
    ) -> Optional[List[lavalink.rest_api.Track]]:
        if not await self._localtracks_check(ctx):
            return

        audio_data = audio_dataclasses.LocalPath(None)
        try:
            query.track.path.relative_to(audio_data.to_string())
        except ValueError:
            return
        local_tracks = []
        for local_file in await self._all_folder_tracks(ctx, query):
            trackdata, called_api = await self.music_cache.lavalink_query(ctx, player, local_file)
            with contextlib.suppress(IndexError):
                local_tracks.append(trackdata.tracks[0])
        return local_tracks

    async def _local_play_all(
        self, ctx: commands.Context, query: audio_dataclasses.Query, from_search=False
    ) -> None:
        if not await self._localtracks_check(ctx):
            return
        if from_search:
            query = audio_dataclasses.Query.process_input(
                query.track.to_string(), invoked_from="local folder"
            )
        await ctx.invoke(self.search, query=query)

    async def _all_folder_tracks(
        self, ctx: commands.Context, query: audio_dataclasses.Query
    ) -> Optional[List[audio_dataclasses.Query]]:
        if not await self._localtracks_check(ctx):
            return

        return (
            query.track.tracks_in_tree()
            if query.search_subfolders
            else query.track.tracks_in_folder()
        )

    async def _localtracks_check(self, ctx: commands.Context) -> bool:
        folder = audio_dataclasses.LocalPath(None)
        if folder.localtrack_folder.exists():
            return True
        if ctx.invoked_with != "start":
            await self._embed_msg(
                ctx, title=_("Invalid Environment"), description=_("No localtracks folder.")
            )
        return False

    @staticmethod
    async def _build_local_search_list(to_search, search_words):
        to_search_string = {i.track.name for i in to_search}
        search_results = process.extract(search_words, to_search_string, limit=50)
        search_list = []
        for track_match, percent_match in search_results:
            if percent_match > 60:
                search_list.extend(
                    [i.track.to_string_user() for i in to_search if i.track.name == track_match]
                )
        return search_list

    @commands.command()
    @commands.guild_only()
    @commands.bot_has_permissions(embed_links=True, add_reactions=True)
    async def now(self, ctx: commands.Context):
        """Now playing."""
        if not self._player_check(ctx):
            return await self._embed_msg(ctx, title=_("Nothing playing."))
        expected = ("⏮", "⏹", "⏯", "⏭")
        emoji = {"prev": "⏮", "stop": "⏹", "pause": "⏯", "next": "⏭"}
        player = lavalink.get_player(ctx.guild.id)
        if player.current:
            arrow = await draw_time(ctx)
            pos = lavalink.utils.format_time(player.position)
            if player.current.is_stream:
                dur = "LIVE"
            else:
                dur = lavalink.utils.format_time(player.current.length)
            song = get_track_description(player.current)
            song += _("\n Requested by: **{track.requester}**")
            song += "\n\n{arrow}`{pos}`/`{dur}`"
            song = song.format(track=player.current, arrow=arrow, pos=pos, dur=dur)
        else:
            song = _("Nothing.")

        if player.fetch("np_message") is not None:
            with contextlib.suppress(discord.HTTPException):
                await player.fetch("np_message").delete()

        embed = discord.Embed(
            colour=await ctx.embed_colour(), title=_("Now Playing"), description=song
        )
        if await self.config.guild(ctx.guild).thumbnail() and player.current:
            if player.current.thumbnail:
                embed.set_thumbnail(url=player.current.thumbnail)

        shuffle = await self.config.guild(ctx.guild).shuffle()
        repeat = await self.config.guild(ctx.guild).repeat()
        autoplay = await self.config.guild(ctx.guild).auto_play()
        text = ""
        text += (
            _("Auto-Play")
            + ": "
            + ("\N{WHITE HEAVY CHECK MARK}" if autoplay else "\N{CROSS MARK}")
        )
        text += (
            (" | " if text else "")
            + _("Shuffle")
            + ": "
            + ("\N{WHITE HEAVY CHECK MARK}" if shuffle else "\N{CROSS MARK}")
        )
        text += (
            (" | " if text else "")
            + _("Repeat")
            + ": "
            + ("\N{WHITE HEAVY CHECK MARK}" if repeat else "\N{CROSS MARK}")
        )

        message = await self._embed_msg(ctx, embed=embed, footer=text)

        player.store("np_message", message)

        dj_enabled = self._dj_status_cache.setdefault(
            ctx.guild.id, await self.config.guild(ctx.guild).dj_enabled()
        )
        vote_enabled = await self.config.guild(ctx.guild).vote_enabled()
        if dj_enabled or vote_enabled:
            if not await self._can_instaskip(ctx, ctx.author) and not await self._is_alone(ctx):
                return

        if not player.queue:
            expected = ("⏹", "⏯")
        if player.current:
            task = start_adding_reactions(message, expected[:4], ctx.bot.loop)
        else:
            task = None

        try:
            (r, u) = await self.bot.wait_for(
                "reaction_add",
                check=ReactionPredicate.with_emojis(expected, message, ctx.author),
                timeout=30.0,
            )
        except asyncio.TimeoutError:
            return await self._clear_react(message, emoji)
        else:
            if task is not None:
                task.cancel()
        reacts = {v: k for k, v in emoji.items()}
        react = reacts[r.emoji]
        if react == "prev":
            await self._clear_react(message, emoji)
            await ctx.invoke(self.prev)
        elif react == "stop":
            await self._clear_react(message, emoji)
            await ctx.invoke(self.stop)
        elif react == "pause":
            await self._clear_react(message, emoji)
            await ctx.invoke(self.pause)
        elif react == "next":
            await self._clear_react(message, emoji)
            await ctx.invoke(self.skip)

    @commands.command()
    @commands.guild_only()
    @commands.bot_has_permissions(embed_links=True)
    async def pause(self, ctx: commands.Context):
        """Pause or resume a playing track."""
        dj_enabled = self._dj_status_cache.setdefault(
            ctx.guild.id, await self.config.guild(ctx.guild).dj_enabled()
        )
        if not self._player_check(ctx):
            return await self._embed_msg(ctx, title=_("Nothing playing."))
        player = lavalink.get_player(ctx.guild.id)
        if (
            not ctx.author.voice or ctx.author.voice.channel != player.channel
        ) and not await self._can_instaskip(ctx, ctx.author):
            return await self._embed_msg(
                ctx,
                title=_("Unable To Manage Tracks"),
                description=_("You must be in the voice channel to pause or resume."),
            )
        if dj_enabled:
            if not await self._can_instaskip(ctx, ctx.author) and not await self._is_alone(ctx):
                return await self._embed_msg(
                    ctx,
                    title=_("Unable To Manage Tracks"),
                    description=_("You need the DJ role to pause or resume tracks."),
                )

        if not player.current:
            return await self._embed_msg(ctx, title=_("Nothing playing."))
        description = get_track_description(player.current)

        if player.current and not player.paused:
            await player.pause()
            return await self._embed_msg(ctx, title=_("Track Paused"), description=description)
        if player.current and player.paused:
            await player.pause(False)
            return await self._embed_msg(ctx, title=_("Track Resumed"), description=description)

        await self._embed_msg(ctx, title=_("Nothing playing."))

    @commands.command()
    @commands.guild_only()
    @commands.bot_has_permissions(embed_links=True)
    async def percent(self, ctx: commands.Context):
        """Queue percentage."""
        if not self._player_check(ctx):
            return await self._embed_msg(ctx, title=_("Nothing playing."))
        player = lavalink.get_player(ctx.guild.id)
        queue_tracks = player.queue
        requesters = {"total": 0, "users": {}}

        async def _usercount(req_username):
            if req_username in requesters["users"]:
                requesters["users"][req_username]["songcount"] += 1
                requesters["total"] += 1
            else:
                requesters["users"][req_username] = {}
                requesters["users"][req_username]["songcount"] = 1
                requesters["total"] += 1

        for track in queue_tracks:
            req_username = "{}#{}".format(track.requester.name, track.requester.discriminator)
            await _usercount(req_username)

        try:
            req_username = "{}#{}".format(
                player.current.requester.name, player.current.requester.discriminator
            )
            await _usercount(req_username)
        except AttributeError:
            return await self._embed_msg(ctx, title=_("There's  nothing in the queue."))

        for req_username in requesters["users"]:
            percentage = float(requesters["users"][req_username]["songcount"]) / float(
                requesters["total"]
            )
            requesters["users"][req_username]["percent"] = round(percentage * 100, 1)

        top_queue_users = heapq.nlargest(
            20,
            [
                (x, requesters["users"][x][y])
                for x in requesters["users"]
                for y in requesters["users"][x]
                if y == "percent"
            ],
            key=lambda x: x[1],
        )
        queue_user = ["{}: {:g}%".format(x[0], x[1]) for x in top_queue_users]
        queue_user_list = "\n".join(queue_user)
        await self._embed_msg(
            ctx, title=_("Queued and playing tracks:"), description=queue_user_list
        )

    @commands.command()
    @commands.guild_only()
    @commands.bot_has_permissions(embed_links=True)
    async def play(self, ctx: commands.Context, *, query: str):
        """Play a URL or search for a track."""
        query = audio_dataclasses.Query.process_input(query)
        guild_data = await self.config.guild(ctx.guild).all()
        restrict = await self.config.restrict()
        if restrict and match_url(query):
            valid_url = url_check(query)
            if not valid_url:
                return await self._embed_msg(
                    ctx,
                    title=_("Unable To Play Tracks"),
                    description=_("That URL is not allowed."),
                )
        elif not await is_allowed(ctx.guild, f"{query}", query_obj=query):
            return await self._embed_msg(
                ctx, title=_("Unable To Play Tracks"), description=_("That track is not allowed.")
            )
        if not self._player_check(ctx):
            if self._connection_aborted:
                msg = _("Connection to Lavalink has failed")
                desc = EmptyEmbed
                if await ctx.bot.is_owner(ctx.author):
                    desc = _("Please check your console or logs for details.")
                return await self._embed_msg(ctx, title=msg, description=desc)
            try:
                if (
                    not ctx.author.voice.channel.permissions_for(ctx.me).connect
                    or not ctx.author.voice.channel.permissions_for(ctx.me).move_members
                    and userlimit(ctx.author.voice.channel)
                ):
                    return await self._embed_msg(
                        ctx,
                        title=_("Unable To Play Tracks"),
                        description=_("I don't have permission to connect to your channel."),
                    )
                await lavalink.connect(ctx.author.voice.channel)
                player = lavalink.get_player(ctx.guild.id)
                player.store("connect", datetime.datetime.utcnow())
            except AttributeError:
                return await self._embed_msg(
                    ctx,
                    title=_("Unable To Play Tracks"),
                    description=_("Connect to a voice channel first."),
                )
            except IndexError:
                return await self._embed_msg(
                    ctx,
                    title=_("Unable To Play Tracks"),
                    description=_("Connection to Lavalink has not yet been established."),
                )
        if guild_data["dj_enabled"]:
            if not await self._can_instaskip(ctx, ctx.author):
                return await self._embed_msg(
                    ctx,
                    title=_("Unable To Play Tracks"),
                    description=_("You need the DJ role to queue tracks."),
                )
        player = lavalink.get_player(ctx.guild.id)

        player.store("channel", ctx.channel.id)
        player.store("guild", ctx.guild.id)
        await self._eq_check(ctx, player)
        await self._data_check(ctx)
        if (
            not ctx.author.voice or ctx.author.voice.channel != player.channel
        ) and not await self._can_instaskip(ctx, ctx.author):
            return await self._embed_msg(
                ctx,
                title=_("Unable To Play Tracks"),
                description=_("You must be in the voice channel to use the play command."),
            )
        if not query.valid:
            return await self._embed_msg(
                ctx,
                title=_("Unable To Play Tracks"),
                description=_("No tracks found for `{query}`.").format(
                    query=query.to_string_user()
                ),
            )
        if not await self._currency_check(ctx, guild_data["jukebox_price"]):
            return
        query = audio_dataclasses.Query.process_input(query)
        if not query.valid:
            return await self._embed_msg(
                ctx,
                title=_("Unable To Play Tracks"),
                description=_("No tracks found for `{query}`.").format(
                    query=query.to_string_user()
                ),
            )
        if not await self._currency_check(ctx, guild_data["jukebox_price"]):
            return
        if query.is_spotify:
            return await self._get_spotify_tracks(ctx, query)
        try:
            await self._enqueue_tracks(ctx, query)
        except QueryUnauthorized as err:
            return await self._embed_msg(
                ctx, title=_("Unable To Play Tracks"), description=err.message
            )

    @commands.command()
    @commands.guild_only()
    @commands.bot_has_permissions(embed_links=True)
    async def bumpplay(
        self, ctx: commands.Context, play_now: Optional[bool] = False, *, query: str
    ):
        """Force play a URL or search for a track."""
        query = audio_dataclasses.Query.process_input(query)
        if not query.single_track:
            return await self._embed_msg(
                ctx,
                title=_("Unable to bump track"),
                description=_("Only single tracks work with bump play."),
            )
        guild_data = await self.config.guild(ctx.guild).all()
        restrict = await self.config.restrict()
        if restrict and match_url(query):
            valid_url = url_check(query)
            if not valid_url:
                return await self._embed_msg(
                    ctx,
                    title=_("Unable To Play Tracks"),
                    description=_("That URL is not allowed."),
                )
        elif not await is_allowed(ctx.guild, f"{query}", query_obj=query):
            return await self._embed_msg(
                ctx, title=_("Unable To Play Tracks"), description=_("That track is not allowed.")
            )
        if not self._player_check(ctx):
            if self._connection_aborted:
                msg = _("Connection to Lavalink has failed")
                desc = EmptyEmbed
                if await ctx.bot.is_owner(ctx.author):
                    desc = _("Please check your console or logs for details.")
                return await self._embed_msg(ctx, title=msg, description=desc)
            try:
                if (
                    not ctx.author.voice.channel.permissions_for(ctx.me).connect
                    or not ctx.author.voice.channel.permissions_for(ctx.me).move_members
                    and userlimit(ctx.author.voice.channel)
                ):
                    return await self._embed_msg(
                        ctx,
                        title=_("Unable To Play Tracks"),
                        description=_("I don't have permission to connect to your channel."),
                    )
                await lavalink.connect(ctx.author.voice.channel)
                player = lavalink.get_player(ctx.guild.id)
                player.store("connect", datetime.datetime.utcnow())
            except AttributeError:
                return await self._embed_msg(
                    ctx,
                    title=_("Unable To Play Tracks"),
                    description=_("Connect to a voice channel first."),
                )
            except IndexError:
                return await self._embed_msg(
                    ctx,
                    title=_("Unable To Play Tracks"),
                    description=_("Connection to Lavalink has not yet been established."),
                )
        if guild_data["dj_enabled"]:
            if not await self._can_instaskip(ctx, ctx.author):
                return await self._embed_msg(
                    ctx,
                    title=_("Unable To Play Tracks"),
                    description=_("You need the DJ role to queue tracks."),
                )
        player = lavalink.get_player(ctx.guild.id)

        player.store("channel", ctx.channel.id)
        player.store("guild", ctx.guild.id)
        await self._eq_check(ctx, player)
        await self._data_check(ctx)
        if (
            not ctx.author.voice or ctx.author.voice.channel != player.channel
        ) and not await self._can_instaskip(ctx, ctx.author):
            return await self._embed_msg(
                ctx,
                title=_("Unable To Play Tracks"),
                description=_("You must be in the voice channel to use the play command."),
            )
        if not query.valid:
            return await self._embed_msg(
                ctx,
                title=_("Unable To Play Tracks"),
                description=_("No tracks found for `{query}`.").format(
                    query=query.to_string_user()
                ),
            )
        if not await self._currency_check(ctx, guild_data["jukebox_price"]):
            return
        try:
            if query.is_spotify:
                tracks = await self._get_spotify_tracks(ctx, query)
            else:
                tracks = await self._enqueue_tracks(ctx, query, enqueue=False)
        except QueryUnauthorized as err:
            return await self._embed_msg(
                ctx, title=_("Unable To Play Tracks"), description=err.message
            )
        if not tracks:
            self._play_lock(ctx, False)
            title = _("Unable To Play Tracks")
            desc = _("No tracks found for `{query}`.").format(query=query.to_string_user())
            embed = discord.Embed(title=title, description=desc)
            if await self.config.use_external_lavalink() and query.is_local:
                embed.description = _(
                    "Local tracks will not work "
                    "if the `Lavalink.jar` cannot see the track.\n"
                    "This may be due to permissions or because Lavalink.jar is being run "
                    "in a different machine than the local tracks."
                )
            elif (
                query.is_local and query.suffix in audio_dataclasses._PARTIALLY_SUPPORTED_MUSIC_EXT
            ):
                title = _("Track is not playable.")
                embed = discord.Embed(title=title)
                embed.description = _(
                    "**{suffix}** is not a fully supported format and some " "tracks may not play."
                ).format(suffix=query.suffix)
            return await self._embed_msg(ctx, embed=embed)
        elif isinstance(tracks, discord.Message):
            return
        queue_dur = await queue_duration(ctx)
        lavalink.utils.format_time(queue_dur)
        len(player.queue)
        index = query.track_index
        seek = 0
        if query.start_time:
            seek = query.start_time
        single_track = tracks[index] if index else tracks[0]
        if seek and seek > 0:
            single_track.start_timestamp = seek * 1000
        if not await is_allowed(
            ctx.guild,
            (
                f"{single_track.title} {single_track.author} {single_track.uri} "
                f"{str(audio_dataclasses.Query.process_input(single_track))}"
            ),
        ):
            log.debug(f"Query is not allowed in {ctx.guild} ({ctx.guild.id})")
            self._play_lock(ctx, False)
            return await self._embed_msg(
                ctx,
                title=_("Unable To Play Tracks"),
                description=_("This track is not allowed in this server."),
            )
        elif guild_data["maxlength"] > 0:
            if track_limit(single_track, guild_data["maxlength"]):
                single_track.requester = ctx.author
                player.queue.insert(0, single_track)
                player.maybe_shuffle()
                self.bot.dispatch(
                    "red_audio_track_enqueue", player.channel.guild, single_track, ctx.author
                )
            else:
                self._play_lock(ctx, False)
                return await self._embed_msg(
                    ctx,
                    title=_("Unable To Play Tracks"),
                    description=_("Track exceeds maximum length."),
                )

        else:
            single_track.requester = ctx.author
            single_track.extras["bumped"] = True
            player.queue.insert(0, single_track)
            player.maybe_shuffle()
            self.bot.dispatch(
                "red_audio_track_enqueue", player.channel.guild, single_track, ctx.author
            )
        description = get_track_description(single_track)
        footer = None
        if not play_now and not guild_data["shuffle"] and queue_dur > 0:
            footer = _("{time} until track playback: #1 in queue").format(
                time=lavalink.utils.format_time(queue_dur)
            )
        await self._embed_msg(
            ctx, title=_("Track Enqueued"), description=description, footer=footer
        )

        if not player.current:
            await player.play()
        elif play_now:
            await player.skip()

        self._play_lock(ctx, False)

    @commands.command()
    @commands.guild_only()
    @commands.bot_has_permissions(embed_links=True)
    async def genre(self, ctx: commands.Context):
        """Pick a Spotify playlist from a list of categories to start playing."""

        async def _category_search_menu(
            ctx: commands.Context,
            pages: list,
            controls: dict,
            message: discord.Message,
            page: int,
            timeout: float,
            emoji: str,
        ):
            if message:
                output = await self._genre_search_button_action(ctx, category_list, emoji, page)
                with contextlib.suppress(discord.HTTPException):
                    await message.delete()
                return output

        async def _playlist_search_menu(
            ctx: commands.Context,
            pages: list,
            controls: dict,
            message: discord.Message,
            page: int,
            timeout: float,
            emoji: str,
        ):
            if message:
                output = await self._genre_search_button_action(
                    ctx, playlists_list, emoji, page, playlist=True
                )
                with contextlib.suppress(discord.HTTPException):
                    await message.delete()
                return output

        category_search_controls = {
            "\N{DIGIT ONE}\N{COMBINING ENCLOSING KEYCAP}": _category_search_menu,
            "\N{DIGIT TWO}\N{COMBINING ENCLOSING KEYCAP}": _category_search_menu,
            "\N{DIGIT THREE}\N{COMBINING ENCLOSING KEYCAP}": _category_search_menu,
            "\N{DIGIT FOUR}\N{COMBINING ENCLOSING KEYCAP}": _category_search_menu,
            "\N{DIGIT FIVE}\N{COMBINING ENCLOSING KEYCAP}": _category_search_menu,
            "\N{LEFTWARDS BLACK ARROW}": prev_page,
            "\N{CROSS MARK}": close_menu,
            "\N{BLACK RIGHTWARDS ARROW}": next_page,
        }
        playlist_search_controls = {
            "\N{DIGIT ONE}\N{COMBINING ENCLOSING KEYCAP}": _playlist_search_menu,
            "\N{DIGIT TWO}\N{COMBINING ENCLOSING KEYCAP}": _playlist_search_menu,
            "\N{DIGIT THREE}\N{COMBINING ENCLOSING KEYCAP}": _playlist_search_menu,
            "\N{DIGIT FOUR}\N{COMBINING ENCLOSING KEYCAP}": _playlist_search_menu,
            "\N{DIGIT FIVE}\N{COMBINING ENCLOSING KEYCAP}": _playlist_search_menu,
            "\N{LEFTWARDS BLACK ARROW}": prev_page,
            "\N{CROSS MARK}": close_menu,
            "\N{BLACK RIGHTWARDS ARROW}": next_page,
        }

        api_data = await self._check_api_tokens()
        if any(
            [
                not api_data["spotify_client_id"],
                not api_data["spotify_client_secret"],
                not api_data["youtube_api"],
            ]
        ):
            return await self._embed_msg(
                ctx,
                title=_("Invalid Environment"),
                description=_(
                    "The owner needs to set the Spotify client ID, Spotify client secret, "
                    "and YouTube API key before Spotify URLs or codes can be used. "
                    "\nSee `{prefix}audioset youtubeapi` and `{prefix}audioset spotifyapi` "
                    "for instructions."
                ).format(prefix=ctx.prefix),
            )
        guild_data = await self.config.guild(ctx.guild).all()
        if not self._player_check(ctx):
            if self._connection_aborted:
                msg = _("Connection to Lavalink has failed")
                desc = EmptyEmbed
                if await ctx.bot.is_owner(ctx.author):
                    desc = _("Please check your console or logs for details.")
                return await self._embed_msg(ctx, title=msg, description=desc)
            try:
                if (
                    not ctx.author.voice.channel.permissions_for(ctx.me).connect
                    or not ctx.author.voice.channel.permissions_for(ctx.me).move_members
                    and userlimit(ctx.author.voice.channel)
                ):
                    return await self._embed_msg(
                        ctx,
                        title=_("Unable To Play Tracks"),
                        description=_("I don't have permission to connect to your channel."),
                    )
                await lavalink.connect(ctx.author.voice.channel)
                player = lavalink.get_player(ctx.guild.id)
                player.store("connect", datetime.datetime.utcnow())
            except AttributeError:
                return await self._embed_msg(
                    ctx,
                    title=_("Unable To Play Tracks"),
                    description=_("Connect to a voice channel first."),
                )
            except IndexError:
                return await self._embed_msg(
                    ctx,
                    title=_("Unable To Play Tracks"),
                    description=_("Connection to Lavalink has not yet been established."),
                )
        if guild_data["dj_enabled"]:
            if not await self._can_instaskip(ctx, ctx.author):
                return await self._embed_msg(
                    ctx,
                    title=_("Unable To Play Tracks"),
                    description=_("You need the DJ role to queue tracks."),
                )
        player = lavalink.get_player(ctx.guild.id)

        player.store("channel", ctx.channel.id)
        player.store("guild", ctx.guild.id)
        await self._eq_check(ctx, player)
        await self._data_check(ctx)
        if (
            not ctx.author.voice or ctx.author.voice.channel != player.channel
        ) and not await self._can_instaskip(ctx, ctx.author):
            return await self._embed_msg(
                ctx,
                title=_("Unable To Play Tracks"),
                description=_("You must be in the voice channel to use the genre command."),
            )
        try:
            category_list = await self.music_cache.spotify_api.get_categories()
        except SpotifyFetchError as error:
            return await self._embed_msg(
                ctx,
                title=_("No categories found"),
                description=_(error.message).format(prefix=ctx.prefix),
            )
        if not category_list:
            return await self._embed_msg(ctx, title=_("No categories found, try again later."))
        len_folder_pages = math.ceil(len(category_list) / 5)
        category_search_page_list = []
        for page_num in range(1, len_folder_pages + 1):
            embed = await self._build_genre_search_page(
                ctx, category_list, page_num, _("Categories")
            )
            category_search_page_list.append(embed)
        cat_menu_output = await menu(ctx, category_search_page_list, category_search_controls)
        if not cat_menu_output:
            return await self._embed_msg(ctx, title=_("No categories selected, try again later."))
        category_name, category_pick = cat_menu_output
        playlists_list = await self.music_cache.spotify_api.get_playlist_from_category(
            category_pick
        )
        if not playlists_list:
            return await self._embed_msg(ctx, title=_("No categories found, try again later."))
        len_folder_pages = math.ceil(len(playlists_list) / 5)
        playlists_search_page_list = []
        for page_num in range(1, len_folder_pages + 1):
            embed = await self._build_genre_search_page(
                ctx,
                playlists_list,
                page_num,
                _("Playlists for {friendly_name}").format(friendly_name=category_name),
                playlist=True,
            )
            playlists_search_page_list.append(embed)
        playlists_pick = await menu(ctx, playlists_search_page_list, playlist_search_controls)
        query = audio_dataclasses.Query.process_input(playlists_pick)
        if not query.valid:
            return await self._embed_msg(ctx, title=_("No tracks to play."))
        if not await self._currency_check(ctx, guild_data["jukebox_price"]):
            return
        if query.is_spotify:
            return await self._get_spotify_tracks(ctx, query)
        return await self._embed_msg(
            ctx, title=_("Couldn't find tracks for the selected playlist.")
        )

    @staticmethod
    async def _genre_search_button_action(
        ctx: commands.Context, options, emoji, page, playlist=False
    ):
        try:
            if emoji == "\N{DIGIT ONE}\N{COMBINING ENCLOSING KEYCAP}":
                search_choice = options[0 + (page * 5)]
            elif emoji == "\N{DIGIT TWO}\N{COMBINING ENCLOSING KEYCAP}":
                search_choice = options[1 + (page * 5)]
            elif emoji == "\N{DIGIT THREE}\N{COMBINING ENCLOSING KEYCAP}":
                search_choice = options[2 + (page * 5)]
            elif emoji == "\N{DIGIT FOUR}\N{COMBINING ENCLOSING KEYCAP}":
                search_choice = options[3 + (page * 5)]
            elif emoji == "\N{DIGIT FIVE}\N{COMBINING ENCLOSING KEYCAP}":
                search_choice = options[4 + (page * 5)]
            else:
                search_choice = options[0 + (page * 5)]
        except IndexError:
            search_choice = options[-1]
        if not playlist:
            return list(search_choice.items())[0]
        else:
            return search_choice.get("uri")

    @staticmethod
    async def _build_genre_search_page(
        ctx: commands.Context, tracks, page_num, title, playlist=False
    ):
        search_num_pages = math.ceil(len(tracks) / 5)
        search_idx_start = (page_num - 1) * 5
        search_idx_end = search_idx_start + 5
        search_list = ""
        for i, entry in enumerate(tracks[search_idx_start:search_idx_end], start=search_idx_start):
            search_track_num = i + 1
            if search_track_num > 5:
                search_track_num = search_track_num % 5
            if search_track_num == 0:
                search_track_num = 5
            if playlist:
                name = "**[{}]({})** - {}".format(
                    entry.get("name"),
                    entry.get("url"),
                    str(entry.get("tracks")) + " " + _("tracks"),
                )
            else:
                name = f"{list(entry.keys())[0]}"
            search_list += "`{}.` {}\n".format(search_track_num, name)

        embed = discord.Embed(
            colour=await ctx.embed_colour(), title=title, description=search_list
        )
        embed.set_footer(
            text=_("Page {page_num}/{total_pages}").format(
                page_num=page_num, total_pages=search_num_pages
            )
        )
        return embed

    @commands.command()
    @commands.guild_only()
    @commands.bot_has_permissions(embed_links=True)
    @checks.mod_or_permissions(manage_messages=True)
    async def autoplay(self, ctx: commands.Context):
        """Starts auto play."""
        if not self._player_check(ctx):
            if self._connection_aborted:
                msg = _("Connection to Lavalink has failed")
                desc = EmptyEmbed
                if await ctx.bot.is_owner(ctx.author):
                    desc = _("Please check your console or logs for details.")
                return await self._embed_msg(ctx, title=msg, description=desc)
            try:
                if (
                    not ctx.author.voice.channel.permissions_for(ctx.me).connect
                    or not ctx.author.voice.channel.permissions_for(ctx.me).move_members
                    and userlimit(ctx.author.voice.channel)
                ):
                    return await self._embed_msg(
                        ctx,
                        title=_("Unable To Play Tracks"),
                        description=_("I don't have permission to connect to your channel."),
                    )
                await lavalink.connect(ctx.author.voice.channel)
                player = lavalink.get_player(ctx.guild.id)
                player.store("connect", datetime.datetime.utcnow())
            except AttributeError:
                return await self._embed_msg(
                    ctx,
                    title=_("Unable To Play Tracks"),
                    description=_("Connect to a voice channel first."),
                )
            except IndexError:
                return await self._embed_msg(
                    ctx,
                    title=_("Unable To Play Tracks"),
                    description=_("Connection to Lavalink has not yet been established."),
                )
        guild_data = await self.config.guild(ctx.guild).all()
        if guild_data["dj_enabled"]:
            if not await self._can_instaskip(ctx, ctx.author):
                return await self._embed_msg(
                    ctx,
                    title=_("Unable To Play Tracks"),
                    description=_("You need the DJ role to queue tracks."),
                )
        player = lavalink.get_player(ctx.guild.id)

        player.store("channel", ctx.channel.id)
        player.store("guild", ctx.guild.id)
        await self._eq_check(ctx, player)
        await self._data_check(ctx)
        if (
            not ctx.author.voice or ctx.author.voice.channel != player.channel
        ) and not await self._can_instaskip(ctx, ctx.author):
            return await self._embed_msg(
                ctx,
                title=_("Unable To Play Tracks"),
                description=_("You must be in the voice channel to use the autoplay command."),
            )
        if not await self._currency_check(ctx, guild_data["jukebox_price"]):
            return

        try:
            await self.music_cache.autoplay(player)
        except DatabaseError:
            notify_channel = player.fetch("channel")
            if notify_channel:
                notify_channel = self.bot.get_channel(notify_channel)
                await self._embed_msg(notify_channel, title=_("Couldn't get a valid track."))
            return

        if not guild_data["auto_play"]:
            await ctx.invoke(self._autoplay_toggle)
        if not guild_data["notify"] and (
            (player.current and not player.current.extras.get("autoplay")) or not player.current
        ):
            await self._embed_msg(ctx, title=_("Auto play started."))
        elif player.current:
            await self._embed_msg(ctx, title=_("Adding a track to queue."))

    async def _get_spotify_tracks(self, ctx: commands.Context, query: audio_dataclasses.Query):
        if ctx.invoked_with in ["play", "genre"]:
            enqueue_tracks = True
        else:
            enqueue_tracks = False
        player = lavalink.get_player(ctx.guild.id)
        api_data = await self._check_api_tokens()

        if (
            not api_data["spotify_client_id"]
            or not api_data["spotify_client_secret"]
            or not api_data["youtube_api"]
        ):
            return await self._embed_msg(
                ctx,
                title=_("Invalid Environment"),
                description=_(
                    "The owner needs to set the Spotify client ID, Spotify client secret, "
                    "and YouTube API key before Spotify URLs or codes can be used. "
                    "\nSee `{prefix}audioset youtubeapi` and `{prefix}audioset spotifyapi` "
                    "for instructions."
                ).format(prefix=ctx.prefix),
            )
        try:
            if self.play_lock[ctx.message.guild.id]:
                return await self._embed_msg(
                    ctx,
                    title=_("Unable To Get Tracks"),
                    description=_("Wait until the playlist has finished loading."),
                )
        except KeyError:
            pass

        if query.single_track:
            try:
                res = await self.music_cache.spotify_query(
                    ctx, "track", query.id, skip_youtube=True, notifier=None
                )
                if not res:
                    title = _("Nothing found.")
                    embed = discord.Embed(title=title)
                    if (
                        query.is_local
                        and query.suffix in audio_dataclasses._PARTIALLY_SUPPORTED_MUSIC_EXT
                    ):
                        title = _("Track is not playable.")
                        description = _(
                            "**{suffix}** is not a fully supported "
                            "format and some tracks may not play."
                        ).format(suffix=query.suffix)
                        embed = discord.Embed(title=title, description=description)
                    return await self._embed_msg(ctx, embed=embed)
            except SpotifyFetchError as error:
                self._play_lock(ctx, False)
                return await self._embed_msg(ctx, title=_(error.message).format(prefix=ctx.prefix))
            self._play_lock(ctx, False)
            try:
                if enqueue_tracks:
                    new_query = audio_dataclasses.Query.process_input(res[0])
                    new_query.start_time = query.start_time
                    return await self._enqueue_tracks(ctx, new_query)
                else:
                    query = audio_dataclasses.Query.process_input(res[0])
                    result, called_api = await self.music_cache.lavalink_query(ctx, player, query)
                    tracks = result.tracks
                    if not tracks:
                        colour = await ctx.embed_colour()
                        embed = discord.Embed(title=_("Nothing found."), colour=colour)
                        if (
                            query.is_local
                            and query.suffix in audio_dataclasses._PARTIALLY_SUPPORTED_MUSIC_EXT
                        ):
                            embed = discord.Embed(title=_("Track is not playable."), colour=colour)
                            embed.description = _(
                                "**{suffix}** is not a fully supported format and some "
                                "tracks may not play."
                            ).format(suffix=query.suffix)
                        return await self._embed_msg(ctx, embed=embed)
                    single_track = tracks[0]
                    single_track.start_timestamp = query.start_time * 1000
                    single_track = [single_track]

                    return single_track

            except KeyError:
                self._play_lock(ctx, False)
                return await self._embed_msg(
                    ctx,
                    title=_("Invalid Environment"),
                    description=_(
                        "The Spotify API key or client secret has not been set properly. "
                        "\nUse `{prefix}audioset spotifyapi` for instructions."
                    ).format(prefix=ctx.prefix),
                )
        elif query.is_album or query.is_playlist:
            self._play_lock(ctx, True)
            track_list = await self._spotify_playlist(
                ctx, "album" if query.is_album else "playlist", query, enqueue_tracks
            )
            self._play_lock(ctx, False)
            return track_list
        else:
            return await self._embed_msg(
                ctx,
                title=_("Unable To Find Tracks"),
                description=_("This doesn't seem to be a supported Spotify URL or code."),
            )

    async def _enqueue_tracks(
        self,
        ctx: commands.Context,
        query: Union[audio_dataclasses.Query, list],
        enqueue: bool = True,
    ):
        player = lavalink.get_player(ctx.guild.id)
        try:
            if self.play_lock[ctx.message.guild.id]:
                return await self._embed_msg(
                    ctx,
                    title=_("Unable To Get Tracks"),
                    description=_("Wait until the playlist has finished loading."),
                )
        except KeyError:
            self._play_lock(ctx, True)
        guild_data = await self.config.guild(ctx.guild).all()
        first_track_only = False
        index = None
        playlist_data = None
        playlist_url = None
        seek = 0
        if type(query) is not list:
            if not await is_allowed(ctx.guild, f"{query}", query_obj=query):
                raise QueryUnauthorized(
                    _("{query} is not an allowed query.").format(query=query.to_string_user())
                )
            if query.single_track:
                first_track_only = True
                index = query.track_index
                if query.start_time:
                    seek = query.start_time
            result, called_api = await self.music_cache.lavalink_query(ctx, player, query)
            tracks = result.tracks
            playlist_data = result.playlist_info
            playlist_url = query._raw
            if not enqueue:
                return tracks
            if not tracks:
                self._play_lock(ctx, False)
                title = _("Nothing found.")
                colour = await ctx.embed_colour()
                embed = discord.Embed(title=title, colour=colour)
                if result.exception_message:
                    embed.set_footer(text=result.exception_message.replace("\n", ""))
                if await self.config.use_external_lavalink() and query.is_local:
                    embed.description = _(
                        "Local tracks will not work "
                        "if the `Lavalink.jar` cannot see the track.\n"
                        "This may be due to permissions or because Lavalink.jar is being run "
                        "in a different machine than the local tracks."
                    )
                elif (
                    query.is_local
                    and query.suffix in audio_dataclasses._PARTIALLY_SUPPORTED_MUSIC_EXT
                ):
                    title = _("Track is not playable.")
                    embed = discord.Embed(title=title, colour=colour)
                    embed.description = _(
                        "**{suffix}** is not a fully supported format and some "
                        "tracks may not play."
                    ).format(suffix=query.suffix)
                return await self._embed_msg(ctx, embed=embed)
        else:
            tracks = query
        queue_dur = await queue_duration(ctx)
        queue_total_duration = lavalink.utils.format_time(queue_dur)
        before_queue_length = len(player.queue)

        if not first_track_only and len(tracks) > 1:
            # a list of Tracks where all should be enqueued
            # this is a Spotify playlist already made into a list of Tracks or a
            # url where Lavalink handles providing all Track objects to use, like a
            # YouTube or Soundcloud playlist
            track_len = 0
            empty_queue = not player.queue
            for track in tracks:
                if not await is_allowed(
                    ctx.guild,
                    (
                        f"{track.title} {track.author} {track.uri} "
                        f"{str(audio_dataclasses.Query.process_input(track))}"
                    ),
                ):
                    log.debug(f"Query is not allowed in {ctx.guild} ({ctx.guild.id})")
                    continue
                elif guild_data["maxlength"] > 0:
                    if track_limit(track, guild_data["maxlength"]):
                        track_len += 1
                        player.add(ctx.author, track)
                        self.bot.dispatch(
                            "red_audio_track_enqueue", player.channel.guild, track, ctx.author
                        )

                else:
                    track_len += 1
                    player.add(ctx.author, track)
                    self.bot.dispatch(
                        "red_audio_track_enqueue", player.channel.guild, track, ctx.author
                    )
            player.maybe_shuffle(0 if empty_queue else 1)

            if len(tracks) > track_len:
                maxlength_msg = " {bad_tracks} tracks cannot be queued.".format(
                    bad_tracks=(len(tracks) - track_len)
                )
            else:
                maxlength_msg = ""
            playlist_name = escape(
                playlist_data.name if playlist_data else _("No Title"), formatting=True
            )
            embed = discord.Embed(
                colour=await ctx.embed_colour(),
                description=bold(f"[{playlist_name}]({playlist_url})")
                if playlist_url
                else playlist_name,
                title=_("Playlist Enqueued"),
            )
            embed.set_footer(
                text=_("Added {num} tracks to the queue.{maxlength_msg}").format(
                    num=track_len, maxlength_msg=maxlength_msg
                )
            )
            if not guild_data["shuffle"] and queue_dur > 0:
                embed.set_footer(
                    text=_(
                        "{time} until start of playlist playback: starts at #{position} in queue"
                    ).format(time=queue_total_duration, position=before_queue_length + 1)
                )
            if not player.current:
                await player.play()
        else:
            # a ytsearch: prefixed item where we only need the first Track returned
            # this is in the case of [p]play <query>, a single Spotify url/code
            # or this is a localtrack item
            try:

                single_track = tracks[index] if index else tracks[0]
                if seek and seek > 0:
                    single_track.start_timestamp = seek * 1000
                if not await is_allowed(
                    ctx.guild,
                    (
                        f"{single_track.title} {single_track.author} {single_track.uri} "
                        f"{str(audio_dataclasses.Query.process_input(single_track))}"
                    ),
                ):
                    log.debug(f"Query is not allowed in {ctx.guild} ({ctx.guild.id})")
                    self._play_lock(ctx, False)
                    return await self._embed_msg(
                        ctx, title=_("This track is not allowed in this server.")
                    )
                elif guild_data["maxlength"] > 0:
                    if track_limit(single_track, guild_data["maxlength"]):
                        player.add(ctx.author, single_track)
                        player.maybe_shuffle()
                        self.bot.dispatch(
                            "red_audio_track_enqueue",
                            player.channel.guild,
                            single_track,
                            ctx.author,
                        )
                    else:
                        self._play_lock(ctx, False)
                        return await self._embed_msg(ctx, title=_("Track exceeds maximum length."))

                else:
                    player.add(ctx.author, single_track)
                    player.maybe_shuffle()
                    self.bot.dispatch(
                        "red_audio_track_enqueue", player.channel.guild, single_track, ctx.author
                    )
            except IndexError:
                self._play_lock(ctx, False)
                title = _("Nothing found")
                desc = EmptyEmbed
                if await ctx.bot.is_owner(ctx.author):
                    desc = _("Please check your console or logs for details.")
                return await self._embed_msg(ctx, title=title, description=desc)
            description = get_track_description(single_track)
            embed = discord.Embed(
                colour=await ctx.embed_colour(), title=_("Track Enqueued"), description=description
            )
            if not guild_data["shuffle"] and queue_dur > 0:
                embed.set_footer(
                    text=_("{time} until track playback: #{position} in queue").format(
                        time=queue_total_duration, position=before_queue_length + 1
                    )
                )

        await self._embed_msg(ctx, embed=embed)
        if not player.current:
            await player.play()

        self._play_lock(ctx, False)

    async def _spotify_playlist(
        self,
        ctx: commands.Context,
        stype: str,
        query: audio_dataclasses.Query,
        enqueue: bool = False,
    ):

        player = lavalink.get_player(ctx.guild.id)
        try:
            embed1 = discord.Embed(title=_("Please wait, finding tracks..."))
            playlist_msg = await self._embed_msg(ctx, embed=embed1)
            notifier = Notifier(
                ctx,
                playlist_msg,
                {
                    "spotify": _("Getting track {num}/{total}..."),
                    "youtube": _("Matching track {num}/{total}..."),
                    "lavalink": _("Loading track {num}/{total}..."),
                    "lavalink_time": _("Approximate time remaining: {seconds}"),
                },
            )
            track_list = await self.music_cache.spotify_enqueue(
                ctx,
                stype,
                query.id,
                enqueue=enqueue,
                player=player,
                lock=self._play_lock,
                notifier=notifier,
            )
        except SpotifyFetchError as error:
            self._play_lock(ctx, False)
            return await self._embed_msg(
                ctx,
                title=_("Invalid Environment"),
                description=_(error.message).format(prefix=ctx.prefix),
            )
        except (RuntimeError, aiohttp.ServerDisconnectedError):
            self._play_lock(ctx, False)
            error_embed = discord.Embed(
                colour=await ctx.embed_colour(),
                title=_("The connection was reset while loading the playlist."),
            )
            await self._embed_msg(ctx, embed=error_embed)
            return None
        except Exception as e:
            self._play_lock(ctx, False)
            raise e
        self._play_lock(ctx, False)
        return track_list

    async def can_manage_playlist(
        self, scope: str, playlist: Playlist, ctx: commands.Context, user, guild
    ):

        is_owner = await ctx.bot.is_owner(ctx.author)
        has_perms = False
        user_to_query = user
        guild_to_query = guild
        dj_enabled = None
        playlist_author = (
            guild.get_member(playlist.author)
            if guild
            else self.bot.get_user(playlist.author) or user
        )

        is_different_user = len({playlist.author, user_to_query.id, ctx.author.id}) != 1
        is_different_guild = True if guild_to_query is None else ctx.guild.id != guild_to_query.id

        if is_owner:
            has_perms = True
        elif playlist.scope == PlaylistScope.USER.value:
            if not is_different_user:
                has_perms = True
        elif playlist.scope == PlaylistScope.GUILD.value:
            if not is_different_guild:
                dj_enabled = self._dj_status_cache.setdefault(
                    ctx.guild.id, await self.config.guild(ctx.guild).dj_enabled()
                )
                if guild.owner_id == ctx.author.id:
                    has_perms = True
                elif dj_enabled and await self._has_dj_role(ctx, ctx.author):
                    has_perms = True
                elif await ctx.bot.is_mod(ctx.author):
                    has_perms = True
                elif not dj_enabled and not is_different_user:
                    has_perms = True

        if has_perms is False:
            if hasattr(playlist, "name"):
                msg = _(
                    "You do not have the permissions to manage {name} (`{id}`) [**{scope}**]."
                ).format(
                    user=playlist_author,
                    name=playlist.name,
                    id=playlist.id,
                    scope=humanize_scope(
                        playlist.scope,
                        ctx=guild_to_query
                        if playlist.scope == PlaylistScope.GUILD.value
                        else playlist_author
                        if playlist.scope == PlaylistScope.USER.value
                        else None,
                    ),
                )
            elif playlist.scope == PlaylistScope.GUILD.value and (
                is_different_guild or dj_enabled
            ):
                msg = _(
                    "You do not have the permissions to manage that playlist in {guild}."
                ).format(guild=guild_to_query)
            elif (
                playlist.scope in [PlaylistScope.GUILD.value, PlaylistScope.USER.value]
                and is_different_user
            ):
                msg = _(
                    "You do not have the permissions to manage playlist owned by {user}."
                ).format(user=playlist_author)
            else:
                msg = _(
                    "You do not have the permissions to manage "
                    "playlists in {scope} scope.".format(scope=humanize_scope(scope, the=True))
                )

            await self._embed_msg(ctx, title=_("No access to playlist."), description=msg)
            return False
        return True

    async def _get_correct_playlist_id(
        self,
        context: commands.Context,
        matches: dict,
        scope: str,
        author: discord.User,
        guild: discord.Guild,
        specified_user: bool = False,
    ) -> Tuple[Optional[int], str]:
        """
        Parameters
        ----------
        context: commands.Context
            The context in which this is being called.
        matches: dict
            A dict of the matches found where key is scope and value is matches.
        scope:str
            The custom config scope. A value from :code:`PlaylistScope`.
        author: discord.User
            The user.
        guild: discord.Guild
            The guild.
        specified_user: bool
            Whether or not a user ID was specified via argparse.
        Returns
        -------
        Tuple[Optional[int], str]
            Tuple of Playlist ID or None if none found and original user input.
        Raises
        ------
        `TooManyMatches`
            When more than 10 matches are found or
            When multiple matches are found but none is selected.

        """
        original_input = matches.get("arg")
        correct_scope_matches = matches.get(scope)
        guild_to_query = guild.id
        user_to_query = author.id
        if not correct_scope_matches:
            return None, original_input
        if scope == PlaylistScope.USER.value:
            correct_scope_matches = [
                (i[2]["id"], i[2]["name"], len(i[2]["tracks"]), i[2]["author"])
                for i in correct_scope_matches
                if str(user_to_query) == i[0]
            ]
        elif scope == PlaylistScope.GUILD.value:
            if specified_user:
                correct_scope_matches = [
                    (i[2]["id"], i[2]["name"], len(i[2]["tracks"]), i[2]["author"])
                    for i in correct_scope_matches
                    if str(guild_to_query) == i[0] and i[2]["author"] == user_to_query
                ]
            else:
                correct_scope_matches = [
                    (i[2]["id"], i[2]["name"], len(i[2]["tracks"]), i[2]["author"])
                    for i in correct_scope_matches
                    if str(guild_to_query) == i[0]
                ]
        else:
            if specified_user:
                correct_scope_matches = [
                    (i[2]["id"], i[2]["name"], len(i[2]["tracks"]), i[2]["author"])
                    for i in correct_scope_matches
                    if i[2]["author"] == user_to_query
                ]
            else:
                correct_scope_matches = [
                    (i[2]["id"], i[2]["name"], len(i[2]["tracks"]), i[2]["author"])
                    for i in correct_scope_matches
                ]
        match_count = len(correct_scope_matches)
        # We done all the trimming we can with the info available time to ask the user
        if match_count > 10:
            if original_input.isnumeric():
                arg = int(original_input)
                correct_scope_matches = [
                    (i, n, t, a) for i, n, t, a in correct_scope_matches if i == arg
                ]
            if match_count > 10:
                raise TooManyMatches(
                    f"{match_count} playlists match {original_input}: "
                    f"Please try to be more specific, or use the playlist ID."
                )
        elif match_count == 1:
            return correct_scope_matches[0][0], original_input
        elif match_count == 0:
            return None, original_input

        # TODO : Convert this section to a new paged reaction menu when Toby Menus are Merged
        pos_len = 3
        playlists = f"{'#':{pos_len}}\n"

        for number, (pid, pname, ptracks, pauthor) in enumerate(correct_scope_matches, 1):
            author = self.bot.get_user(pauthor) or "Unknown"
            line = (
                f"{number}."
                f"    <{pname}>\n"
                f" - Scope:  < {humanize_scope(scope)} >\n"
                f" - ID:     < {pid} >\n"
                f" - Tracks: < {ptracks} >\n"
                f" - Author: < {author} >\n\n"
            )
            playlists += line

        embed = discord.Embed(
            title="Playlists found, which one would you like?",
            description=box(playlists, lang="md"),
            colour=await context.embed_colour(),
        )
        msg = await context.send(embed=embed)
        avaliable_emojis = ReactionPredicate.NUMBER_EMOJIS[1:]
        avaliable_emojis.append("🔟")
        emojis = avaliable_emojis[: len(correct_scope_matches)]
        emojis.append("\N{CROSS MARK}")
        start_adding_reactions(msg, emojis)
        pred = ReactionPredicate.with_emojis(emojis, msg, user=context.author)
        try:
            await context.bot.wait_for("reaction_add", check=pred, timeout=60)
        except asyncio.TimeoutError:
            with contextlib.suppress(discord.HTTPException):
                await msg.delete()
            raise TooManyMatches(
                "Too many matches found and you did not select which one you wanted."
            )
        if emojis[pred.result] == "\N{CROSS MARK}":
            with contextlib.suppress(discord.HTTPException):
                await msg.delete()
            raise TooManyMatches(
                "Too many matches found and you did not select which one you wanted."
            )
        with contextlib.suppress(discord.HTTPException):
            await msg.delete()
        return correct_scope_matches[pred.result][0], original_input

    @commands.group()
    @commands.guild_only()
    @commands.bot_has_permissions(embed_links=True)
    async def playlist(self, ctx: commands.Context):
        """Playlist configuration options.

        Scope info:
        ​ ​ ​ ​ **Global**:
        ​ ​ ​ ​ ​ ​ ​ ​ Visible to all users of this bot.
        ​ ​ ​ ​ ​ ​ ​ ​ Only editable by bot owner.
        ​ ​ ​ ​ **Guild**:
        ​ ​ ​ ​ ​ ​ ​ ​ Visible to all users in this guild.
        ​ ​ ​ ​ ​ ​ ​ ​ Editable by bot owner, guild owner, guild admins,
        ​ ​ ​ ​ ​ ​ ​ ​ guild mods, DJ role and playlist creator.
        ​ ​ ​ ​ **User**:
        ​ ​ ​ ​ ​ ​ ​ ​ Visible to all bot users, if --author is passed.
        ​ ​ ​ ​ ​ ​ ​ ​ Editable by bot owner and creator.

        """

    @playlist.command(name="append", usage="<playlist_name_OR_id> <track_name_OR_url> [args]")
    async def _playlist_append(
        self,
        ctx: commands.Context,
        playlist_matches: PlaylistConverter,
        query: LazyGreedyConverter,
        *,
        scope_data: ScopeParser = None,
    ):
        """Add a track URL, playlist link, or quick search to a playlist.

        The track(s) will be appended to the end of the playlist.

        **Usage**:
        ​ ​ ​ ​ [p]playlist append playlist_name_OR_id track_name_OR_url args

        **Args**:
        ​ ​ ​ ​ The following are all optional:
        ​ ​ ​ ​ ​ ​ ​ ​ --scope <scope>
        ​ ​ ​ ​ ​ ​ ​ ​ --author [user]
        ​ ​ ​ ​ ​ ​ ​ ​ --guild [guild] **Only the bot owner can use this**

        **Scope** is one of the following:
        ​ ​ ​ ​ Global
        ​ ​ ​ ​ Guild
        ​ ​ ​ ​ User

        **Author** can be one of the following:
        ​ ​ ​ ​ User ID
        ​ ​ ​ ​ User Mention
        ​ ​ ​ ​ User Name#123

        **Guild** can be one of the following:
        ​ ​ ​ ​ Guild ID
        ​ ​ ​ ​ Exact guild name

        Example use:
        ​ ​ ​ ​ [p]playlist append MyGuildPlaylist Hello by Adele
        ​ ​ ​ ​ [p]playlist append MyGlobalPlaylist Hello by Adele --scope Global
        ​ ​ ​ ​ [p]playlist append MyGlobalPlaylist Hello by Adele --scope Global
        --Author Draper#6666
        """
        if scope_data is None:
            scope_data = [PlaylistScope.GUILD.value, ctx.author, ctx.guild, False]
        (scope, author, guild, specified_user) = scope_data
        if not await self._playlist_check(ctx):
            return
        try:
            (playlist_id, playlist_arg) = await self._get_correct_playlist_id(
                ctx, playlist_matches, scope, author, guild, specified_user
            )
        except TooManyMatches as e:
            return await self._embed_msg(ctx, title=str(e))
        if playlist_id is None:
            return await self._embed_msg(
                ctx,
                title=_("Playlist Not Found"),
                description=_("Could not match '{arg}' to a playlist").format(arg=playlist_arg),
            )

        try:
            playlist = await get_playlist(playlist_id, scope, self.bot, guild, author)
        except RuntimeError:
            return await self._embed_msg(
                ctx,
                title=_("Playlist {id} does not exist in {scope} scope.").format(
                    id=playlist_id, scope=humanize_scope(scope, the=True)
                ),
            )
        except MissingGuild:
            return await self._embed_msg(
                ctx,
                title=_("Missing Arguments"),
                description=_("You need to specify the Guild ID for the guild to lookup."),
            )

        if not await self.can_manage_playlist(scope, playlist, ctx, author, guild):
            return
        player = lavalink.get_player(ctx.guild.id)
        to_append = await self._playlist_tracks(
            ctx, player, audio_dataclasses.Query.process_input(query)
        )

        if isinstance(to_append, discord.Message):
            return None

        if not to_append:
            return await self._embed_msg(
                ctx, title=_("Could not find a track matching your query.")
            )
        track_list = playlist.tracks
        tracks_obj_list = playlist.tracks_obj
        to_append_count = len(to_append)
        scope_name = humanize_scope(
            scope, ctx=guild if scope == PlaylistScope.GUILD.value else author
        )
        appended = 0

        if to_append and to_append_count == 1:
            to = lavalink.Track(to_append[0])
            if to in tracks_obj_list:
                return await self._embed_msg(
                    ctx,
                    title=_("Skipping track"),
                    description=_(
                        "{track} is already in {playlist} (`{id}`) [**{scope}**]."
                    ).format(
                        track=to.title, playlist=playlist.name, id=playlist.id, scope=scope_name
                    ),
                )
            else:
                appended += 1
        if to_append and to_append_count > 1:
            to_append_temp = []
            for t in to_append:
                to = lavalink.Track(t)
                if to not in tracks_obj_list:
                    appended += 1
                    to_append_temp.append(t)
            to_append = to_append_temp
        if appended > 0:
            track_list.extend(to_append)
            update = {"tracks": track_list, "url": None}
            await playlist.edit(update)

        if to_append_count == 1 and appended == 1:
            track_title = to_append[0]["info"]["title"]
            return await self._embed_msg(
                ctx,
                title=_("Track added"),
                description=_("{track} appended to {playlist} (`{id}`) [**{scope}**].").format(
                    track=track_title, playlist=playlist.name, id=playlist.id, scope=scope_name
                ),
            )

        desc = _("{num} tracks appended to {playlist} (`{id}`) [**{scope}**].").format(
            num=appended, playlist=playlist.name, id=playlist.id, scope=scope_name
        )
        if to_append_count > appended:
            diff = to_append_count - appended
            desc += _("\n{existing} {plural} already in the playlist and were skipped.").format(
                existing=diff, plural=_("tracks are") if diff != 1 else _("track is")
            )

        embed = discord.Embed(title=_("Playlist Modified"), description=desc)
        await self._embed_msg(ctx, embed=embed)

    @playlist.command(name="copy", usage="<id_or_name> [args]")
    async def _playlist_copy(
        self,
        ctx: commands.Context,
        playlist_matches: PlaylistConverter,
        *,
        scope_data: ComplexScopeParser = None,
    ):

        """Copy a playlist from one scope to another.

        **Usage**:
        ​ ​ ​ ​ [p]playlist copy playlist_name_OR_id args

        **Args**:
        ​ ​ ​ ​ The following are all optional:
        ​ ​ ​ ​ ​ ​ ​ ​ --from-scope <scope>
        ​ ​ ​ ​ ​ ​ ​ ​ --from-author [user]
        ​ ​ ​ ​ ​ ​ ​ ​ --from-guild [guild] **Only the bot owner can use this**

        ​ ​ ​ ​ ​ ​ ​ ​ --to-scope <scope>
        ​ ​ ​ ​ ​ ​ ​ ​ --to-author [user]
        ​ ​ ​ ​ ​ ​ ​ ​ --to-guild [guild] **Only the bot owner can use this**

        **Scope** is one of the following:
        ​ ​ ​ ​ Global
        ​ ​ ​ ​ Guild
        ​ ​ ​ ​ User

        **Author** can be one of the following:
        ​ ​ ​ ​ User ID
        ​ ​ ​ ​ User Mention
        ​ ​ ​ ​ User Name#123

        **Guild** can be one of the following:
        ​ ​ ​ ​ Guild ID
        ​ ​ ​ ​ Exact guild name

        Example use:
        ​ ​ ​ ​ [p]playlist copy MyGuildPlaylist --from-scope Guild --to-scope Global
        ​ ​ ​ ​ [p]playlist copy MyGlobalPlaylist --from-scope Global --to-author Draper#6666
        --to-scope User
        ​ ​ ​ ​ [p]playlist copy MyPersonalPlaylist --from-scope user --to-author Draper#6666
        --to-scope Guild --to-guild Red - Discord Bot
        """

        if scope_data is None:
            scope_data = [
                PlaylistScope.GUILD.value,
                ctx.author,
                ctx.guild,
                False,
                PlaylistScope.GUILD.value,
                ctx.author,
                ctx.guild,
                False,
            ]
        (
            from_scope,
            from_author,
            from_guild,
            specified_from_user,
            to_scope,
            to_author,
            to_guild,
            specified_to_user,
        ) = scope_data

        try:
            playlist_id, playlist_arg = await self._get_correct_playlist_id(
                ctx, playlist_matches, from_scope, from_author, from_guild, specified_from_user
            )
        except TooManyMatches as e:
            return await self._embed_msg(ctx, title=str(e))

        if playlist_id is None:
            return await self._embed_msg(
                ctx,
                title=_("Playlist Not Found"),
                description=_("Could not match '{arg}' to a playlist.").format(arg=playlist_arg),
            )

        temp_playlist = FakePlaylist(to_author.id, to_scope)
        if not await self.can_manage_playlist(to_scope, temp_playlist, ctx, to_author, to_guild):
            return

        try:
            from_playlist = await get_playlist(
                playlist_id, from_scope, self.bot, from_guild, from_author.id
            )
        except RuntimeError:
            return await self._embed_msg(
                ctx,
                title=_("Playlist Not Found"),
                description=_("Playlist {id} does not exist in {scope} scope.").format(
                    id=playlist_id, scope=humanize_scope(to_scope, the=True)
                ),
            )
        except MissingGuild:
            return await self._embed_msg(
                ctx, title=_("You need to specify the Guild ID for the guild to lookup.")
            )

        to_playlist = await create_playlist(
            ctx,
            to_scope,
            from_playlist.name,
            from_playlist.url,
            from_playlist.tracks,
            to_author,
            to_guild,
        )
        if to_scope == PlaylistScope.GLOBAL.value:
            to_scope_name = "the Global"
        elif to_scope == PlaylistScope.USER.value:
            to_scope_name = to_author
        else:
            to_scope_name = to_guild

        if from_scope == PlaylistScope.GLOBAL.value:
            from_scope_name = "the Global"
        elif from_scope == PlaylistScope.USER.value:
            from_scope_name = from_author
        else:
            from_scope_name = from_guild

        return await self._embed_msg(
            ctx,
            title=_("Playlist Copied"),
            description=_(
                "Playlist {name} (`{from_id}`) copied from {from_scope} to {to_scope} (`{to_id}`)."
            ).format(
                name=from_playlist.name,
                from_id=from_playlist.id,
                from_scope=humanize_scope(from_scope, ctx=from_scope_name, the=True),
                to_scope=humanize_scope(to_scope, ctx=to_scope_name, the=True),
                to_id=to_playlist.id,
            ),
        )

    @playlist.command(name="create", usage="<name> [args]")
    async def _playlist_create(
        self, ctx: commands.Context, playlist_name: str, *, scope_data: ScopeParser = None
    ):
        """Create an empty playlist.

        **Usage**:
        ​ ​ ​ ​ [p]playlist create playlist_name args

        **Args**:
        ​ ​ ​ ​ The following are all optional:
        ​ ​ ​ ​ ​ ​ ​ ​ --scope <scope>
        ​ ​ ​ ​ ​ ​ ​ ​ --author [user]
        ​ ​ ​ ​ ​ ​ ​ ​ --guild [guild] **Only the bot owner can use this**

        **Scope** is one of the following:
        ​ ​ ​ ​ Global
        ​ ​ ​ ​ Guild
        ​ ​ ​ ​ User

        **Author** can be one of the following:
        ​ ​ ​ ​ User ID
        ​ ​ ​ ​ User Mention
        ​ ​ ​ ​ User Name#123

        **Guild** can be one of the following:
        ​ ​ ​ ​ Guild ID
        ​ ​ ​ ​ Exact guild name

        Example use:
        ​ ​ ​ ​ [p]playlist create MyGuildPlaylist
        ​ ​ ​ ​ [p]playlist create MyGlobalPlaylist --scope Global
        ​ ​ ​ ​ [p]playlist create MyPersonalPlaylist --scope User
        """
        if scope_data is None:
            scope_data = [PlaylistScope.GUILD.value, ctx.author, ctx.guild, False]
        scope, author, guild, specified_user = scope_data

        temp_playlist = FakePlaylist(author.id, scope)
        scope_name = humanize_scope(
            scope, ctx=guild if scope == PlaylistScope.GUILD.value else author
        )
        if not await self.can_manage_playlist(scope, temp_playlist, ctx, author, guild):
            return
        playlist_name = playlist_name.split(" ")[0].strip('"')[:32]
        if playlist_name.isnumeric():
            return await self._embed_msg(
                ctx,
                title=_("Invalid Playlist Name"),
                description=_(
                    "Playlist names must be a single word (up to 32 "
                    "characters) and not numbers only."
                ),
            )
        playlist = await create_playlist(ctx, scope, playlist_name, None, None, author, guild)
        return await self._embed_msg(
            ctx,
            title=_("Playlist Created"),
            description=_("Empty playlist {name} (`{id}`) [**{scope}**] created.").format(
                name=playlist.name, id=playlist.id, scope=scope_name
            ),
        )

    @playlist.command(name="delete", aliases=["del"], usage="<playlist_name_OR_id> [args]")
    async def _playlist_delete(
        self,
        ctx: commands.Context,
        playlist_matches: PlaylistConverter,
        *,
        scope_data: ScopeParser = None,
    ):
        """Delete a saved playlist.

        **Usage**:
        ​ ​ ​ ​ [p]playlist delete playlist_name_OR_id args

        **Args**:
        ​ ​ ​ ​ The following are all optional:
        ​ ​ ​ ​ ​ ​ ​ ​ --scope <scope>
        ​ ​ ​ ​ ​ ​ ​ ​ --author [user]
        ​ ​ ​ ​ ​ ​ ​ ​ --guild [guild] **Only the bot owner can use this**

        **Scope** is one of the following:
        ​ ​ ​ ​ Global
        ​ ​ ​ ​ Guild
        ​ ​ ​ ​ User

        **Author** can be one of the following:
        ​ ​ ​ ​ User ID
        ​ ​ ​ ​ User Mention
        ​ ​ ​ ​ User Name#123

        **Guild** can be one of the following:
        ​ ​ ​ ​ Guild ID
        ​ ​ ​ ​ Exact guild name

        Example use:
        ​ ​ ​ ​ [p]playlist delete MyGuildPlaylist
        ​ ​ ​ ​ [p]playlist delete MyGlobalPlaylist --scope Global
        ​ ​ ​ ​ [p]playlist delete MyPersonalPlaylist --scope User
        """
        if scope_data is None:
            scope_data = [PlaylistScope.GUILD.value, ctx.author, ctx.guild, False]
        scope, author, guild, specified_user = scope_data

        try:
            playlist_id, playlist_arg = await self._get_correct_playlist_id(
                ctx, playlist_matches, scope, author, guild, specified_user
            )
        except TooManyMatches as e:
            return await self._embed_msg(ctx, title=str(e))
        if playlist_id is None:
            return await self._embed_msg(
                ctx,
                title=_("Playlist Not Found"),
                description=_("Could not match '{arg}' to a playlist.").format(arg=playlist_arg),
            )

        try:
            playlist = await get_playlist(playlist_id, scope, self.bot, guild, author)
        except RuntimeError:
            return await self._embed_msg(
                ctx,
                title=_("Playlist {id} does not exist in {scope} scope.").format(
                    id=playlist_id, scope=humanize_scope(scope, the=True)
                ),
            )
        except MissingGuild:
            return await self._embed_msg(
                ctx, title=_("You need to specify the Guild ID for the guild to lookup.")
            )

        if not await self.can_manage_playlist(scope, playlist, ctx, author, guild):
            return
        scope_name = humanize_scope(
            scope, ctx=guild if scope == PlaylistScope.GUILD.value else author
        )
        await delete_playlist(scope, playlist.id, guild or ctx.guild, author or ctx.author)

        await self._embed_msg(
            ctx,
            title=_("Playlist Deleted"),
            description=_("{name} (`{id}`) [**{scope}**] playlist deleted.").format(
                name=playlist.name, id=playlist.id, scope=scope_name
            ),
        )

    @playlist.command(name="dedupe", usage="<playlist_name_OR_id> [args]")
    async def _playlist_remdupe(
        self,
        ctx: commands.Context,
        playlist_matches: PlaylistConverter,
        *,
        scope_data: ScopeParser = None,
    ):
        """Remove duplicate tracks from a saved playlist.

        **Usage**:
        ​ ​ ​ ​ [p]playlist dedupe playlist_name_OR_id args

        **Args**:
        ​ ​ ​ ​ The following are all optional:
        ​ ​ ​ ​ ​ ​ ​ ​ --scope <scope>
        ​ ​ ​ ​ ​ ​ ​ ​ --author [user]
        ​ ​ ​ ​ ​ ​ ​ ​ --guild [guild] **Only the bot owner can use this**

        **Scope** is one of the following:
        ​ ​ ​ ​ Global
        ​ ​ ​ ​ Guild
        ​ ​ ​ ​ User

        **Author** can be one of the following:
        ​ ​ ​ ​ User ID
        ​ ​ ​ ​ User Mention
        ​ ​ ​ ​ User Name#123

        **Guild** can be one of the following:
        ​ ​ ​ ​ Guild ID
        ​ ​ ​ ​ Exact guild name

        Example use:
        ​ ​ ​ ​ [p]playlist dedupe MyGuildPlaylist
        ​ ​ ​ ​ [p]playlist dedupe MyGlobalPlaylist --scope Global
        ​ ​ ​ ​ [p]playlist dedupe MyPersonalPlaylist --scope User
        """
        async with ctx.typing():
            if scope_data is None:
                scope_data = [PlaylistScope.GUILD.value, ctx.author, ctx.guild, False]
            scope, author, guild, specified_user = scope_data
            scope_name = humanize_scope(
                scope, ctx=guild if scope == PlaylistScope.GUILD.value else author
            )

            try:
                playlist_id, playlist_arg = await self._get_correct_playlist_id(
                    ctx, playlist_matches, scope, author, guild, specified_user
                )
            except TooManyMatches as e:
                return await self._embed_msg(ctx, title=str(e))
            if playlist_id is None:
                return await self._embed_msg(
                    ctx,
                    title=_("Playlist Not Found"),
                    description=_("Could not match '{arg}' to a playlist.").format(
                        arg=playlist_arg
                    ),
                )

            try:
                playlist = await get_playlist(playlist_id, scope, self.bot, guild, author)
            except RuntimeError:
                return await self._embed_msg(
                    ctx,
                    title=_("Playlist Not Found"),
                    description=_("Playlist {id} does not exist in {scope} scope.").format(
                        id=playlist_id, scope=humanize_scope(scope, the=True)
                    ),
                )
            except MissingGuild:
                return await self._embed_msg(
                    ctx,
                    title=_("Missing Arguments"),
                    description=_("You need to specify the Guild ID for the guild to lookup."),
                )
            if not await self.can_manage_playlist(scope, playlist, ctx, author, guild):
                return

            track_objects = playlist.tracks_obj
            original_count = len(track_objects)
            unique_tracks = set()
            unique_tracks_add = unique_tracks.add
            track_objects = [
                x for x in track_objects if not (x in unique_tracks or unique_tracks_add(x))
            ]

            tracklist = []
            for track in track_objects:
                track_keys = track._info.keys()
                track_values = track._info.values()
                track_id = track.track_identifier
                track_info = {}
                for k, v in zip(track_keys, track_values):
                    track_info[k] = v
                keys = ["track", "info"]
                values = [track_id, track_info]
                track_obj = {}
                for key, value in zip(keys, values):
                    track_obj[key] = value
                tracklist.append(track_obj)

        final_count = len(tracklist)
        if original_count - final_count != 0:
            await self._embed_msg(
                ctx,
                title=_("Playlist Modified"),
                description=_(
                    "Removed {track_diff} duplicated "
                    "tracks from {name} (`{id}`) [**{scope}**] playlist."
                ).format(
                    name=playlist.name,
                    id=playlist.id,
                    track_diff=original_count - final_count,
                    scope=scope_name,
                ),
            )
        else:
            await self._embed_msg(
                ctx,
                title=_("Playlist Has Not Been Modified"),
                description=_(
                    "{name} (`{id}`) [**{scope}**] playlist has no duplicate tracks."
                ).format(name=playlist.name, id=playlist.id, scope=scope_name),
            )

    @checks.is_owner()
    @playlist.command(name="download", usage="<playlist_name_OR_id> [v2=False] [args]")
    @commands.bot_has_permissions(attach_files=True)
    async def _playlist_download(
        self,
        ctx: commands.Context,
        playlist_matches: PlaylistConverter,
        v2: Optional[bool] = False,
        *,
        scope_data: ScopeParser = None,
    ):
        """Download a copy of a playlist.

        These files can be used with the [p]playlist upload command.
        Red v2-compatible playlists can be generated by passing True
        for the v2 variable.

        **Usage**:
        ​ ​ ​ ​ [p]playlist download playlist_name_OR_id [v2=True_OR_False] args

        **Args**:
        ​ ​ ​ ​ The following are all optional:
        ​ ​ ​ ​ ​ ​ ​ ​ --scope <scope>
        ​ ​ ​ ​ ​ ​ ​ ​ --author [user]
        ​ ​ ​ ​ ​ ​ ​ ​ --guild [guild] **Only the bot owner can use this**

        **Scope** is one of the following:
        ​ ​ ​ ​ Global
        ​ ​ ​ ​ Guild
        ​ ​ ​ ​ User

        **Author** can be one of the following:
        ​ ​ ​ ​ User ID
        ​ ​ ​ ​ User Mention
        ​ ​ ​ ​ User Name#123

        **Guild** can be one of the following:
        ​ ​ ​ ​ Guild ID
        ​ ​ ​ ​ Exact guild name

        Example use:
        ​ ​ ​ ​ [p]playlist download MyGuildPlaylist True
        ​ ​ ​ ​ [p]playlist download MyGlobalPlaylist False --scope Global
        ​ ​ ​ ​ [p]playlist download MyPersonalPlaylist --scope User
        """
        if scope_data is None:
            scope_data = [PlaylistScope.GUILD.value, ctx.author, ctx.guild, False]
        scope, author, guild, specified_user = scope_data

        try:
            playlist_id, playlist_arg = await self._get_correct_playlist_id(
                ctx, playlist_matches, scope, author, guild, specified_user
            )
        except TooManyMatches as e:
            return await self._embed_msg(ctx, title=str(e))
        if playlist_id is None:
            return await self._embed_msg(
                ctx,
                title=_("Playlist Not Found"),
                description=_("Could not match '{arg}' to a playlist.").format(arg=playlist_arg),
            )

        try:
            playlist = await get_playlist(playlist_id, scope, self.bot, guild, author)
        except RuntimeError:
            return await self._embed_msg(
                ctx,
                title=_("Playlist Not Found"),
                description=_("Playlist {id} does not exist in {scope} scope.").format(
                    id=playlist_id, scope=humanize_scope(scope, the=True)
                ),
            )
        except MissingGuild:
            return await self._embed_msg(
                ctx,
                title=_("Missing Arguments"),
                description=_("You need to specify the Guild ID for the guild to lookup."),
            )

        schema = 2
        version = "v3" if v2 is False else "v2"

        if not playlist.tracks:
            return await self._embed_msg(ctx, title=_("That playlist has no tracks."))
        if version == "v2":
            v2_valid_urls = ["https://www.youtube.com/watch?v=", "https://soundcloud.com/"]
            song_list = []
            for track in playlist.tracks:
                if track["info"]["uri"].startswith(tuple(v2_valid_urls)):
                    song_list.append(track["info"]["uri"])
            playlist_data = {
                "author": playlist.author,
                "link": playlist.url,
                "playlist": song_list,
                "name": playlist.name,
            }
            file_name = playlist.name
        else:
            # TODO: Keep new playlists backwards compatible, Remove me in a few releases
            playlist_data = playlist.to_json()
            playlist_songs_backwards_compatible = [
                track["info"]["uri"] for track in playlist.tracks
            ]
<<<<<<< HEAD
=======
            # TODO: Keep new playlists backwards compatible, Remove me in a few releases
>>>>>>> d70a2928
            playlist_data["playlist"] = playlist_songs_backwards_compatible
            playlist_data["link"] = playlist.url
            file_name = playlist.id
        playlist_data.update({"schema": schema, "version": version})
        playlist_data = json.dumps(playlist_data)
        to_write = StringIO()
        to_write.write(playlist_data)
        to_write.seek(0)
        await ctx.send(file=discord.File(to_write, filename=f"{file_name}.txt"))
        to_write.close()

    @playlist.command(name="info", usage="<playlist_name_OR_id> [args]")
    async def _playlist_info(
        self,
        ctx: commands.Context,
        playlist_matches: PlaylistConverter,
        *,
        scope_data: ScopeParser = None,
    ):
        """Retrieve information from a saved playlist.

        **Usage**:
        ​ ​ ​ ​ [p]playlist info playlist_name_OR_id args

        **Args**:
        ​ ​ ​ ​ The following are all optional:
        ​ ​ ​ ​ ​ ​ ​ ​ --scope <scope>
        ​ ​ ​ ​ ​ ​ ​ ​ --author [user]
        ​ ​ ​ ​ ​ ​ ​ ​ --guild [guild] **Only the bot owner can use this**

        **Scope** is one of the following:
        ​ ​ ​ ​ Global
        ​ ​ ​ ​ Guild
        ​ ​ ​ ​ User

        **Author** can be one of the following:
        ​ ​ ​ ​ User ID
        ​ ​ ​ ​ User Mention
        ​ ​ ​ ​ User Name#123

        **Guild** can be one of the following:
        ​ ​ ​ ​ Guild ID
        ​ ​ ​ ​ Exact guild name

        Example use:
        ​ ​ ​ ​ [p]playlist info MyGuildPlaylist
        ​ ​ ​ ​ [p]playlist info MyGlobalPlaylist --scope Global
        ​ ​ ​ ​ [p]playlist info MyPersonalPlaylist --scope User
        """
        if scope_data is None:
            scope_data = [PlaylistScope.GUILD.value, ctx.author, ctx.guild, False]
        scope, author, guild, specified_user = scope_data
        scope_name = humanize_scope(
            scope, ctx=guild if scope == PlaylistScope.GUILD.value else author
        )

        try:
            playlist_id, playlist_arg = await self._get_correct_playlist_id(
                ctx, playlist_matches, scope, author, guild, specified_user
            )
        except TooManyMatches as e:
            return await self._embed_msg(ctx, title=str(e))
        if playlist_id is None:
            return await self._embed_msg(
                ctx,
                title=_("Playlist Not Found"),
                description=_("Could not match '{arg}' to a playlist.").format(arg=playlist_arg),
            )

        try:
            playlist = await get_playlist(playlist_id, scope, self.bot, guild, author)
        except RuntimeError:
            return await self._embed_msg(
                ctx,
                title=_("Playlist Not Found"),
                description=_("Playlist {id} does not exist in {scope} scope.").format(
                    id=playlist_id, scope=humanize_scope(scope, the=True)
                ),
            )
        except MissingGuild:
            return await self._embed_msg(
                ctx,
                title=_("Missing Arguments"),
                description=_("You need to specify the Guild ID for the guild to lookup."),
            )
        track_len = len(playlist.tracks)

        msg = "​"
        track_idx = 0
        if track_len > 0:
            spaces = "\N{EN SPACE}" * (len(str(len(playlist.tracks))) + 2)
            for track in playlist.tracks:
                track_idx = track_idx + 1
                query = audio_dataclasses.Query.process_input(track["info"]["uri"])
                if query.is_local:
                    if track["info"]["title"] != "Unknown title":
                        msg += "`{}.` **{} - {}**\n{}{}\n".format(
                            track_idx,
                            track["info"]["author"],
                            track["info"]["title"],
                            spaces,
                            query.to_string_user(),
                        )
                    else:
                        msg += "`{}.` {}\n".format(track_idx, query.to_string_user())
                else:
                    msg += "`{}.` **[{}]({})**\n".format(
                        track_idx, track["info"]["title"], track["info"]["uri"]
                    )

        else:
            msg = "No tracks."

        if not playlist.url:
            embed_title = _("Playlist info for {playlist_name} (`{id}`) [**{scope}**]:\n").format(
                playlist_name=playlist.name, id=playlist.id, scope=scope_name
            )
        else:
            embed_title = _(
                "Playlist info for {playlist_name} (`{id}`) [**{scope}**]:\nURL: {url}"
            ).format(
                playlist_name=playlist.name, url=playlist.url, id=playlist.id, scope=scope_name
            )

        page_list = []
        pages = list(pagify(msg, delims=["\n"], page_length=2000))
        total_pages = len(pages)
        for numb, page in enumerate(pages, start=1):
            embed = discord.Embed(
                colour=await ctx.embed_colour(), title=embed_title, description=page
            )
            author_obj = self.bot.get_user(playlist.author)
            embed.set_footer(
                text=_("Page {page}/{pages} | Author: {author_name} | {num} track(s)").format(
                    author_name=author_obj, num=track_len, pages=total_pages, page=numb
                )
            )
            page_list.append(embed)
        await menu(ctx, page_list, DEFAULT_CONTROLS)

    @playlist.command(name="list", usage="[args]")
    @commands.bot_has_permissions(add_reactions=True)
    async def _playlist_list(self, ctx: commands.Context, *, scope_data: ScopeParser = None):
        """List saved playlists.

        **Usage**:
        ​ ​ ​ ​ [p]playlist list args

        **Args**:
        ​ ​ ​ ​ The following are all optional:
        ​ ​ ​ ​ ​ ​ ​ ​ --scope <scope>
        ​ ​ ​ ​ ​ ​ ​ ​ --author [user]
        ​ ​ ​ ​ ​ ​ ​ ​ --guild [guild] **Only the bot owner can use this**

        **Scope** is one of the following:
        ​ ​ ​ ​ Global
        ​ ​ ​ ​ Guild
        ​ ​ ​ ​ User

        **Author** can be one of the following:
        ​ ​ ​ ​ User ID
        ​ ​ ​ ​ User Mention
        ​ ​ ​ ​ User Name#123

        **Guild** can be one of the following:
        ​ ​ ​ ​ Guild ID
        ​ ​ ​ ​ Exact guild name

        Example use:
        ​ ​ ​ ​ [p]playlist list
        ​ ​ ​ ​ [p]playlist list --scope Global
        ​ ​ ​ ​ [p]playlist list --scope User
        """
        if scope_data is None:
            scope_data = [PlaylistScope.GUILD.value, ctx.author, ctx.guild, False]
        scope, author, guild, specified_user = scope_data

        try:
            playlists = await get_all_playlist(scope, self.bot, guild, author, specified_user)
        except MissingGuild:
            return await self._embed_msg(
                ctx,
                title=_("Missing Arguments"),
                description=_("You need to specify the Guild ID for the guild to lookup."),
            )

        if scope == PlaylistScope.GUILD.value:
            name = f"{guild.name}"
        elif scope == PlaylistScope.USER.value:
            name = f"{author}"
        else:
            name = "the global scope"

        if not playlists and specified_user:
            return await self._embed_msg(
                ctx,
                title=_("Playlist Not Found"),
                description=_("No saved playlists for {scope} created by {author}.").format(
                    scope=name, author=author
                ),
            )
        elif not playlists:
            return await self._embed_msg(
                ctx,
                title=_("Playlist Not Found"),
                description=_("No saved playlists for {scope}.").format(scope=name),
            )

        playlist_list = []
        space = "\N{EN SPACE}"
        for playlist in playlists:
            playlist_list.append(
                ("\n" + space * 4).join(
                    (
                        bold(playlist.name),
                        _("ID: {id}").format(id=playlist.id),
                        _("Tracks: {num}").format(num=len(playlist.tracks)),
                        _("Author: {name}\n").format(name=self.bot.get_user(playlist.author)),
                    )
                )
            )
        abc_names = sorted(playlist_list, key=str.lower)
        len_playlist_list_pages = math.ceil(len(abc_names) / 5)
        playlist_embeds = []

        for page_num in range(1, len_playlist_list_pages + 1):
            embed = await self._build_playlist_list_page(ctx, page_num, abc_names, name)
            playlist_embeds.append(embed)
        await menu(ctx, playlist_embeds, DEFAULT_CONTROLS)

    @staticmethod
    async def _build_playlist_list_page(ctx: commands.Context, page_num, abc_names, scope):
        plist_num_pages = math.ceil(len(abc_names) / 5)
        plist_idx_start = (page_num - 1) * 5
        plist_idx_end = plist_idx_start + 5
        plist = ""
        for i, playlist_info in enumerate(
            abc_names[plist_idx_start:plist_idx_end], start=plist_idx_start
        ):
            item_idx = i + 1
            plist += "`{}.` {}".format(item_idx, playlist_info)
        embed = discord.Embed(
            colour=await ctx.embed_colour(),
            title=_("Playlists for {scope}:").format(scope=scope),
            description=plist,
        )
        embed.set_footer(
            text=_("Page {page_num}/{total_pages} | {num} playlists.").format(
                page_num=page_num, total_pages=plist_num_pages, num=len(abc_names)
            )
        )
        return embed

    @playlist.command(name="queue", usage="<name> [args]")
    @commands.cooldown(1, 15, commands.BucketType.guild)
    async def _playlist_queue(
        self, ctx: commands.Context, playlist_name: str, *, scope_data: ScopeParser = None
    ):
        """Save the queue to a playlist.

        **Usage**:
        ​ ​ ​ ​ [p]playlist queue playlist_name

        **Args**:
        ​ ​ ​ ​ The following are all optional:
        ​ ​ ​ ​ ​ ​ ​ ​ --scope <scope>
        ​ ​ ​ ​ ​ ​ ​ ​ --author [user]
        ​ ​ ​ ​ ​ ​ ​ ​ --guild [guild] **Only the bot owner can use this**

        **Scope** is one of the following:
        ​ ​ ​ ​ Global
        ​ ​ ​ ​ Guild
        ​ ​ ​ ​ User

        **Author** can be one of the following:
        ​ ​ ​ ​ User ID
        ​ ​ ​ ​ User Mention
        ​ ​ ​ ​ User Name#123

        **Guild** can be one of the following:
        ​ ​ ​ ​ Guild ID
        ​ ​ ​ ​ Exact guild name

        Example use:
        ​ ​ ​ ​ [p]playlist queue MyGuildPlaylist
        ​ ​ ​ ​ [p]playlist queue MyGlobalPlaylist --scope Global
        ​ ​ ​ ​ [p]playlist queue MyPersonalPlaylist --scope User
        """
        if scope_data is None:
            scope_data = [PlaylistScope.GUILD.value, ctx.author, ctx.guild, False]
        scope, author, guild, specified_user = scope_data
        scope_name = humanize_scope(
            scope, ctx=guild if scope == PlaylistScope.GUILD.value else author
        )
        temp_playlist = FakePlaylist(author.id, scope)
        if not await self.can_manage_playlist(scope, temp_playlist, ctx, author, guild):
            ctx.command.reset_cooldown(ctx)
            return
        playlist_name = playlist_name.split(" ")[0].strip('"')[:32]
        if playlist_name.isnumeric():
            ctx.command.reset_cooldown(ctx)
            return await self._embed_msg(
                ctx,
                title=_("Invalid Playlist Name"),
                description=_(
                    "Playlist names must be a single word "
                    "(up to 32 characters) and not numbers only."
                ),
            )
        if not self._player_check(ctx):
            ctx.command.reset_cooldown(ctx)
            return await self._embed_msg(ctx, title=_("Nothing playing."))

        player = lavalink.get_player(ctx.guild.id)
        if not player.queue:
            ctx.command.reset_cooldown(ctx)
            return await self._embed_msg(ctx, title=_("There's nothing in the queue."))
        tracklist = []
        np_song = track_creator(player, "np")
        tracklist.append(np_song)
        for track in player.queue:
            queue_idx = player.queue.index(track)
            track_obj = track_creator(player, queue_idx)
            tracklist.append(track_obj)

        playlist = await create_playlist(ctx, scope, playlist_name, None, tracklist, author, guild)
        await self._embed_msg(
            ctx,
            title=_("Playlist Created"),
            description=_(
                "Playlist {name} (`{id}`) [**{scope}**] "
                "saved from current queue: {num} tracks added."
            ).format(
                name=playlist.name, num=len(playlist.tracks), id=playlist.id, scope=scope_name
            ),
        )

    @playlist.command(name="remove", usage="<playlist_name_OR_id> <url> [args]")
    async def _playlist_remove(
        self,
        ctx: commands.Context,
        playlist_matches: PlaylistConverter,
        url: str,
        *,
        scope_data: ScopeParser = None,
    ):
        """Remove a track from a playlist by url.

         **Usage**:
        ​ ​ ​ ​ [p]playlist remove playlist_name_OR_id url args

        **Args**:
        ​ ​ ​ ​ The following are all optional:
        ​ ​ ​ ​ ​ ​ ​ ​ --scope <scope>
        ​ ​ ​ ​ ​ ​ ​ ​ --author [user]
        ​ ​ ​ ​ ​ ​ ​ ​ --guild [guild] **Only the bot owner can use this**

        **Scope** is one of the following:
        ​ ​ ​ ​ Global
        ​ ​ ​ ​ Guild
        ​ ​ ​ ​ User

        **Author** can be one of the following:
        ​ ​ ​ ​ User ID
        ​ ​ ​ ​ User Mention
        ​ ​ ​ ​ User Name#123

        **Guild** can be one of the following:
        ​ ​ ​ ​ Guild ID
        ​ ​ ​ ​ Exact guild name

        Example use:
        ​ ​ ​ ​ [p]playlist remove MyGuildPlaylist https://www.youtube.com/watch?v=MN3x-kAbgFU
        ​ ​ ​ ​ [p]playlist remove MyGlobalPlaylist https://www.youtube.com/watch?v=MN3x-kAbgFU
        --scope Global
        ​ ​ ​ ​ [p]playlist remove MyPersonalPlaylist https://www.youtube.com/watch?v=MN3x-kAbgFU
        --scope User
        """
        if scope_data is None:
            scope_data = [PlaylistScope.GUILD.value, ctx.author, ctx.guild, False]
        scope, author, guild, specified_user = scope_data
        scope_name = humanize_scope(
            scope, ctx=guild if scope == PlaylistScope.GUILD.value else author
        )

        try:
            playlist_id, playlist_arg = await self._get_correct_playlist_id(
                ctx, playlist_matches, scope, author, guild, specified_user
            )
        except TooManyMatches as e:
            return await self._embed_msg(ctx, title=str(e))
        if playlist_id is None:
            return await self._embed_msg(
                ctx,
                title=_("Playlist Not Found"),
                description=_("Could not match '{arg}' to a playlist.").format(arg=playlist_arg),
            )
        try:
            playlist = await get_playlist(playlist_id, scope, self.bot, guild, author)
        except RuntimeError:
            return await self._embed_msg(
                ctx,
                title=_("Playlist Not Found"),
                description=_("Playlist {id} does not exist in {scope} scope.").format(
                    id=playlist_id, scope=humanize_scope(scope, the=True)
                ),
            )
        except MissingGuild:
            return await self._embed_msg(
                ctx,
                title=_("Missing Arguments"),
                description=_("You need to specify the Guild ID for the guild to lookup."),
            )

        if not await self.can_manage_playlist(scope, playlist, ctx, author, guild):
            return

        track_list = playlist.tracks
        clean_list = [track for track in track_list if url != track["info"]["uri"]]
        if len(track_list) == len(clean_list):
            return await self._embed_msg(ctx, title=_("URL not in playlist."))
        del_count = len(track_list) - len(clean_list)
        if not clean_list:
            await delete_playlist(
                scope=playlist.scope, playlist_id=playlist.id, guild=guild, author=playlist.author
            )
            return await self._embed_msg(ctx, title=_("No tracks left, removing playlist."))
        update = {"tracks": clean_list, "url": None}
        await playlist.edit(update)
        if del_count > 1:
            await self._embed_msg(
                ctx,
                title=_("Playlist Modified"),
                description=_(
                    "{num} entries have been removed "
                    "from the playlist {playlist_name} (`{id}`) [**{scope}**]."
                ).format(
                    num=del_count, playlist_name=playlist.name, id=playlist.id, scope=scope_name
                ),
            )
        else:
            await self._embed_msg(
                ctx,
                title=_("Playlist Modified"),
                description=_(
                    "The track has been removed from the playlist: "
                    "{playlist_name} (`{id}`) [**{scope}**]."
                ).format(playlist_name=playlist.name, id=playlist.id, scope=scope_name),
            )

    @playlist.command(name="save", usage="<name> <url> [args]")
    @commands.cooldown(1, 15, commands.BucketType.guild)
    async def _playlist_save(
        self,
        ctx: commands.Context,
        playlist_name: str,
        playlist_url: str,
        *,
        scope_data: ScopeParser = None,
    ):
        """Save a playlist from a url.

        **Usage**:
        ​ ​ ​ ​ [p]playlist save name url args

        **Args**:
        ​ ​ ​ ​ The following are all optional:
        ​ ​ ​ ​ ​ ​ ​ ​ --scope <scope>
        ​ ​ ​ ​ ​ ​ ​ ​ --author [user]
        ​ ​ ​ ​ ​ ​ ​ ​ --guild [guild] **Only the bot owner can use this**

        **Scope** is one of the following:
        ​ ​ ​ ​ Global
        ​ ​ ​ ​ Guild
        ​ ​ ​ ​ User

        **Author** can be one of the following:
        ​ ​ ​ ​ User ID
        ​ ​ ​ ​ User Mention
        ​ ​ ​ ​ User Name#123

        **Guild** can be one of the following:
        ​ ​ ​ ​ Guild ID
        ​ ​ ​ ​ Exact guild name

        Example use:
        ​ ​ ​ ​ [p]playlist save MyGuildPlaylist
        https://www.youtube.com/playlist?list=PLx0sYbCqOb8Q_CLZC2BdBSKEEB59BOPUM
        ​ ​ ​ ​ [p]playlist save MyGlobalPlaylist
        https://www.youtube.com/playlist?list=PLx0sYbCqOb8Q_CLZC2BdBSKEEB59BOPUM --scope Global
        ​ ​ ​ ​ [p]playlist save MyPersonalPlaylist
        https://open.spotify.com/playlist/1RyeIbyFeIJVnNzlGr5KkR --scope User
        """
        if scope_data is None:
            scope_data = [PlaylistScope.GUILD.value, ctx.author, ctx.guild, False]
        scope, author, guild, specified_user = scope_data
        scope_name = humanize_scope(
            scope, ctx=guild if scope == PlaylistScope.GUILD.value else author
        )

        temp_playlist = FakePlaylist(author.id, scope)
        if not await self.can_manage_playlist(scope, temp_playlist, ctx, author, guild):
            return ctx.command.reset_cooldown(ctx)
        playlist_name = playlist_name.split(" ")[0].strip('"')[:32]
        if playlist_name.isnumeric():
            ctx.command.reset_cooldown(ctx)
            return await self._embed_msg(
                ctx,
                title=_("Invalid Playlist Name"),
                description=_(
                    "Playlist names must be a single word (up to 32 "
                    "characters) and not numbers only."
                ),
            )
        if not await self._playlist_check(ctx):
            ctx.command.reset_cooldown(ctx)
            return
        player = lavalink.get_player(ctx.guild.id)
        tracklist = await self._playlist_tracks(
            ctx, player, audio_dataclasses.Query.process_input(playlist_url)
        )
        if isinstance(tracklist, discord.Message):
            return None
        if tracklist is not None:
            playlist = await create_playlist(
                ctx, scope, playlist_name, playlist_url, tracklist, author, guild
            )
            return await self._embed_msg(
                ctx,
                title=_("Playlist Created"),
                description=_(
                    "Playlist {name} (`{id}`) [**{scope}**] saved: {num} tracks added."
                ).format(name=playlist.name, num=len(tracklist), id=playlist.id, scope=scope_name),
            )

    @playlist.command(name="start", usage="<playlist_name_OR_id> [args]")
    async def _playlist_start(
        self,
        ctx: commands.Context,
        playlist_matches: PlaylistConverter,
        *,
        scope_data: ScopeParser = None,
    ):
        """Load a playlist into the queue.

        **Usage**:
        ​ ​ ​ ​ [p]playlist start playlist_name_OR_id args

        **Args**:
        ​ ​ ​ ​ The following are all optional:
        ​ ​ ​ ​ ​ ​ ​ ​ --scope <scope>
        ​ ​ ​ ​ ​ ​ ​ ​ --author [user]
        ​ ​ ​ ​ ​ ​ ​ ​ --guild [guild] **Only the bot owner can use this**

        **Scope** is one of the following:
        ​ ​ ​ ​ Global
        ​ ​ ​ ​ Guild
        ​ ​ ​ ​ User

        **Author** can be one of the following:
        ​ ​ ​ ​ User ID
        ​ ​ ​ ​ User Mention
        ​ ​ ​ ​ User Name#123

        **Guild** can be one of the following:
        ​ ​ ​ ​ Guild ID
        ​ ​ ​ ​ Exact guild name

        Example use:
        ​ ​ ​ ​ [p]playlist start MyGuildPlaylist
        ​ ​ ​ ​ [p]playlist start MyGlobalPlaylist --scope Global
        ​ ​ ​ ​ [p]playlist start MyPersonalPlaylist --scope User
        """
        if scope_data is None:
            scope_data = [PlaylistScope.GUILD.value, ctx.author, ctx.guild, False]
        scope, author, guild, specified_user = scope_data
        dj_enabled = self._dj_status_cache.setdefault(
            ctx.guild.id, await self.config.guild(ctx.guild).dj_enabled()
        )
        if dj_enabled:
            if not await self._can_instaskip(ctx, ctx.author):
                await self._embed_msg(
                    ctx,
                    title=_("Unable To Play Tracks"),
                    description=_("You need the DJ role to start playing playlists."),
                )
                return False

        try:
            playlist_id, playlist_arg = await self._get_correct_playlist_id(
                ctx, playlist_matches, scope, author, guild, specified_user
            )
        except TooManyMatches as e:
            return await self._embed_msg(ctx, title=str(e))
        if playlist_id is None:
            return await self._embed_msg(
                ctx,
                title=_("Playlist Not Found"),
                description=_("Could not match '{arg}' to a playlist").format(arg=playlist_arg),
            )

        if not await self._playlist_check(ctx):
            return
        jukebox_price = await self.config.guild(ctx.guild).jukebox_price()
        if not await self._currency_check(ctx, jukebox_price):
            return
        maxlength = await self.config.guild(ctx.guild).maxlength()
        author_obj = self.bot.get_user(ctx.author.id)
        track_len = 0
        playlist = None
        try:
            playlist = await get_playlist(playlist_id, scope, self.bot, guild, author)
            player = lavalink.get_player(ctx.guild.id)
            tracks = playlist.tracks_obj
            empty_queue = not player.queue
            for track in tracks:
                if not await is_allowed(
                    ctx.guild,
                    (
                        f"{track.title} {track.author} {track.uri} "
                        f"{str(audio_dataclasses.Query.process_input(track))}"
                    ),
                ):
                    log.debug(f"Query is not allowed in {ctx.guild} ({ctx.guild.id})")
                    continue
                query = audio_dataclasses.Query.process_input(track.uri)
                if query.is_local:
                    local_path = audio_dataclasses.LocalPath(track.uri)
                    if not await self._localtracks_check(ctx):
                        pass
                    if not local_path.exists() and not local_path.is_file():
                        continue
                if maxlength > 0:
                    if not track_limit(track.length, maxlength):
                        continue

                player.add(author_obj, track)
                self.bot.dispatch(
                    "red_audio_track_enqueue", player.channel.guild, track, ctx.author
                )
                track_len += 1
            player.maybe_shuffle(0 if empty_queue else 1)
            if len(tracks) > track_len:
                maxlength_msg = " {bad_tracks} tracks cannot be queued.".format(
                    bad_tracks=(len(tracks) - track_len)
                )
            else:
                maxlength_msg = ""
            if scope == PlaylistScope.GUILD.value:
                scope_name = f"{guild.name}"
            elif scope == PlaylistScope.USER.value:
                scope_name = f"{author}"
            else:
                scope_name = "the global scope"

            embed = discord.Embed(
                colour=await ctx.embed_colour(),
                title=_("Playlist Enqueued"),
                description=_(
                    "{name} - (`{id}`) [**{scope}**]\nAdded {num} "
                    "tracks to the queue.{maxlength_msg}"
                ).format(
                    num=track_len,
                    maxlength_msg=maxlength_msg,
                    name=playlist.name,
                    id=playlist.id,
                    scope=scope_name,
                ),
            )
            await self._embed_msg(ctx, embed=embed)
            if not player.current:
                await player.play()
            return
        except RuntimeError:
            return await self._embed_msg(
                ctx,
                title=_("Playlist Not Found"),
                description=_("Playlist {id} does not exist in {scope} scope.").format(
                    id=playlist_id, scope=humanize_scope(scope, the=True)
                ),
            )
        except MissingGuild:
            return await self._embed_msg(
                ctx,
                title=_("Missing Arguments"),
                description=_("You need to specify the Guild ID for the guild to lookup."),
            )
        except TypeError:
            if playlist:
                return await ctx.invoke(self.play, query=playlist.url)

    @playlist.command(name="update", usage="<playlist_name_OR_id> [args]")
    async def _playlist_update(
        self,
        ctx: commands.Context,
        playlist_matches: PlaylistConverter,
        *,
        scope_data: ScopeParser = None,
    ):
        """Updates all tracks in a playlist.

        **Usage**:
        ​ ​ ​ ​ [p]playlist update playlist_name_OR_id args

        **Args**:
        ​ ​ ​ ​ The following are all optional:
        ​ ​ ​ ​ ​ ​ ​ ​ --scope <scope>
        ​ ​ ​ ​ ​ ​ ​ ​ --author [user]
        ​ ​ ​ ​ ​ ​ ​ ​ --guild [guild] **Only the bot owner can use this**

        **Scope** is one of the following:
        ​ ​ ​ ​ Global
        ​ ​ ​ ​ Guild
        ​ ​ ​ ​ User

        **Author** can be one of the following:
        ​ ​ ​ ​ User ID
        ​ ​ ​ ​ User Mention
        ​ ​ ​ ​ User Name#123

        **Guild** can be one of the following:
        ​ ​ ​ ​ Guild ID
        ​ ​ ​ ​ Exact guild name

        Example use:
        ​ ​ ​ ​ [p]playlist update MyGuildPlaylist
        ​ ​ ​ ​ [p]playlist update MyGlobalPlaylist --scope Global
        ​ ​ ​ ​ [p]playlist update MyPersonalPlaylist --scope User
        """

        if scope_data is None:
            scope_data = [PlaylistScope.GUILD.value, ctx.author, ctx.guild, False]
        scope, author, guild, specified_user = scope_data
        try:
            playlist_id, playlist_arg = await self._get_correct_playlist_id(
                ctx, playlist_matches, scope, author, guild, specified_user
            )
        except TooManyMatches as e:
            return await self._embed_msg(ctx, title=str(e))

        if playlist_id is None:
            return await self._embed_msg(
                ctx,
                title=_("Playlist Not Found"),
                description=_("Could not match '{arg}' to a playlist.").format(arg=playlist_arg),
            )

        if not await self._playlist_check(ctx):
            return
        try:
            playlist = await get_playlist(playlist_id, scope, self.bot, guild, author)
            if not await self.can_manage_playlist(scope, playlist, ctx, author, guild):
                return
            if playlist.url:
                player = lavalink.get_player(ctx.guild.id)
                added, removed, playlist = await self._maybe_update_playlist(ctx, player, playlist)
            else:
                return await self._embed_msg(
                    ctx,
                    title=_("Invalid Playlist"),
                    description=_("Custom playlists cannot be updated."),
                )
        except RuntimeError:
            return await self._embed_msg(
                ctx,
                title=_("Playlist Not Found"),
                description=_("Playlist {id} does not exist in {scope} scope.").format(
                    id=playlist_id, scope=humanize_scope(scope, the=True)
                ),
            )
        except MissingGuild:
            return await self._embed_msg(
                ctx,
                title=_("Missing Arguments"),
                description=_("You need to specify the Guild ID for the guild to lookup."),
            )
        else:
            scope_name = humanize_scope(
                scope, ctx=guild if scope == PlaylistScope.GUILD.value else author
            )
            if added or removed:
                _colour = await ctx.embed_colour()
                removed_embeds = []
                added_embeds = []
                total_added = len(added)
                total_removed = len(removed)
                total_pages = math.ceil(total_removed / 10) + math.ceil(total_added / 10)
                page_count = 0
                if removed:
                    removed_text = ""
                    for i, track in enumerate(removed, 1):
                        if len(track.title) > 40:
                            track_title = str(track.title).replace("[", "")
                            track_title = "{}...".format((track_title[:40]).rstrip(" "))
                        else:
                            track_title = track.title
                        removed_text += f"`{i}.` **[{track_title}]({track.uri})**\n"
                        if i % 10 == 0 or i == total_removed:
                            page_count += 1
                            embed = discord.Embed(
                                title=_("Tracks removed"), colour=_colour, description=removed_text
                            )
                            text = _("Page {page_num}/{total_pages}").format(
                                page_num=page_count, total_pages=total_pages
                            )
                            embed.set_footer(text=text)
                            removed_embeds.append(embed)
                            removed_text = ""
                if added:
                    added_text = ""
                    for i, track in enumerate(added, 1):
                        if len(track.title) > 40:
                            track_title = str(track.title).replace("[", "")
                            track_title = "{}...".format((track_title[:40]).rstrip(" "))
                        else:
                            track_title = track.title
                        added_text += f"`{i}.` **[{track_title}]({track.uri})**\n"
                        if i % 10 == 0 or i == total_added:
                            page_count += 1
                            embed = discord.Embed(
                                title=_("Tracks added"), colour=_colour, description=added_text
                            )
                            text = _("Page {page_num}/{total_pages}").format(
                                page_num=page_count, total_pages=total_pages
                            )
                            embed.set_footer(text=text)
                            added_embeds.append(embed)
                            added_text = ""
                embeds = removed_embeds + added_embeds
                await menu(ctx, embeds, DEFAULT_CONTROLS)
            else:
                return await self._embed_msg(
                    ctx,
                    title=_("Playlist Has Not Been Modified"),
                    description=_("No changes for {name} (`{id}`) [**{scope}**].").format(
                        id=playlist.id, name=playlist.name, scope=scope_name
                    ),
                )

    @checks.is_owner()
    @playlist.command(name="upload", usage="[args]")
    async def _playlist_upload(self, ctx: commands.Context, *, scope_data: ScopeParser = None):
        """Uploads a playlist file as a playlist for the bot.

        V2 and old V3 playlist will be slow.
        V3 Playlist made with [p]playlist download will load a lot faster.

        **Usage**:
        ​ ​ ​ ​ [p]playlist upload args

        **Args**:
        ​ ​ ​ ​ The following are all optional:
        ​ ​ ​ ​ ​ ​ ​ ​ --scope <scope>
        ​ ​ ​ ​ ​ ​ ​ ​ --author [user]
        ​ ​ ​ ​ ​ ​ ​ ​ --guild [guild] **Only the bot owner can use this**

        **Scope** is one of the following:
        ​ ​ ​ ​ Global
        ​ ​ ​ ​ Guild
        ​ ​ ​ ​ User

        **Author** can be one of the following:
        ​ ​ ​ ​ User ID
        ​ ​ ​ ​ User Mention
        ​ ​ ​ ​ User Name#123

        **Guild** can be one of the following:
        ​ ​ ​ ​ Guild ID
        ​ ​ ​ ​ Exact guild name

        Example use:
        ​ ​ ​ ​ [p]playlist upload
        ​ ​ ​ ​ [p]playlist upload --scope Global
        ​ ​ ​ ​ [p]playlist upload --scope User
        """
        if scope_data is None:
            scope_data = [PlaylistScope.GUILD.value, ctx.author, ctx.guild, False]
        scope, author, guild, specified_user = scope_data
        temp_playlist = FakePlaylist(author.id, scope)
        if not await self.can_manage_playlist(scope, temp_playlist, ctx, author, guild):
            return

        if not await self._playlist_check(ctx):
            return
        player = lavalink.get_player(ctx.guild.id)

        await self._embed_msg(
            ctx,
            title=_(
                "Please upload the playlist file. Any other message will cancel this operation."
            ),
        )

        try:
            file_message = await ctx.bot.wait_for(
                "message", timeout=30.0, check=MessagePredicate.same_context(ctx)
            )
        except asyncio.TimeoutError:
            return await self._embed_msg(ctx, title=_("No file detected, try again later."))
        try:
            file_url = file_message.attachments[0].url
        except IndexError:
            return await self._embed_msg(ctx, title=_("Upload cancelled."))
        file_suffix = file_url.rsplit(".", 1)[1]
        if file_suffix != "txt":
            return await self._embed_msg(ctx, title=_("Only Red playlist files can be uploaded."))
        try:
            async with self.session.request("GET", file_url) as r:
                uploaded_playlist = await r.json(content_type="text/plain")
        except UnicodeDecodeError:
            return await self._embed_msg(ctx, title=_("Not a valid playlist file."))

        new_schema = uploaded_playlist.get("schema", 1) >= 2
        version = uploaded_playlist.get("version", "v2")

        if new_schema and version == "v3":
            uploaded_playlist_url = uploaded_playlist.get("playlist_url", None)
            track_list = uploaded_playlist.get("tracks", [])
        else:
            uploaded_playlist_url = uploaded_playlist.get("link", None)
            track_list = uploaded_playlist.get("playlist", [])

        uploaded_playlist_name = uploaded_playlist.get(
            "name", (file_url.split("/")[6]).split(".")[0]
        )
        if (
            not uploaded_playlist_url
            or not match_yt_playlist(uploaded_playlist_url)
            or not (
                await self.music_cache.lavalink_query(
                    ctx, player, audio_dataclasses.Query.process_input(uploaded_playlist_url)
                )
            )[0].tracks
        ):
            if version == "v3":
                return await self._load_v3_playlist(
                    ctx,
                    scope,
                    uploaded_playlist_name,
                    uploaded_playlist_url,
                    track_list,
                    author,
                    guild,
                )
            return await self._load_v2_playlist(
                ctx,
                track_list,
                player,
                uploaded_playlist_url,
                uploaded_playlist_name,
                scope,
                author,
                guild,
            )
        return await ctx.invoke(
            self._playlist_save,
            playlist_name=uploaded_playlist_name,
            playlist_url=uploaded_playlist_url,
            scope_data=(scope, author, guild, specified_user),
        )

    @playlist.command(name="rename", usage="<playlist_name_OR_id> <new_name> [args]")
    async def _playlist_rename(
        self,
        ctx: commands.Context,
        playlist_matches: PlaylistConverter,
        new_name: str,
        *,
        scope_data: ScopeParser = None,
    ):
        """Rename an existing playlist.

        **Usage**:
        ​ ​ ​ ​ [p]playlist rename playlist_name_OR_id new_name args

        **Args**:
        ​ ​ ​ ​ The following are all optional:
        ​ ​ ​ ​ ​ ​ ​ ​ --scope <scope>
        ​ ​ ​ ​ ​ ​ ​ ​ --author [user]
        ​ ​ ​ ​ ​ ​ ​ ​ --guild [guild] **Only the bot owner can use this**

        **Scope** is one of the following:
        ​ ​ ​ ​ Global
        ​ ​ ​ ​ Guild
        ​ ​ ​ ​ User

        **Author** can be one of the following:
        ​ ​ ​ ​ User ID
        ​ ​ ​ ​ User Mention
        ​ ​ ​ ​ User Name#123

        **Guild** can be one of the following:
        ​ ​ ​ ​ Guild ID
        ​ ​ ​ ​ Exact guild name

        Example use:
        ​ ​ ​ ​ [p]playlist rename MyGuildPlaylist RenamedGuildPlaylist
        ​ ​ ​ ​ [p]playlist rename MyGlobalPlaylist RenamedGlobalPlaylist --scope Global
        ​ ​ ​ ​ [p]playlist rename MyPersonalPlaylist RenamedPersonalPlaylist --scope User
        """
        if scope_data is None:
            scope_data = [PlaylistScope.GUILD.value, ctx.author, ctx.guild, False]
        scope, author, guild, specified_user = scope_data

        new_name = new_name.split(" ")[0].strip('"')[:32]
        if new_name.isnumeric():
            return await self._embed_msg(
                ctx,
                title=_("Invalid Playlist Name"),
                description=_(
                    "Playlist names must be a single word (up to 32 "
                    "characters) and not numbers only."
                ),
            )

        try:
            playlist_id, playlist_arg = await self._get_correct_playlist_id(
                ctx, playlist_matches, scope, author, guild, specified_user
            )
        except TooManyMatches as e:
            return await self._embed_msg(ctx, title=str(e))
        if playlist_id is None:
            return await self._embed_msg(
                ctx,
                title=_("Playlist Not Found"),
                description=_("Could not match '{arg}' to a playlist.").format(arg=playlist_arg),
            )

        try:
            playlist = await get_playlist(playlist_id, scope, self.bot, guild, author)
        except RuntimeError:
            return await self._embed_msg(
                ctx,
                title=_("Playlist Not Found"),
                description=_("Playlist does not exist in {scope} scope.").format(
                    scope=humanize_scope(scope, the=True)
                ),
            )
        except MissingGuild:
            return await self._embed_msg(
                ctx,
                title=_("Missing Arguments"),
                description=_("You need to specify the Guild ID for the guild to lookup."),
            )

        if not await self.can_manage_playlist(scope, playlist, ctx, author, guild):
            return
        scope_name = humanize_scope(
            scope, ctx=guild if scope == PlaylistScope.GUILD.value else author
        )
        old_name = playlist.name
        update = {"name": new_name}
        await playlist.edit(update)
        msg = _("'{old}' playlist has been renamed to '{new}' (`{id}`) [**{scope}**]").format(
            old=bold(old_name), new=bold(playlist.name), id=playlist.id, scope=scope_name
        )
        await self._embed_msg(ctx, title=_("Playlist Modified"), description=msg)

    async def _load_v3_playlist(
        self,
        ctx: commands.Context,
        scope: str,
        uploaded_playlist_name: str,
        uploaded_playlist_url: str,
        track_list,
        author: Union[discord.User, discord.Member],
        guild: Union[discord.Guild],
    ):
        embed1 = discord.Embed(
            colour=await ctx.embed_colour(), title=_("Please wait, adding tracks...")
        )
        playlist_msg = await self._embed_msg(ctx, embed=embed1)
        track_count = len(track_list)
        uploaded_track_count = len(track_list)
        await asyncio.sleep(1)
        embed2 = discord.Embed(
            colour=await ctx.embed_colour(),
            title=_("Loading track {num}/{total}...").format(
                num=track_count, total=uploaded_track_count
            ),
        )
        await playlist_msg.edit(embed=embed2)
        playlist = await create_playlist(
            ctx, scope, uploaded_playlist_name, uploaded_playlist_url, track_list, author, guild
        )
        scope_name = humanize_scope(
            scope, ctx=guild if scope == PlaylistScope.GUILD.value else author
        )
        if not track_count:
            msg = _("Empty playlist {name} (`{id}`) [**{scope}**] created.").format(
                name=playlist.name, id=playlist.id, scope=scope_name
            )
        elif uploaded_track_count != track_count:
            bad_tracks = uploaded_track_count - track_count
            msg = _(
                "Added {num} tracks from the {playlist_name} playlist. {num_bad} track(s) "
                "could not be loaded."
            ).format(num=track_count, playlist_name=playlist.name, num_bad=bad_tracks)
        else:
            msg = _("Added {num} tracks from the {playlist_name} playlist.").format(
                num=track_count, playlist_name=playlist.name
            )
        embed3 = discord.Embed(
            colour=await ctx.embed_colour(), title=_("Playlist Saved"), description=msg
        )
        await playlist_msg.edit(embed=embed3)
        database_entries = []
        time_now = int(datetime.datetime.now(datetime.timezone.utc).timestamp())
        for t in track_list:
            uri = t.get("info", {}).get("uri")
            if uri:
                t = {"loadType": "V2_COMPACT", "tracks": [t], "query": uri}
                database_entries.append(
                    {
                        "query": uri,
                        "data": json.dumps(t),
                        "last_updated": time_now,
                        "last_fetched": time_now,
                    }
                )
        if database_entries and HAS_SQL:
            await self.music_cache.database.insert("lavalink", database_entries)

    async def _load_v2_playlist(
        self,
        ctx: commands.Context,
        uploaded_track_list,
        player: lavalink.player_manager.Player,
        playlist_url: str,
        uploaded_playlist_name: str,
        scope: str,
        author: Union[discord.User, discord.Member],
        guild: Union[discord.Guild],
    ):
        track_list = []
        track_count = 0
        successful_count = 0
        uploaded_track_count = len(uploaded_track_list)

        embed1 = discord.Embed(
            colour=await ctx.embed_colour(), title=_("Please wait, adding tracks...")
        )
        playlist_msg = await self._embed_msg(ctx, embed=embed1)
        notifier = Notifier(ctx, playlist_msg, {"playlist": _("Loading track {num}/{total}...")})
        for song_url in uploaded_track_list:
            track_count += 1
            try:
                result, called_api = await self.music_cache.lavalink_query(
                    ctx, player, audio_dataclasses.Query.process_input(song_url)
                )
                track = result.tracks
            except Exception:
                continue
            try:
                track_obj = track_creator(player, other_track=track[0])
                track_list.append(track_obj)
                successful_count += 1
            except Exception:
                continue
            if (track_count % 2 == 0) or (track_count == len(uploaded_track_list)):
                await notifier.notify_user(
                    current=track_count, total=len(uploaded_track_list), key="playlist"
                )

        playlist = await create_playlist(
            ctx, scope, uploaded_playlist_name, playlist_url, track_list, author, guild
        )
        scope_name = humanize_scope(
            scope, ctx=guild if scope == PlaylistScope.GUILD.value else author
        )
        if not successful_count:
            msg = _("Empty playlist {name} (`{id}`) [**{scope}**] created.").format(
                name=playlist.name, id=playlist.id, scope=scope_name
            )
        elif uploaded_track_count != successful_count:
            bad_tracks = uploaded_track_count - successful_count
            msg = _(
                "Added {num} tracks from the {playlist_name} playlist. {num_bad} track(s) "
                "could not be loaded."
            ).format(num=successful_count, playlist_name=playlist.name, num_bad=bad_tracks)
        else:
            msg = _("Added {num} tracks from the {playlist_name} playlist.").format(
                num=successful_count, playlist_name=playlist.name
            )
        embed3 = discord.Embed(
            colour=await ctx.embed_colour(), title=_("Playlist Saved"), description=msg
        )
        await playlist_msg.edit(embed=embed3)

    async def _maybe_update_playlist(
        self, ctx: commands.Context, player: lavalink.player_manager.Player, playlist: Playlist
    ) -> Tuple[List[lavalink.Track], List[lavalink.Track], Playlist]:
        if playlist.url is None:
            return [], [], playlist
        results = {}
        updated_tracks = await self._playlist_tracks(
            ctx, player, audio_dataclasses.Query.process_input(playlist.url)
        )
        if isinstance(updated_tracks, discord.Message):
            return [], [], playlist
        if not updated_tracks:
            # No Tracks available on url Lets set it to none to avoid repeated calls here
            results["url"] = None
        if updated_tracks:  # Tracks have been updated
            results["tracks"] = updated_tracks

        old_tracks = playlist.tracks_obj
        new_tracks = [lavalink.Track(data=track) for track in updated_tracks]
        removed = list(set(old_tracks) - set(new_tracks))
        added = list(set(new_tracks) - set(old_tracks))
        if removed or added:
            await playlist.edit(results)

        return added, removed, playlist

    async def _playlist_check(self, ctx: commands.Context):
        if not self._player_check(ctx):
            if self._connection_aborted:
                msg = _("Connection to Lavalink has failed")
                desc = EmptyEmbed
                if await ctx.bot.is_owner(ctx.author):
                    desc = _("Please check your console or logs for details.")
                await self._embed_msg(ctx, title=msg, description=desc)
                return False
            try:
                if (
                    not ctx.author.voice.channel.permissions_for(ctx.me).connect
                    or not ctx.author.voice.channel.permissions_for(ctx.me).move_members
                    and userlimit(ctx.author.voice.channel)
                ):
                    await self._embed_msg(
                        ctx,
                        title=_("Unable To Get Playlists"),
                        description=_("I don't have permission to connect to your channel."),
                    )
                    return False
                await lavalink.connect(ctx.author.voice.channel)
                player = lavalink.get_player(ctx.guild.id)
                player.store("connect", datetime.datetime.utcnow())
            except IndexError:
                await self._embed_msg(
                    ctx,
                    title=_("Unable To Get Playlists"),
                    description=_("Connection to Lavalink has not yet been established."),
                )
                return False
            except AttributeError:
                await self._embed_msg(
                    ctx,
                    title=_("Unable To Get Playlists"),
                    description=_("Connect to a voice channel first."),
                )
                return False

        player = lavalink.get_player(ctx.guild.id)
        player.store("channel", ctx.channel.id)
        player.store("guild", ctx.guild.id)
        if (
            not ctx.author.voice or ctx.author.voice.channel != player.channel
        ) and not await self._can_instaskip(ctx, ctx.author):
            await self._embed_msg(
                ctx,
                title=_("Unable To Get Playlists"),
                description=_("You must be in the voice channel to use the playlist command."),
            )
            return False
        await self._eq_check(ctx, player)
        await self._data_check(ctx)
        return True

    async def _playlist_tracks(
        self,
        ctx: commands.Context,
        player: lavalink.player_manager.Player,
        query: audio_dataclasses.Query,
    ):
        search = query.is_search
        tracklist = []

        if query.is_spotify:
            try:
                if self.play_lock[ctx.message.guild.id]:
                    return await self._embed_msg(
                        ctx,
                        title=_("Unable To Get Tracks"),
                        description=_("Wait until the playlist has finished loading."),
                    )
            except KeyError:
                pass
            tracks = await self._get_spotify_tracks(ctx, query)

            if isinstance(tracks, discord.Message):
                return None

            if not tracks:
                colour = await ctx.embed_colour()
                embed = discord.Embed(title=_("Nothing found."), colour=colour)
                if (
                    query.is_local
                    and query.suffix in audio_dataclasses._PARTIALLY_SUPPORTED_MUSIC_EXT
                ):
                    embed = discord.Embed(title=_("Track is not playable."), colour=colour)
                    embed.description = _(
                        "**{suffix}** is not a fully supported format and some "
                        "tracks may not play."
                    ).format(suffix=query.suffix)
                return await self._embed_msg(ctx, embed=embed)
            for track in tracks:
                track_obj = track_creator(player, other_track=track)
                tracklist.append(track_obj)
            self._play_lock(ctx, False)
        elif query.is_search:
            result, called_api = await self.music_cache.lavalink_query(ctx, player, query)
            tracks = result.tracks
            if not tracks:
                colour = await ctx.embed_colour()
                embed = discord.Embed(title=_("Nothing found."), colour=colour)
                if (
                    query.is_local
                    and query.suffix in audio_dataclasses._PARTIALLY_SUPPORTED_MUSIC_EXT
                ):
                    embed = discord.Embed(title=_("Track is not playable."), colour=colour)
                    embed.description = _(
                        "**{suffix}** is not a fully supported format and some "
                        "tracks may not play."
                    ).format(suffix=query.suffix)
                return await self._embed_msg(ctx, embed=embed)
        else:
            result, called_api = await self.music_cache.lavalink_query(ctx, player, query)
            tracks = result.tracks

        if not search and len(tracklist) == 0:
            for track in tracks:
                track_obj = track_creator(player, other_track=track)
                tracklist.append(track_obj)
        elif len(tracklist) == 0:
            track_obj = track_creator(player, other_track=tracks[0])
            tracklist.append(track_obj)
        return tracklist

    @commands.command()
    @commands.guild_only()
    @commands.bot_has_permissions(embed_links=True)
    async def prev(self, ctx: commands.Context):
        """Skip to the start of the previously played track."""
        if not self._player_check(ctx):
            return await self._embed_msg(ctx, title=_("Nothing playing."))
        dj_enabled = self._dj_status_cache.setdefault(
            ctx.guild.id, await self.config.guild(ctx.guild).dj_enabled()
        )
        player = lavalink.get_player(ctx.guild.id)
        if dj_enabled:
            if not await self._can_instaskip(ctx, ctx.author) and not await self._is_alone(ctx):
                return await self._embed_msg(
                    ctx,
                    title=_("Unable To Play Tracks"),
                    description=_("You need the DJ role to skip tracks."),
                )
        if (
            not ctx.author.voice or ctx.author.voice.channel != player.channel
        ) and not await self._can_instaskip(ctx, ctx.author):
            return await self._embed_msg(
                ctx,
                title=_("Unable To Play Tracks"),
                description=_("You must be in the voice channel to skip the music."),
            )
        if player.fetch("prev_song") is None:
            return await self._embed_msg(
                ctx, title=_("Unable To Play Tracks"), description=_("No previous track.")
            )
        else:
            track = player.fetch("prev_song")
            player.add(player.fetch("prev_requester"), track)
            self.bot.dispatch("red_audio_track_enqueue", player.channel.guild, track, ctx.author)
            queue_len = len(player.queue)
            bump_song = player.queue[-1]
            player.queue.insert(0, bump_song)
            player.queue.pop(queue_len)
            await player.skip()
            description = get_track_description(player.current)
            embed = discord.Embed(
                colour=await ctx.embed_colour(),
                title=_("Replaying Track"),
                description=description,
            )
            await self._embed_msg(ctx, embed=embed)

    @commands.group(invoke_without_command=True)
    @commands.guild_only()
    @commands.bot_has_permissions(embed_links=True, add_reactions=True)
    async def queue(self, ctx: commands.Context, *, page: int = 1):
        """List the songs in the queue."""

        async def _queue_menu(
            ctx: commands.Context,
            pages: list,
            controls: dict,
            message: discord.Message,
            page: int,
            timeout: float,
            emoji: str,
        ):
            if message:
                await ctx.send_help(self.queue)
                with contextlib.suppress(discord.HTTPException):
                    await message.delete()
                return None

        queue_controls = {
            "\N{LEFTWARDS BLACK ARROW}": prev_page,
            "\N{CROSS MARK}": close_menu,
            "\N{BLACK RIGHTWARDS ARROW}": next_page,
            "\N{INFORMATION SOURCE}": _queue_menu,
        }

        if not self._player_check(ctx):
            return await self._embed_msg(ctx, title=_("There's nothing in the queue."))
        player = lavalink.get_player(ctx.guild.id)
        if not player.queue:
            if player.current:
                arrow = await draw_time(ctx)
                pos = lavalink.utils.format_time(player.position)
                if player.current.is_stream:
                    dur = "LIVE"
                else:
                    dur = lavalink.utils.format_time(player.current.length)
                song = get_track_description(player.current)
                song += _("\n Requested by: **{track.requester}**")
                song += "\n\n{arrow}`{pos}`/`{dur}`"
                song = song.format(track=player.current, arrow=arrow, pos=pos, dur=dur)
                embed = discord.Embed(
                    colour=await ctx.embed_colour(), title=_("Now Playing"), description=song
                )
                if await self.config.guild(ctx.guild).thumbnail() and player.current:
                    if player.current.thumbnail:
                        embed.set_thumbnail(url=player.current.thumbnail)

                shuffle = await self.config.guild(ctx.guild).shuffle()
                repeat = await self.config.guild(ctx.guild).repeat()
                autoplay = await self.config.guild(ctx.guild).auto_play()
                text = ""
                text += (
                    _("Auto-Play")
                    + ": "
                    + ("\N{WHITE HEAVY CHECK MARK}" if autoplay else "\N{CROSS MARK}")
                )
                text += (
                    (" | " if text else "")
                    + _("Shuffle")
                    + ": "
                    + ("\N{WHITE HEAVY CHECK MARK}" if shuffle else "\N{CROSS MARK}")
                )
                text += (
                    (" | " if text else "")
                    + _("Repeat")
                    + ": "
                    + ("\N{WHITE HEAVY CHECK MARK}" if repeat else "\N{CROSS MARK}")
                )
                embed.set_footer(text=text)
                message = await self._embed_msg(ctx, embed=embed)
                dj_enabled = self._dj_status_cache.setdefault(
                    ctx.guild.id, await self.config.guild(ctx.guild).dj_enabled()
                )
                vote_enabled = await self.config.guild(ctx.guild).vote_enabled()
                if dj_enabled or vote_enabled:
                    if not await self._can_instaskip(ctx, ctx.author) and not await self._is_alone(
                        ctx
                    ):
                        return

                expected = ("⏹", "⏯")
                emoji = {"stop": "⏹", "pause": "⏯"}
                if player.current:
                    task = start_adding_reactions(message, expected[:4], ctx.bot.loop)
                else:
                    task = None

                try:
                    (r, u) = await self.bot.wait_for(
                        "reaction_add",
                        check=ReactionPredicate.with_emojis(expected, message, ctx.author),
                        timeout=30.0,
                    )
                except asyncio.TimeoutError:
                    return await self._clear_react(message, emoji)
                else:
                    if task is not None:
                        task.cancel()
                reacts = {v: k for k, v in emoji.items()}
                react = reacts[r.emoji]
                if react == "stop":
                    await self._clear_react(message, emoji)
                    return await ctx.invoke(self.stop)
                elif react == "pause":
                    await self._clear_react(message, emoji)
                    return await ctx.invoke(self.pause)
                return
            return await self._embed_msg(ctx, title=_("There's nothing in the queue."))

        async with ctx.typing():
            len_queue_pages = math.ceil(len(player.queue) / 10)
            queue_page_list = []
            for page_num in range(1, len_queue_pages + 1):
                embed = await self._build_queue_page(ctx, player, page_num)
                queue_page_list.append(embed)
            if page > len_queue_pages:
                page = len_queue_pages
        return await menu(ctx, queue_page_list, queue_controls, page=(page - 1))

    async def _build_queue_page(
        self, ctx: commands.Context, player: lavalink.player_manager.Player, page_num
    ):
        shuffle = await self.config.guild(ctx.guild).shuffle()
        repeat = await self.config.guild(ctx.guild).repeat()
        autoplay = await self.config.guild(ctx.guild).auto_play()

        queue_num_pages = math.ceil(len(player.queue) / 10)
        queue_idx_start = (page_num - 1) * 10
        queue_idx_end = queue_idx_start + 10
        queue_list = ""
        try:
            arrow = await draw_time(ctx)
        except AttributeError:
            return await self._embed_msg(ctx, title=_("There's nothing in the queue."))
        pos = lavalink.utils.format_time(player.position)

        if player.current.is_stream:
            dur = "LIVE"
        else:
            dur = lavalink.utils.format_time(player.current.length)

        query = audio_dataclasses.Query.process_input(player.current)

        if query.is_stream:
            queue_list += _("**Currently livestreaming:**\n")
            queue_list += "**[{current.title}]({current.uri})**\n".format(current=player.current)
            queue_list += _("Requested by: **{user}**").format(user=player.current.requester)
            queue_list += f"\n\n{arrow}`{pos}`/`{dur}`\n\n"

        elif query.is_local:
            if player.current.title != "Unknown title":
                queue_list += "\n".join(
                    (
                        _("Playing: ")
                        + "**{current.author} - {current.title}**".format(current=player.current),
                        audio_dataclasses.LocalPath(player.current.uri).to_string_user(),
                        _("Requested by: **{user}**\n").format(user=player.current.requester),
                        f"{arrow}`{pos}`/`{dur}`\n\n",
                    )
                )
            else:
                queue_list += "\n".join(
                    (
                        _("Playing: ")
                        + audio_dataclasses.LocalPath(player.current.uri).to_string_user(),
                        _("Requested by: **{user}**\n").format(user=player.current.requester),
                        f"{arrow}`{pos}`/`{dur}`\n\n",
                    )
                )
        else:
            queue_list += _("Playing: ")
            queue_list += "**[{current.title}]({current.uri})**\n".format(current=player.current)
            queue_list += _("Requested by: **{user}**").format(user=player.current.requester)
            queue_list += f"\n\n{arrow}`{pos}`/`{dur}`\n\n"

        for i, track in enumerate(
            player.queue[queue_idx_start:queue_idx_end], start=queue_idx_start
        ):
            if len(track.title) > 40:
                track_title = str(track.title).replace("[", "")
                track_title = "{}...".format((track_title[:40]).rstrip(" "))
            else:
                track_title = track.title
            req_user = track.requester
            track_idx = i + 1
            query = audio_dataclasses.Query.process_input(track)

            if query.is_local:
                if track.title == "Unknown title":
                    queue_list += f"`{track_idx}.` " + ", ".join(
                        (
                            bold(audio_dataclasses.LocalPath(track.uri).to_string_user()),
                            _("requested by **{user}**\n").format(user=req_user),
                        )
                    )
                else:
                    queue_list += f"`{track_idx}.` **{track.author} - {track_title}**, " + _(
                        "requested by **{user}**\n"
                    ).format(user=req_user)
            else:
                queue_list += f"`{track_idx}.` **[{track_title}]({track.uri})**, "
                queue_list += _("requested by **{user}**\n").format(user=req_user)

        embed = discord.Embed(
            colour=await ctx.embed_colour(),
            title="Queue for " + ctx.guild.name,
            description=queue_list,
        )
        if await self.config.guild(ctx.guild).thumbnail() and player.current.thumbnail:
            embed.set_thumbnail(url=player.current.thumbnail)
        queue_dur = await queue_duration(ctx)
        queue_total_duration = lavalink.utils.format_time(queue_dur)
        text = _(
            "Page {page_num}/{total_pages} | {num_tracks} " "tracks, {num_remaining} remaining\n"
        ).format(
            page_num=page_num,
            total_pages=queue_num_pages,
            num_tracks=len(player.queue) + 1,
            num_remaining=queue_total_duration,
        )
        text += (
            _("Auto-Play")
            + ": "
            + ("\N{WHITE HEAVY CHECK MARK}" if autoplay else "\N{CROSS MARK}")
        )
        text += (
            (" | " if text else "")
            + _("Shuffle")
            + ": "
            + ("\N{WHITE HEAVY CHECK MARK}" if shuffle else "\N{CROSS MARK}")
        )
        text += (
            (" | " if text else "")
            + _("Repeat")
            + ": "
            + ("\N{WHITE HEAVY CHECK MARK}" if repeat else "\N{CROSS MARK}")
        )
        embed.set_footer(text=text)
        return embed

    @staticmethod
    async def _build_queue_search_list(queue_list, search_words):
        track_list = []
        queue_idx = 0
        for track in queue_list:
            queue_idx = queue_idx + 1
            if not match_url(track.uri):
                query = audio_dataclasses.Query.process_input(track)
                if track.title == "Unknown title":
                    track_title = query.track.to_string_user()
                else:
                    track_title = "{} - {}".format(track.author, track.title)
            else:
                track_title = track.title

            song_info = {str(queue_idx): track_title}
            track_list.append(song_info)
        search_results = process.extract(search_words, track_list, limit=50)
        search_list = []
        for search, percent_match in search_results:
            for queue_position, title in search.items():
                if percent_match > 89:
                    search_list.append([queue_position, title])
        return search_list

    @staticmethod
    async def _build_queue_search_page(ctx: commands.Context, page_num, search_list):
        search_num_pages = math.ceil(len(search_list) / 10)
        search_idx_start = (page_num - 1) * 10
        search_idx_end = search_idx_start + 10
        track_match = ""
        for i, track in enumerate(
            search_list[search_idx_start:search_idx_end], start=search_idx_start
        ):
            track_idx = i + 1
            if type(track) is str:
                track_location = audio_dataclasses.LocalPath(track).to_string_user()
                track_match += "`{}.` **{}**\n".format(track_idx, track_location)
            else:
                track_match += "`{}.` **{}**\n".format(track[0], track[1])
        embed = discord.Embed(
            colour=await ctx.embed_colour(), title=_("Matching Tracks:"), description=track_match
        )
        embed.set_footer(
            text=(_("Page {page_num}/{total_pages}") + " | {num_tracks} tracks").format(
                page_num=page_num, total_pages=search_num_pages, num_tracks=len(search_list)
            )
        )
        return embed

    @queue.command(name="clear")
    @commands.guild_only()
    async def _queue_clear(self, ctx: commands.Context):
        """Clears the queue."""
        try:
            player = lavalink.get_player(ctx.guild.id)
        except KeyError:
            return await self._embed_msg(ctx, title=_("There's nothing in the queue."))
        dj_enabled = self._dj_status_cache.setdefault(
            ctx.guild.id, await self.config.guild(ctx.guild).dj_enabled()
        )
        if not self._player_check(ctx) or not player.queue:
            return await self._embed_msg(ctx, title=_("There's nothing in the queue."))
        if dj_enabled:
            if not await self._can_instaskip(ctx, ctx.author) and not await self._is_alone(ctx):
                return await self._embed_msg(
                    ctx,
                    title=_("Unable To Clear Queue"),
                    description=_("You need the DJ role to clear the queue."),
                )
        player.queue.clear()
        await self._embed_msg(
            ctx, title=_("Queue Modified"), description=_("The queue has been cleared.")
        )

    @queue.command(name="clean")
    @commands.guild_only()
    async def _queue_clean(self, ctx: commands.Context):
        """Removes songs from the queue if the requester is not in the voice channel."""
        try:
            player = lavalink.get_player(ctx.guild.id)
        except KeyError:
            return await self._embed_msg(ctx, title=_("There's nothing in the queue."))
        dj_enabled = self._dj_status_cache.setdefault(
            ctx.guild.id, await self.config.guild(ctx.guild).dj_enabled()
        )
        if not self._player_check(ctx) or not player.queue:
            return await self._embed_msg(ctx, title=_("There's nothing in the queue."))
        if dj_enabled:
            if not await self._can_instaskip(ctx, ctx.author) and not await self._is_alone(ctx):
                return await self._embed_msg(
                    ctx,
                    title=_("Unable To Clean Queue"),
                    description=_("You need the DJ role to clean the queue."),
                )
        clean_tracks = []
        removed_tracks = 0
        listeners = player.channel.members
        for track in player.queue:
            if track.requester in listeners:
                clean_tracks.append(track)
            else:
                removed_tracks += 1
        player.queue = clean_tracks
        if removed_tracks == 0:
            await self._embed_msg(ctx, title=_("Removed 0 tracks."))
        else:
            await self._embed_msg(
                ctx,
                title=_("Removed racks from the queue"),
                description=_(
                    "Removed {removed_tracks} tracks queued by members "
                    "outside of the voice channel."
                ).format(removed_tracks=removed_tracks),
            )

    @queue.command(name="cleanself")
    @commands.guild_only()
    async def _queue_cleanself(self, ctx: commands.Context):
        """Removes all tracks you requested from the queue."""

        try:
            player = lavalink.get_player(ctx.guild.id)
        except KeyError:
            return await self._embed_msg(ctx, title=_("There's nothing in the queue."))
        if not self._player_check(ctx) or not player.queue:
            return await self._embed_msg(ctx, title=_("There's nothing in the queue."))

        clean_tracks = []
        removed_tracks = 0
        for track in player.queue:
            if track.requester != ctx.author:
                clean_tracks.append(track)
            else:
                removed_tracks += 1
        player.queue = clean_tracks
        if removed_tracks == 0:
            await self._embed_msg(ctx, title=_("Removed 0 tracks."))
        else:
            await self._embed_msg(
                ctx,
                title=_("Removed tracks from the queue"),
                description=_(
                    "Removed {removed_tracks} tracks queued by {member.display_name}."
                ).format(removed_tracks=removed_tracks, member=ctx.author),
            )

    @queue.command(name="search")
    @commands.guild_only()
    async def _queue_search(self, ctx: commands.Context, *, search_words: str):
        """Search the queue."""
        try:
            player = lavalink.get_player(ctx.guild.id)
        except KeyError:
            return await self._embed_msg(ctx, title=_("There's nothing in the queue."))
        if not self._player_check(ctx) or not player.queue:
            return await self._embed_msg(ctx, title=_("There's nothing in the queue."))

        search_list = await self._build_queue_search_list(player.queue, search_words)
        if not search_list:
            return await self._embed_msg(ctx, title=_("No matches."))

        len_search_pages = math.ceil(len(search_list) / 10)
        search_page_list = []
        for page_num in range(1, len_search_pages + 1):
            embed = await self._build_queue_search_page(ctx, page_num, search_list)
            search_page_list.append(embed)
        await menu(ctx, search_page_list, DEFAULT_CONTROLS)

    @queue.command(name="shuffle")
    @commands.guild_only()
    @commands.cooldown(1, 30, commands.BucketType.guild)
    async def _queue_shuffle(self, ctx: commands.Context):
        """Shuffles the queue."""
        dj_enabled = self._dj_status_cache.setdefault(
            ctx.guild.id, await self.config.guild(ctx.guild).dj_enabled()
        )
        if dj_enabled:
            if not await self._can_instaskip(ctx, ctx.author) and not await self._is_alone(ctx):
                ctx.command.reset_cooldown(ctx)
                return await self._embed_msg(
                    ctx,
                    title=_("Unable To Shuffle Queue"),
                    description=_("You need the DJ role to shuffle the queue."),
                )
        if not self._player_check(ctx):
            ctx.command.reset_cooldown(ctx)
            return await self._embed_msg(
                ctx,
                title=_("Unable To Shuffle Queue"),
                description=_("There's nothing in the queue."),
            )
        try:
            if (
                not ctx.author.voice.channel.permissions_for(ctx.me).connect
                or not ctx.author.voice.channel.permissions_for(ctx.me).move_members
                and userlimit(ctx.author.voice.channel)
            ):
                ctx.command.reset_cooldown(ctx)
                return await self._embed_msg(
                    ctx,
                    title=_("Unable To Shuffle Queue"),
                    description=_("I don't have permission to connect to your channel."),
                )
            await lavalink.connect(ctx.author.voice.channel)
            player = lavalink.get_player(ctx.guild.id)
            player.store("connect", datetime.datetime.utcnow())
        except AttributeError:
            ctx.command.reset_cooldown(ctx)
            return await self._embed_msg(
                ctx,
                title=_("Unable To Shuffle Queue"),
                description=_("Connect to a voice channel first."),
            )
        except IndexError:
            ctx.command.reset_cooldown(ctx)
            return await self._embed_msg(
                ctx,
                title=_("Unable To Shuffle Queue"),
                description=_("Connection to Lavalink has not yet been established."),
            )
        except KeyError:
            ctx.command.reset_cooldown(ctx)
            return await self._embed_msg(
                ctx,
                title=_("Unable To Shuffle Queue"),
                description=_("There's nothing in the queue."),
            )

        if not self._player_check(ctx) or not player.queue:
            ctx.command.reset_cooldown(ctx)
            return await self._embed_msg(
                ctx,
                title=_("Unable To Shuffle Queue"),
                description=_("There's nothing in the queue."),
            )

        player.force_shuffle(0)
        return await self._embed_msg(ctx, title=_("Queue has been shuffled."))

    @commands.command()
    @commands.guild_only()
    @commands.bot_has_permissions(embed_links=True)
    async def repeat(self, ctx: commands.Context):
        """Toggle repeat."""
        dj_enabled = self._dj_status_cache.setdefault(
            ctx.guild.id, await self.config.guild(ctx.guild).dj_enabled()
        )
        if dj_enabled:
            if not await self._can_instaskip(ctx, ctx.author) and not await self._has_dj_role(
                ctx, ctx.author
            ):
                return await self._embed_msg(
                    ctx,
                    title=_("Unable To Toggle Repeat"),
                    description=_("You need the DJ role to toggle repeat."),
                )
        if self._player_check(ctx):
            await self._data_check(ctx)
            player = lavalink.get_player(ctx.guild.id)
            if (
                not ctx.author.voice or ctx.author.voice.channel != player.channel
            ) and not await self._can_instaskip(ctx, ctx.author):
                return await self._embed_msg(
                    ctx,
                    title=_("Unable To Toggle Repeat"),
                    description=_("You must be in the voice channel to toggle repeat."),
                )

        autoplay = await self.config.guild(ctx.guild).auto_play()
        repeat = await self.config.guild(ctx.guild).repeat()
        msg = ""
        msg += _("Repeat tracks: {true_or_false}.").format(
            true_or_false=_("Enabled") if not repeat else _("Disabled")
        )
        await self.config.guild(ctx.guild).repeat.set(not repeat)
        if repeat is not True and autoplay is True:
            msg += _("\nAuto-play has been disabled.")
            await self.config.guild(ctx.guild).auto_play.set(False)

        embed = discord.Embed(
            title=_("Setting Changed"), description=msg, colour=await ctx.embed_colour()
        )
        await self._embed_msg(ctx, embed=embed)
        if self._player_check(ctx):
            await self._data_check(ctx)

    @commands.command()
    @commands.guild_only()
    @commands.bot_has_permissions(embed_links=True)
    async def remove(self, ctx: commands.Context, index: int):
        """Remove a specific track number from the queue."""
        dj_enabled = self._dj_status_cache.setdefault(
            ctx.guild.id, await self.config.guild(ctx.guild).dj_enabled()
        )
        if not self._player_check(ctx):
            return await self._embed_msg(ctx, title=_("Nothing playing."))
        player = lavalink.get_player(ctx.guild.id)
        if not player.queue:
            return await self._embed_msg(ctx, title=_("Nothing queued."))
        if dj_enabled:
            if not await self._can_instaskip(ctx, ctx.author):
                return await self._embed_msg(
                    ctx,
                    title=_("Unable To Modify Queue"),
                    description=_("You need the DJ role to remove tracks."),
                )
        if (
            not ctx.author.voice or ctx.author.voice.channel != player.channel
        ) and not await self._can_instaskip(ctx, ctx.author):
            return await self._embed_msg(
                ctx,
                title=_("Unable To Modify Queue"),
                description=_("You must be in the voice channel to manage the queue."),
            )
        if index > len(player.queue) or index < 1:
            return await self._embed_msg(
                ctx,
                title=_("Unable To Modify Queue"),
                description=_("Song number must be greater than 1 and within the queue limit."),
            )
        index -= 1
        removed = player.queue.pop(index)
        removed_title = get_track_description(removed)
        await self._embed_msg(
            ctx,
            title=_("Removed track from queue"),
            description=_("Removed {track} from the queue.").format(track=removed_title),
        )

    @commands.command()
    @commands.guild_only()
    @commands.bot_has_permissions(embed_links=True, add_reactions=True)
    async def search(self, ctx: commands.Context, *, query: str):
        """Pick a track with a search.

        Use `[p]search list <search term>` to queue all tracks found on YouTube. `[p]search sc
        <search term>` will search SoundCloud instead of YouTube.
        """

        async def _search_menu(
            ctx: commands.Context,
            pages: list,
            controls: dict,
            message: discord.Message,
            page: int,
            timeout: float,
            emoji: str,
        ):
            if message:
                await self._search_button_action(ctx, tracks, emoji, page)
                with contextlib.suppress(discord.HTTPException):
                    await message.delete()
                return None

        search_controls = {
            "\N{DIGIT ONE}\N{COMBINING ENCLOSING KEYCAP}": _search_menu,
            "\N{DIGIT TWO}\N{COMBINING ENCLOSING KEYCAP}": _search_menu,
            "\N{DIGIT THREE}\N{COMBINING ENCLOSING KEYCAP}": _search_menu,
            "\N{DIGIT FOUR}\N{COMBINING ENCLOSING KEYCAP}": _search_menu,
            "\N{DIGIT FIVE}\N{COMBINING ENCLOSING KEYCAP}": _search_menu,
            "\N{LEFTWARDS BLACK ARROW}": prev_page,
            "\N{CROSS MARK}": close_menu,
            "\N{BLACK RIGHTWARDS ARROW}": next_page,
        }

        if not self._player_check(ctx):
            if self._connection_aborted:
                msg = _("Connection to Lavalink has failed")
                desc = EmptyEmbed
                if await ctx.bot.is_owner(ctx.author):
                    desc = _("Please check your console or logs for details.")
                return await self._embed_msg(ctx, title=msg, description=desc)
            try:
                if (
                    not ctx.author.voice.channel.permissions_for(ctx.me).connect
                    or not ctx.author.voice.channel.permissions_for(ctx.me).move_members
                    and userlimit(ctx.author.voice.channel)
                ):
                    return await self._embed_msg(
                        ctx,
                        title=_("Unable To Search For Tracks"),
                        description=_("I don't have permission to connect to your channel."),
                    )
                await lavalink.connect(ctx.author.voice.channel)
                player = lavalink.get_player(ctx.guild.id)
                player.store("connect", datetime.datetime.utcnow())
            except AttributeError:
                return await self._embed_msg(
                    ctx,
                    title=_("Unable To Search For Tracks"),
                    description=_("Connect to a voice channel first."),
                )
            except IndexError:
                return await self._embed_msg(
                    ctx,
                    title=_("Unable To Search For Tracks"),
                    description=_("Connection to Lavalink has not yet been established."),
                )
        player = lavalink.get_player(ctx.guild.id)
        guild_data = await self.config.guild(ctx.guild).all()
        player.store("channel", ctx.channel.id)
        player.store("guild", ctx.guild.id)
        if (
            not ctx.author.voice or ctx.author.voice.channel != player.channel
        ) and not await self._can_instaskip(ctx, ctx.author):
            return await self._embed_msg(
                ctx,
                title=_("Unable To Search For Tracks"),
                description=_("You must be in the voice channel to enqueue tracks."),
            )
        await self._eq_check(ctx, player)
        await self._data_check(ctx)

        before_queue_length = len(player.queue)

        if not isinstance(query, list):
            query = audio_dataclasses.Query.process_input(query)
            restrict = await self.config.restrict()
            if restrict and match_url(query):
                valid_url = url_check(query)
                if not valid_url:
                    return await self._embed_msg(
                        ctx,
                        title=_("Unable To Play Tracks"),
                        description=_("That URL is not allowed."),
                    )
            elif not await is_allowed(ctx.guild, f"{query}", query_obj=query):
                return await self._embed_msg(
                    ctx,
                    title=_("Unable To Play Tracks"),
                    description=_("That track is not allowed."),
                )
            if query.invoked_from == "search list" or query.invoked_from == "local folder":
                if query.invoked_from == "search list" and not query.is_local:
                    result, called_api = await self.music_cache.lavalink_query(ctx, player, query)
                    tracks = result.tracks
                else:
                    tracks = await self._folder_tracks(ctx, player, query)
                if not tracks:
                    colour = await ctx.embed_colour()
                    embed = discord.Embed(title=_("Nothing found."), colour=colour)
                    if await self.config.use_external_lavalink() and query.is_local:
                        embed.description = _(
                            "Local tracks will not work "
                            "if the `Lavalink.jar` cannot see the track.\n"
                            "This may be due to permissions or because Lavalink.jar is being run "
                            "in a different machine than the local tracks."
                        )
                    elif (
                        query.is_local
                        and query.suffix in audio_dataclasses._PARTIALLY_SUPPORTED_MUSIC_EXT
                    ):
                        embed = discord.Embed(title=_("Track is not playable."), colour=colour)
                        embed.description = _(
                            "**{suffix}** is not a fully supported format and some "
                            "tracks may not play."
                        ).format(suffix=query.suffix)
                    return await self._embed_msg(ctx, embed=embed)
                queue_dur = await queue_duration(ctx)
                queue_total_duration = lavalink.utils.format_time(queue_dur)

                track_len = 0
                empty_queue = not player.queue
                for track in tracks:
                    if not await is_allowed(
                        ctx.guild,
                        (
                            f"{track.title} {track.author} {track.uri} "
                            f"{str(audio_dataclasses.Query.process_input(track))}"
                        ),
                    ):
                        log.debug(f"Query is not allowed in {ctx.guild} ({ctx.guild.id})")
                        continue
                    elif guild_data["maxlength"] > 0:
                        if track_limit(track, guild_data["maxlength"]):
                            track_len += 1
                            player.add(ctx.author, track)
                            self.bot.dispatch(
                                "red_audio_track_enqueue", player.channel.guild, track, ctx.author
                            )
                    else:
                        track_len += 1
                        player.add(ctx.author, track)
                        self.bot.dispatch(
                            "red_audio_track_enqueue", player.channel.guild, track, ctx.author
                        )
                    if not player.current:
                        await player.play()
                player.maybe_shuffle(0 if empty_queue else 1)
                if len(tracks) > track_len:
                    maxlength_msg = " {bad_tracks} tracks cannot be queued.".format(
                        bad_tracks=(len(tracks) - track_len)
                    )
                else:
                    maxlength_msg = ""
                songembed = discord.Embed(
                    colour=await ctx.embed_colour(),
                    title=_("Queued {num} track(s).{maxlength_msg}").format(
                        num=track_len, maxlength_msg=maxlength_msg
                    ),
                )
                if not guild_data["shuffle"] and queue_dur > 0:
                    songembed.set_footer(
                        text=_(
                            "{time} until start of search playback: starts at #{position} in queue"
                        ).format(time=queue_total_duration, position=before_queue_length + 1)
                    )
                return await self._embed_msg(ctx, embed=songembed)
            elif query.is_local and query.single_track:
                tracks = await self._folder_list(ctx, query)
            elif query.is_local and query.is_album:
                if ctx.invoked_with == "folder":
                    return await self._local_play_all(ctx, query, from_search=True)
                else:
                    tracks = await self._folder_list(ctx, query)
            else:
                result, called_api = await self.music_cache.lavalink_query(ctx, player, query)
                tracks = result.tracks
            if not tracks:
                colour = await ctx.embed_colour()
                embed = discord.Embed(title=_("Nothing found."), colour=colour)
                if await self.config.use_external_lavalink() and query.is_local:
                    embed.description = _(
                        "Local tracks will not work "
                        "if the `Lavalink.jar` cannot see the track.\n"
                        "This may be due to permissions or because Lavalink.jar is being run "
                        "in a different machine than the local tracks."
                    )
                elif (
                    query.is_local
                    and query.suffix in audio_dataclasses._PARTIALLY_SUPPORTED_MUSIC_EXT
                ):
                    embed = discord.Embed(title=_("Track is not playable."), colour=colour)
                    embed.description = _(
                        "**{suffix}** is not a fully supported format and some "
                        "tracks may not play."
                    ).format(suffix=query.suffix)
                return await self._embed_msg(ctx, embed=embed)
        else:
            tracks = query

        dj_enabled = self._dj_status_cache.setdefault(
            ctx.guild.id, await self.config.guild(ctx.guild).dj_enabled()
        )

        len_search_pages = math.ceil(len(tracks) / 5)
        search_page_list = []
        for page_num in range(1, len_search_pages + 1):
            embed = await self._build_search_page(ctx, tracks, page_num)
            search_page_list.append(embed)

        if dj_enabled:
            if not await self._can_instaskip(ctx, ctx.author):
                return await menu(ctx, search_page_list, DEFAULT_CONTROLS)

        await menu(ctx, search_page_list, search_controls)

    async def _search_button_action(self, ctx: commands.Context, tracks, emoji, page):
        if not self._player_check(ctx):
            if self._connection_aborted:
                msg = _("Connection to Lavalink has failed.")
                if await ctx.bot.is_owner(ctx.author):
                    msg += " " + _("Please check your console or logs for details.")
                return await self._embed_msg(ctx, title=msg)
            try:
                await lavalink.connect(ctx.author.voice.channel)
                player = lavalink.get_player(ctx.guild.id)
                player.store("connect", datetime.datetime.utcnow())
            except AttributeError:
                return await self._embed_msg(ctx, title=_("Connect to a voice channel first."))
            except IndexError:
                return await self._embed_msg(
                    ctx, title=_("Connection to Lavalink has not yet been established.")
                )
        player = lavalink.get_player(ctx.guild.id)
        guild_data = await self.config.guild(ctx.guild).all()
        if not await self._currency_check(ctx, guild_data["jukebox_price"]):
            return
        try:
            if emoji == "\N{DIGIT ONE}\N{COMBINING ENCLOSING KEYCAP}":
                search_choice = tracks[0 + (page * 5)]
            elif emoji == "\N{DIGIT TWO}\N{COMBINING ENCLOSING KEYCAP}":
                search_choice = tracks[1 + (page * 5)]
            elif emoji == "\N{DIGIT THREE}\N{COMBINING ENCLOSING KEYCAP}":
                search_choice = tracks[2 + (page * 5)]
            elif emoji == "\N{DIGIT FOUR}\N{COMBINING ENCLOSING KEYCAP}":
                search_choice = tracks[3 + (page * 5)]
            elif emoji == "\N{DIGIT FIVE}\N{COMBINING ENCLOSING KEYCAP}":
                search_choice = tracks[4 + (page * 5)]
            else:
                search_choice = tracks[0 + (page * 5)]
        except IndexError:
            search_choice = tracks[-1]
        try:
            query = audio_dataclasses.Query.process_input(search_choice.uri)
            if query.is_local:
                localtrack = audio_dataclasses.LocalPath(search_choice.uri)
                if search_choice.title != "Unknown title":
                    description = "**{} - {}**\n{}".format(
                        search_choice.author, search_choice.title, localtrack.to_string_user()
                    )
                else:
                    description = localtrack.to_string_user()
            else:
                description = "**[{}]({})**".format(search_choice.title, search_choice.uri)
        except AttributeError:
            search_choice = audio_dataclasses.Query.process_input(search_choice)
            if search_choice.track.exists() and search_choice.track.is_dir():
                return await ctx.invoke(self.search, query=search_choice)
            elif search_choice.track.exists() and search_choice.track.is_file():
                search_choice.invoked_from = "localtrack"
            return await ctx.invoke(self.play, query=search_choice)

        songembed = discord.Embed(
            colour=await ctx.embed_colour(), title=_("Track Enqueued"), description=description
        )
        queue_dur = await queue_duration(ctx)
        queue_total_duration = lavalink.utils.format_time(queue_dur)
        before_queue_length = len(player.queue)

        if not await is_allowed(
            ctx.guild,
            (
                f"{search_choice.title} {search_choice.author} {search_choice.uri} "
                f"{str(audio_dataclasses.Query.process_input(search_choice))}"
            ),
        ):
            log.debug(f"Query is not allowed in {ctx.guild} ({ctx.guild.id})")
            self._play_lock(ctx, False)
            return await self._embed_msg(ctx, title=_("This track is not allowed in this server."))
        elif guild_data["maxlength"] > 0:

            if track_limit(search_choice.length, guild_data["maxlength"]):
                player.add(ctx.author, search_choice)
                player.maybe_shuffle()
                self.bot.dispatch(
                    "red_audio_track_enqueue", player.channel.guild, search_choice, ctx.author
                )
            else:
                return await self._embed_msg(ctx, title=_("Track exceeds maximum length."))
        else:
            player.add(ctx.author, search_choice)
            player.maybe_shuffle()
            self.bot.dispatch(
                "red_audio_track_enqueue", player.channel.guild, search_choice, ctx.author
            )

        if not guild_data["shuffle"] and queue_dur > 0:
            songembed.set_footer(
                text=_("{time} until track playback: #{position} in queue").format(
                    time=queue_total_duration, position=before_queue_length + 1
                )
            )

        if not player.current:
            await player.play()
        return await self._embed_msg(ctx, embed=songembed)

    @staticmethod
    def _format_search_options(search_choice):
        query = audio_dataclasses.Query.process_input(search_choice)
        description = get_track_description(search_choice)
        return description, query

    @staticmethod
    async def _build_search_page(ctx: commands.Context, tracks, page_num):
        search_num_pages = math.ceil(len(tracks) / 5)
        search_idx_start = (page_num - 1) * 5
        search_idx_end = search_idx_start + 5
        search_list = ""
        command = ctx.invoked_with
        folder = False
        for i, track in enumerate(tracks[search_idx_start:search_idx_end], start=search_idx_start):
            search_track_num = i + 1
            if search_track_num > 5:
                search_track_num = search_track_num % 5
            if search_track_num == 0:
                search_track_num = 5
            try:
                query = audio_dataclasses.Query.process_input(track.uri)
                if query.is_local:
                    search_list += "`{0}.` **{1}**\n[{2}]\n".format(
                        search_track_num,
                        track.title,
                        audio_dataclasses.LocalPath(track.uri).to_string_user(),
                    )
                else:
                    search_list += "`{0}.` **[{1}]({2})**\n".format(
                        search_track_num, track.title, track.uri
                    )
            except AttributeError:
                track = audio_dataclasses.Query.process_input(track)
                if track.is_local and command != "search":
                    search_list += "`{}.` **{}**\n".format(
                        search_track_num, track.to_string_user()
                    )
                    if track.is_album:
                        folder = True
                elif command == "search":
                    search_list += "`{}.` **{}**\n".format(
                        search_track_num, track.to_string_user()
                    )
                else:
                    search_list += "`{}.` **{}**\n".format(
                        search_track_num, track.to_string_user()
                    )
        if hasattr(tracks[0], "uri") and hasattr(tracks[0], "track_identifier"):
            title = _("Tracks Found:")
            footer = _("search results")
        elif folder:
            title = _("Folders Found:")
            footer = _("local folders")
        else:
            title = _("Files Found:")
            footer = _("local tracks")
        embed = discord.Embed(
            colour=await ctx.embed_colour(), title=title, description=search_list
        )
        embed.set_footer(
            text=(_("Page {page_num}/{total_pages}") + " | {num_results} {footer}").format(
                page_num=page_num,
                total_pages=search_num_pages,
                num_results=len(tracks),
                footer=footer,
            )
        )
        return embed

    @commands.command()
    @commands.guild_only()
    @commands.bot_has_permissions(embed_links=True)
    async def seek(self, ctx: commands.Context, seconds: Union[int, str]):
        """Seek ahead or behind on a track by seconds or a to a specific time.

        Accepts seconds or a value formatted like 00:00:00 (`hh:mm:ss`) or 00:00 (`mm:ss`).
        """
        dj_enabled = self._dj_status_cache.setdefault(
            ctx.guild.id, await self.config.guild(ctx.guild).dj_enabled()
        )
        vote_enabled = await self.config.guild(ctx.guild).vote_enabled()
        is_alone = await self._is_alone(ctx)
        is_requester = await self.is_requester(ctx, ctx.author)
        can_skip = await self._can_instaskip(ctx, ctx.author)

        if not self._player_check(ctx):
            return await self._embed_msg(ctx, title=_("Nothing playing."))
        player = lavalink.get_player(ctx.guild.id)
        if (not ctx.author.voice or ctx.author.voice.channel != player.channel) and not can_skip:
            return await self._embed_msg(
                ctx,
                title=_("Unable To Seek Tracks"),
                description=_("You must be in the voice channel to use seek."),
            )

        if vote_enabled and not can_skip and not is_alone:
            return await self._embed_msg(
                ctx,
                title=_("Unable To Seek Tracks"),
                description=_("There are other people listening - vote to skip instead."),
            )

        if dj_enabled and not (can_skip or is_requester) and not is_alone:
            return await self._embed_msg(
                ctx,
                title=_("Unable To Seek Tracks"),
                description=_("You need the DJ role or be the track requester to use seek."),
            )

        if player.current:
            if player.current.is_stream:
                return await self._embed_msg(
                    ctx, title=_("Unable To Seek Tracks"), description=_("Can't seek on a stream.")
                )
            else:
                try:
                    int(seconds)
                    abs_position = False
                except ValueError:
                    abs_position = True
                    seconds = time_convert(seconds)
                if seconds == 0:
                    return await self._embed_msg(
                        ctx,
                        title=_("Unable To Seek Tracks"),
                        description=_("Invalid input for the time to seek."),
                    )
                if not abs_position:
                    time_sec = int(seconds) * 1000
                    seek = player.position + time_sec
                    if seek <= 0:
                        await self._embed_msg(
                            ctx,
                            title=_("Moved {num_seconds}s to 00:00:00").format(
                                num_seconds=seconds
                            ),
                        )
                    else:
                        await self._embed_msg(
                            ctx,
                            title=_("Moved {num_seconds}s to {time}").format(
                                num_seconds=seconds, time=lavalink.utils.format_time(seek)
                            ),
                        )
                    await player.seek(seek)
                else:
                    await self._embed_msg(
                        ctx,
                        title=_("Moved to {time}").format(
                            time=lavalink.utils.format_time(seconds * 1000)
                        ),
                    )
                    await player.seek(seconds * 1000)
        else:
            await self._embed_msg(ctx, title=_("Nothing playing."))

    @commands.group(autohelp=False)
    @commands.guild_only()
    @commands.bot_has_permissions(embed_links=True)
    async def shuffle(self, ctx: commands.Context):
        """Toggle shuffle."""
        if ctx.invoked_subcommand is None:
            dj_enabled = self._dj_status_cache.setdefault(
                ctx.guild.id, await self.config.guild(ctx.guild).dj_enabled()
            )
            if dj_enabled:
                if not await self._can_instaskip(ctx, ctx.author):
                    return await self._embed_msg(
                        ctx,
                        title=_("Unable To Toggle Shuffle"),
                        description=_("You need the DJ role to toggle shuffle."),
                    )
            if self._player_check(ctx):
                await self._data_check(ctx)
                player = lavalink.get_player(ctx.guild.id)
                if (
                    not ctx.author.voice or ctx.author.voice.channel != player.channel
                ) and not await self._can_instaskip(ctx, ctx.author):
                    return await self._embed_msg(
                        ctx,
                        title=_("Unable To Toggle Shuffle"),
                        description=_("You must be in the voice channel to toggle shuffle."),
                    )

            shuffle = await self.config.guild(ctx.guild).shuffle()
            await self.config.guild(ctx.guild).shuffle.set(not shuffle)
            await self._embed_msg(
                ctx,
                title=_("Setting Changed"),
                description=_("Shuffle tracks: {true_or_false}.").format(
                    true_or_false=_("Enabled") if not shuffle else _("Disabled")
                ),
            )
            if self._player_check(ctx):
                await self._data_check(ctx)

    @shuffle.command(name="bumped")
    @commands.guild_only()
    @commands.bot_has_permissions(embed_links=True)
    async def _shuffle_bumpped(self, ctx: commands.Context):
        """Toggle bumped track shuffle.

        Set this to disabled if you wish to avoid bumped songs being shuffled.
        This takes priority over `[p]shuffle`.
        """
        dj_enabled = self._dj_status_cache.setdefault(
            ctx.guild.id, await self.config.guild(ctx.guild).dj_enabled()
        )
        if dj_enabled:
            if not await self._can_instaskip(ctx, ctx.author):
                return await self._embed_msg(
                    ctx,
                    title=_("Unable To Toggle Shuffle"),
                    description=_("You need the DJ role to toggle shuffle."),
                )
        if self._player_check(ctx):
            await self._data_check(ctx)
            player = lavalink.get_player(ctx.guild.id)
            if (
                not ctx.author.voice or ctx.author.voice.channel != player.channel
            ) and not await self._can_instaskip(ctx, ctx.author):
                return await self._embed_msg(
                    ctx,
                    title=_("Unable To Toggle Shuffle"),
                    description=_("You must be in the voice channel to toggle shuffle."),
                )

        bumped = await self.config.guild(ctx.guild).shuffle_bumped()
        await self.config.guild(ctx.guild).shuffle_bumped.set(not bumped)
        await self._embed_msg(
            ctx,
            title=_("Setting Changed"),
            description=_("Shuffle bumped tracks: {true_or_false}.").format(
                true_or_false=_("Enabled") if not bumped else _("Disabled")
            ),
        )
        if self._player_check(ctx):
            await self._data_check(ctx)

    @commands.command()
    @commands.guild_only()
    @commands.bot_has_permissions(embed_links=True)
    async def sing(self, ctx: commands.Context):
        """Make Red sing one of her songs."""
        ids = (
            "zGTkAVsrfg8",
            "cGMWL8cOeAU",
            "vFrjMq4aL-g",
            "WROI5WYBU_A",
            "41tIUr_ex3g",
            "f9O2Rjn1azc",
        )
        url = f"https://www.youtube.com/watch?v={random.choice(ids)}"
        await ctx.invoke(self.play, query=url)

    @commands.command()
    @commands.guild_only()
    @commands.bot_has_permissions(embed_links=True)
    async def skip(self, ctx: commands.Context, skip_to_track: int = None):
        """Skip to the next track, or to a given track number."""
        if not self._player_check(ctx):
            return await self._embed_msg(ctx, title=_("Nothing playing."))
        player = lavalink.get_player(ctx.guild.id)
        if (
            not ctx.author.voice or ctx.author.voice.channel != player.channel
        ) and not await self._can_instaskip(ctx, ctx.author):
            return await self._embed_msg(
                ctx,
                title=_("Unable To Skip Tracks"),
                description=_("You must be in the voice channel to skip the music."),
            )
        if not player.current:
            return await self._embed_msg(ctx, title=_("Nothing playing."))
        dj_enabled = self._dj_status_cache.setdefault(
            ctx.guild.id, await self.config.guild(ctx.guild).dj_enabled()
        )
        vote_enabled = await self.config.guild(ctx.guild).vote_enabled()
        is_alone = await self._is_alone(ctx)
        is_requester = await self.is_requester(ctx, ctx.author)
        can_skip = await self._can_instaskip(ctx, ctx.author)
        if dj_enabled and not vote_enabled:
            if not (can_skip or is_requester) and not is_alone:
                return await self._embed_msg(
                    ctx,
                    title=_("Unable To Skip Tracks"),
                    description=_(
                        "You need the DJ role or be the track requester to skip tracks."
                    ),
                )
            if (
                is_requester
                and not can_skip
                and isinstance(skip_to_track, int)
                and skip_to_track > 1
            ):
                return await self._embed_msg(
                    ctx,
                    title=_("Unable To Skip Tracks"),
                    description=_("You can only skip the current track."),
                )

        if vote_enabled:
            if not can_skip:
                if skip_to_track is not None:
                    return await self._embed_msg(
                        ctx,
                        title=_("Unable To Skip Tracks"),
                        description=_(
                            "Can't skip to a specific track in vote mode without the DJ role."
                        ),
                    )
                if ctx.author.id in self.skip_votes[ctx.message.guild]:
                    self.skip_votes[ctx.message.guild].remove(ctx.author.id)
                    reply = _("I removed your vote to skip.")
                else:
                    self.skip_votes[ctx.message.guild].append(ctx.author.id)
                    reply = _("You voted to skip.")

                num_votes = len(self.skip_votes[ctx.message.guild])
                vote_mods = []
                for member in player.channel.members:
                    can_skip = await self._can_instaskip(ctx, member)
                    if can_skip:
                        vote_mods.append(member)
                num_members = len(player.channel.members) - len(vote_mods)
                vote = int(100 * num_votes / num_members)
                percent = await self.config.guild(ctx.guild).vote_percent()
                if vote >= percent:
                    self.skip_votes[ctx.message.guild] = []
                    await self._embed_msg(ctx, title=_("Vote threshold met."))
                    return await self._skip_action(ctx)
                else:
                    reply += _(
                        " Votes: {num_votes}/{num_members}"
                        " ({cur_percent}% out of {required_percent}% needed)"
                    ).format(
                        num_votes=humanize_number(num_votes),
                        num_members=humanize_number(num_members),
                        cur_percent=vote,
                        required_percent=percent,
                    )
                    return await self._embed_msg(ctx, title=reply)
            else:
                return await self._skip_action(ctx, skip_to_track)
        else:
            return await self._skip_action(ctx, skip_to_track)

    async def _can_instaskip(self, ctx: commands.Context, member: discord.Member):

        dj_enabled = self._dj_status_cache.setdefault(
            ctx.guild.id, await self.config.guild(ctx.guild).dj_enabled()
        )

        if member.bot:
            return True

        if member.id == ctx.guild.owner_id:
            return True

        if dj_enabled:
            if await self._has_dj_role(ctx, member):
                return True

        if await ctx.bot.is_owner(member):
            return True

        if await ctx.bot.is_mod(member):
            return True

        if await self._channel_check(ctx):
            return True

        return False

    @staticmethod
    async def _is_alone(ctx: commands.Context):
        channel_members = rgetattr(ctx, "guild.me.voice.channel.members", [])
        nonbots = sum(m.id != ctx.author.id for m in channel_members if not m.bot)
        return nonbots < 1

    async def _has_dj_role(self, ctx: commands.Context, member: discord.Member):
        dj_role = self._dj_role_cache.setdefault(
            ctx.guild.id, await self.config.guild(ctx.guild).dj_role()
        )
        dj_role_obj = ctx.guild.get_role(dj_role)
        return dj_role_obj in ctx.guild.get_member(member.id).roles

    @staticmethod
    async def is_requester(ctx: commands.Context, member: discord.Member):
        try:
            player = lavalink.get_player(ctx.guild.id)
            log.debug(f"Current requester is {player.current}")
            return player.current.requester.id == member.id
        except Exception as e:
            log.error(e)
        return False

    async def _skip_action(self, ctx: commands.Context, skip_to_track: int = None):
        player = lavalink.get_player(ctx.guild.id)
        autoplay = await self.config.guild(player.channel.guild).auto_play()
        if not player.current or (not player.queue and not autoplay):
            try:
                pos, dur = player.position, player.current.length
            except AttributeError:
                return await self._embed_msg(ctx, title=_("There's nothing in the queue."))
            time_remain = lavalink.utils.format_time(dur - pos)
            if player.current.is_stream:
                embed = discord.Embed(
                    colour=await ctx.embed_colour(), title=_("There's nothing in the queue.")
                )
                embed.set_footer(
                    text=_("Currently livestreaming {track}").format(track=player.current.title)
                )
            else:
                embed = discord.Embed(
                    colour=await ctx.embed_colour(), title=_("There's nothing in the queue.")
                )
                embed.set_footer(
                    text=_("{time} left on {track}").format(
                        time=time_remain, track=player.current.title
                    )
                )
            return await self._embed_msg(ctx, embed=embed)
        elif autoplay and not player.queue:
            embed = discord.Embed(
                colour=await ctx.embed_colour(),
                title=_("Track Skipped"),
                description=get_track_description(player.current),
            )
            await self._embed_msg(ctx, embed=embed)
            return await player.skip()

        queue_to_append = []
        if skip_to_track is not None and skip_to_track != 1:
            if skip_to_track < 1:
                return await self._embed_msg(
                    ctx, title=_("Track number must be equal to or greater than 1.")
                )
            elif skip_to_track > len(player.queue):
                return await self._embed_msg(
                    ctx,
                    title=_(
                        "There are only {queuelen} songs currently queued.".format(
                            queuelen=len(player.queue)
                        )
                    ),
                )
            embed = discord.Embed(
                colour=await ctx.embed_colour(),
                title=_("{skip_to_track} Tracks Skipped".format(skip_to_track=skip_to_track)),
            )
            await self._embed_msg(ctx, embed=embed)
            if player.repeat:
                queue_to_append = player.queue[0 : min(skip_to_track - 1, len(player.queue) - 1)]
            player.queue = player.queue[
                min(skip_to_track - 1, len(player.queue) - 1) : len(player.queue)
            ]
        else:
            embed = discord.Embed(
                colour=await ctx.embed_colour(),
                title=_("Track Skipped"),
                description=get_track_description(player.current),
            )
            await self._embed_msg(ctx, embed=embed)
        self.bot.dispatch("red_audio_skip_track", player.channel.guild, player.current, ctx.author)
        await player.play()
        player.queue += queue_to_append

    @commands.command()
    @commands.guild_only()
    @commands.bot_has_permissions(embed_links=True)
    async def stop(self, ctx: commands.Context):
        """Stop playback and clear the queue."""
        dj_enabled = self._dj_status_cache.setdefault(
            ctx.guild.id, await self.config.guild(ctx.guild).dj_enabled()
        )
        vote_enabled = await self.config.guild(ctx.guild).vote_enabled()
        if not self._player_check(ctx):
            return await self._embed_msg(ctx, title=_("Nothing playing."))
        player = lavalink.get_player(ctx.guild.id)
        if (
            not ctx.author.voice or ctx.author.voice.channel != player.channel
        ) and not await self._can_instaskip(ctx, ctx.author):
            return await self._embed_msg(
                ctx,
                title=_("Unable To Stop Player"),
                description=_("You must be in the voice channel to stop the music."),
            )
        if vote_enabled or vote_enabled and dj_enabled:
            if not await self._can_instaskip(ctx, ctx.author) and not await self._is_alone(ctx):
                return await self._embed_msg(
                    ctx,
                    title=_("Unable To Stop Player"),
                    description=_("There are other people listening - vote to skip instead."),
                )
        if dj_enabled and not vote_enabled:
            if not await self._can_instaskip(ctx, ctx.author):
                return await self._embed_msg(
                    ctx,
                    title=_("Unable To Stop Player"),
                    description=_("You need the DJ role to stop the music."),
                )
        if (
            player.is_playing
            or (not player.is_playing and player.paused)
            or player.queue
            or getattr(player.current, "extras", {}).get("autoplay")
        ):
            eq = player.fetch("eq")
            if eq:
                await self.config.custom("EQUALIZER", ctx.guild.id).eq_bands.set(eq.bands)
            player.queue = []
            player.store("playing_song", None)
            player.store("prev_requester", None)
            player.store("prev_song", None)
            player.store("requester", None)
            await player.stop()
            await self._embed_msg(ctx, title=_("Stopping..."))

    @commands.command()
    @commands.guild_only()
    @commands.cooldown(1, 15, commands.BucketType.guild)
    @commands.bot_has_permissions(embed_links=True)
    async def summon(self, ctx: commands.Context):
        """Summon the bot to a voice channel."""
        dj_enabled = self._dj_status_cache.setdefault(
            ctx.guild.id, await self.config.guild(ctx.guild).dj_enabled()
        )
        if dj_enabled:
            if not await self._can_instaskip(ctx, ctx.author):
                ctx.command.reset_cooldown(ctx)
                return await self._embed_msg(
                    ctx,
                    title=_("Unable To Join Voice Channel"),
                    description=_("You need the DJ role to summon the bot."),
                )
        try:
            if (
                not ctx.author.voice.channel.permissions_for(ctx.me).connect
                or not ctx.author.voice.channel.permissions_for(ctx.me).move_members
                and userlimit(ctx.author.voice.channel)
            ):
                ctx.command.reset_cooldown(ctx)
                return await self._embed_msg(
                    ctx,
                    title=_("Unable To Join Voice Channel"),
                    description=_("I don't have permission to connect to your channel."),
                )
            if not self._player_check(ctx):
                await lavalink.connect(ctx.author.voice.channel)
                player = lavalink.get_player(ctx.guild.id)
                player.store("connect", datetime.datetime.utcnow())
            else:
                player = lavalink.get_player(ctx.guild.id)
                if ctx.author.voice.channel == player.channel:
                    ctx.command.reset_cooldown(ctx)
                    return
                await player.move_to(ctx.author.voice.channel)
        except AttributeError:
            ctx.command.reset_cooldown(ctx)
            return await self._embed_msg(
                ctx,
                title=_("Unable To Join Voice Channel"),
                description=_("Connect to a voice channel first."),
            )
        except IndexError:
            ctx.command.reset_cooldown(ctx)
            return await self._embed_msg(
                ctx,
                title=_("Unable To Join Voice Channel"),
                description=_("Connection to Lavalink has not yet been established."),
            )

    @commands.command()
    @commands.guild_only()
    @commands.bot_has_permissions(embed_links=True)
    async def volume(self, ctx: commands.Context, vol: int = None):
        """Set the volume, 1% - 150%."""
        dj_enabled = self._dj_status_cache.setdefault(
            ctx.guild.id, await self.config.guild(ctx.guild).dj_enabled()
        )
        if not vol:
            vol = await self.config.guild(ctx.guild).volume()
            embed = discord.Embed(
                colour=await ctx.embed_colour(),
                title=_("Current Volume:"),
                description=str(vol) + "%",
            )
            if not self._player_check(ctx):
                embed.set_footer(text=_("Nothing playing."))
            return await self._embed_msg(ctx, embed=embed)
        if self._player_check(ctx):
            player = lavalink.get_player(ctx.guild.id)
            if (
                not ctx.author.voice or ctx.author.voice.channel != player.channel
            ) and not await self._can_instaskip(ctx, ctx.author):
                return await self._embed_msg(
                    ctx,
                    title=_("Unable To Change Volume"),
                    description=_("You must be in the voice channel to change the volume."),
                )
        if dj_enabled:
            if not await self._can_instaskip(ctx, ctx.author) and not await self._has_dj_role(
                ctx, ctx.author
            ):
                return await self._embed_msg(
                    ctx,
                    title=_("Unable To Change Volume"),
                    description=_("You need the DJ role to change the volume."),
                )
        if vol < 0:
            vol = 0
        if vol > 150:
            vol = 150
            await self.config.guild(ctx.guild).volume.set(vol)
            if self._player_check(ctx):
                await lavalink.get_player(ctx.guild.id).set_volume(vol)
        else:
            await self.config.guild(ctx.guild).volume.set(vol)
            if self._player_check(ctx):
                await lavalink.get_player(ctx.guild.id).set_volume(vol)
        embed = discord.Embed(
            colour=await ctx.embed_colour(), title=_("Volume:"), description=str(vol) + "%"
        )
        if not self._player_check(ctx):
            embed.set_footer(text=_("Nothing playing."))
        await self._embed_msg(ctx, embed=embed)

    @commands.group(aliases=["llset"])
    @commands.guild_only()
    @commands.bot_has_permissions(embed_links=True)
    @checks.is_owner()
    async def llsetup(self, ctx: commands.Context):
        """Lavalink server configuration options."""

    @llsetup.command()
    async def external(self, ctx: commands.Context):
        """Toggle using external lavalink servers."""
        external = await self.config.use_external_lavalink()
        await self.config.use_external_lavalink.set(not external)

        if external:
            embed = discord.Embed(
                title=_("Setting Changed"),
                description=_("External lavalink server: {true_or_false}.").format(
                    true_or_false=_("Enabled") if not external else _("Disabled")
                ),
            )
            await self._embed_msg(ctx, embed=embed)
        else:
            if self._manager is not None:
                await self._manager.shutdown()
            await self._embed_msg(
                ctx,
                title=_("Setting Changed"),
                description=_("External lavalink server: {true_or_false}.").format(
                    true_or_false=_("Enabled") if not external else _("Disabled")
                ),
            )

        self._restart_connect()

    @llsetup.command()
    async def host(self, ctx: commands.Context, host: str):
        """Set the lavalink server host."""
        await self.config.host.set(host)
        footer = None
        if await self._check_external():
            footer = _("External lavalink server set to True.")
        await self._embed_msg(
            ctx,
            title=_("Setting Changed"),
            description=_("Host set to {host}.").format(host=host),
            footer=footer,
        )
        self._restart_connect()

    @llsetup.command()
    async def password(self, ctx: commands.Context, password: str):
        """Set the lavalink server password."""
        await self.config.password.set(str(password))
        footer = None
        if await self._check_external():
            footer = _("External lavalink server set to True.")
        await self._embed_msg(
            ctx,
            title=_("Setting Changed"),
            description=_("Server password set to {password}.").format(password=password),
            footer=footer,
        )

        self._restart_connect()

    @llsetup.command()
    async def restport(self, ctx: commands.Context, rest_port: int):
        """Set the lavalink REST server port."""
        await self.config.rest_port.set(rest_port)
        footer = None
        if await self._check_external():
            footer = _("External lavalink server set to True.")
        await self._embed_msg(
            ctx,
            title=_("Setting Changed"),
            description=_("REST port set to {port}.").format(port=rest_port),
            footer=footer,
        )

        self._restart_connect()

    @llsetup.command()
    async def wsport(self, ctx: commands.Context, ws_port: int):
        """Set the lavalink websocket server port."""
        await self.config.ws_port.set(ws_port)
        footer = None
        if await self._check_external():
            footer = _("External lavalink server set to True.")
        await self._embed_msg(
            ctx,
            title=_("Setting Changed"),
            description=_("Websocket port set to {port}.").format(port=ws_port),
            footer=footer,
        )

        self._restart_connect()

    @staticmethod
    async def _apply_gain(guild_id: int, band, gain):
        const = {
            "op": "equalizer",
            "guildId": str(guild_id),
            "bands": [{"band": band, "gain": gain}],
        }

        try:
            await lavalink.get_player(guild_id).node.send({**const})
        except (KeyError, IndexError):
            pass

    @staticmethod
    async def _apply_gains(guild_id: int, gains):
        const = {
            "op": "equalizer",
            "guildId": str(guild_id),
            "bands": [{"band": x, "gain": y} for x, y in enumerate(gains)],
        }

        try:
            await lavalink.get_player(guild_id).node.send({**const})
        except (KeyError, IndexError):
            pass

    async def _channel_check(self, ctx: commands.Context):
        try:
            player = lavalink.get_player(ctx.guild.id)
        except KeyError:
            return False
        try:
            in_channel = sum(
                not m.bot for m in ctx.guild.get_member(self.bot.user.id).voice.channel.members
            )
        except AttributeError:
            return False

        if not ctx.author.voice:
            user_channel = None
        else:
            user_channel = ctx.author.voice.channel

        if in_channel == 0 and user_channel:
            if (
                (player.channel != user_channel)
                and not player.current
                and player.position == 0
                and len(player.queue) == 0
            ):
                await player.move_to(user_channel)
                return True
        else:
            return False

    async def _check_api_tokens(self):
        spotify = await self.bot.get_shared_api_tokens("spotify")
        youtube = await self.bot.get_shared_api_tokens("youtube")
        return {
            "spotify_client_id": spotify.get("client_id", ""),
            "spotify_client_secret": spotify.get("client_secret", ""),
            "youtube_api": youtube.get("api_key", ""),
        }

    async def _check_external(self):
        external = await self.config.use_external_lavalink()
        if not external:
            if self._manager is not None:
                await self._manager.shutdown()
            await self.config.use_external_lavalink.set(True)
            return True
        else:
            return False

    async def _clear_react(self, message: discord.Message, emoji: dict = None):
        """Non blocking version of clear_react."""
        return self.bot.loop.create_task(clear_react(self.bot, message, emoji))

    async def _currency_check(self, ctx: commands.Context, jukebox_price: int):
        jukebox = await self.config.guild(ctx.guild).jukebox()
        if jukebox and not await self._can_instaskip(ctx, ctx.author):
            can_spend = bank.can_spend(ctx.author, jukebox_price)
            if can_spend:
                await bank.withdraw_credits(ctx.author, jukebox_price)
            else:
                credits_name = await bank.get_currency_name(ctx.guild)
                bal = await bank.get_balance(ctx.author)
                await self._embed_msg(
                    ctx,
                    title=_("Not enough {currency}").format(currency=credits_name),
                    description=_(
                        "{required_credits} {currency} required, but you have {bal}."
                    ).format(
                        currency=credits_name,
                        required_credits=humanize_number(jukebox_price),
                        bal=humanize_number(bal),
                    ),
                )
            return can_spend
        else:
            return True

    async def _data_check(self, ctx: commands.Context):
        player = lavalink.get_player(ctx.guild.id)
        shuffle = await self.config.guild(ctx.guild).shuffle()
        repeat = await self.config.guild(ctx.guild).repeat()
        volume = await self.config.guild(ctx.guild).volume()
        shuffle_bumped = await self.config.guild(ctx.guild).shuffle_bumped()
        player.repeat = repeat
        player.shuffle = shuffle
        player.shuffle_bumped = shuffle_bumped
        if player.volume != volume:
            await player.set_volume(volume)

    async def disconnect_timer(self):
        stop_times = {}
        pause_times = {}
        while True:
            for p in lavalink.all_players():
                server = p.channel.guild

                if [self.bot.user] == p.channel.members:
                    stop_times.setdefault(server.id, time.time())
                    pause_times.setdefault(server.id, time.time())
                else:
                    stop_times.pop(server.id, None)
                    if p.paused and server.id in pause_times:
                        try:
                            await p.pause(False)
                        except Exception:
                            log.error(
                                "Exception raised in Audio's emptypause_timer.", exc_info=True
                            )
                    pause_times.pop(server.id, None)
            servers = stop_times.copy()
            servers.update(pause_times)
            for sid in servers:
                server_obj = self.bot.get_guild(sid)
                if sid in stop_times and await self.config.guild(server_obj).emptydc_enabled():
                    emptydc_timer = await self.config.guild(server_obj).emptydc_timer()
                    if (time.time() - stop_times[sid]) >= emptydc_timer:
                        stop_times.pop(sid)
                        try:
                            player = lavalink.get_player(sid)
                            await player.stop()
                            await player.disconnect()
                        except Exception as err:
                            log.error("Exception raised in Audio's emptydc_timer.", exc_info=True)
                            if "No such player for that guild" in str(err):
                                stop_times.pop(sid, None)
                            pass
                elif (
                    sid in pause_times and await self.config.guild(server_obj).emptypause_enabled()
                ):
                    emptypause_timer = await self.config.guild(server_obj).emptypause_timer()
                    if (time.time() - pause_times.get(sid)) >= emptypause_timer:
                        try:
                            await lavalink.get_player(sid).pause()
                        except Exception as err:
                            if "No such player for that guild" in str(err):
                                pause_times.pop(sid, None)
                            log.error(
                                "Exception raised in Audio's emptypause_timer.", exc_info=True
                            )
            await asyncio.sleep(5)

    async def _embed_msg(self, ctx: commands.Context, **kwargs):
        colour = await self.bot.get_embed_color(ctx)
        title = kwargs.get("title", EmptyEmbed) or EmptyEmbed
        _type = kwargs.get("type", "rich") or "rich"
        url = kwargs.get("url", EmptyEmbed) or EmptyEmbed
        description = kwargs.get("description", EmptyEmbed) or EmptyEmbed
        timestamp = kwargs.get("timestamp")
        footer = kwargs.get("footer")
        thumbnail = kwargs.get("thumbnail")
        contents = dict(title=title, type=_type, url=url, description=description)
        if timestamp and isinstance(timestamp, datetime.datetime):
            contents["timestamp"] = timestamp
        embed = kwargs.get("embed") or discord.Embed(**contents)
        embed.color = colour
        if footer:
            embed.set_footer(text=footer)
        if thumbnail:
            embed.set_thumbnail(url=thumbnail)
        return await ctx.send(embed=embed)

    async def _eq_check(self, ctx: commands.Context, player: lavalink.Player):
        eq = player.fetch("eq", Equalizer())

        config_bands = await self.config.custom("EQUALIZER", ctx.guild.id).eq_bands()
        if not config_bands:
            config_bands = eq.bands
            await self.config.custom("EQUALIZER", ctx.guild.id).eq_bands.set(eq.bands)

        if eq.bands != config_bands:
            band_num = list(range(0, eq._band_count))
            band_value = config_bands
            eq_dict = {}
            for k, v in zip(band_num, band_value):
                eq_dict[k] = v
            for band, value in eq_dict.items():
                eq.set_gain(band, value)
            player.store("eq", eq)
            await self._apply_gains(ctx.guild.id, config_bands)

    async def _eq_interact(
        self, ctx: commands.Context, player: lavalink.Player, eq, message, selected
    ):
        player.store("eq", eq)
        emoji = {
            "far_left": "\N{BLACK LEFT-POINTING TRIANGLE}",
            "one_left": "\N{LEFTWARDS BLACK ARROW}",
            "max_output": "\N{BLACK UP-POINTING DOUBLE TRIANGLE}",
            "output_up": "\N{UP-POINTING SMALL RED TRIANGLE}",
            "output_down": "\N{DOWN-POINTING SMALL RED TRIANGLE}",
            "min_output": "\N{BLACK DOWN-POINTING DOUBLE TRIANGLE}",
            "one_right": "\N{BLACK RIGHTWARDS ARROW}",
            "far_right": "\N{BLACK RIGHT-POINTING TRIANGLE}",
            "reset": "\N{BLACK CIRCLE FOR RECORD}",
            "info": "\N{INFORMATION SOURCE}",
        }
        selector = f'{" " * 8}{"   " * selected}^^'
        try:
            await message.edit(content=box(f"{eq.visualise()}\n{selector}", lang="ini"))
        except discord.errors.NotFound:
            return
        try:
            (react_emoji, react_user) = await self._get_eq_reaction(ctx, message, emoji)
        except TypeError:
            return

        if not react_emoji:
            await self.config.custom("EQUALIZER", ctx.guild.id).eq_bands.set(eq.bands)
            await self._clear_react(message, emoji)

        if react_emoji == "\N{LEFTWARDS BLACK ARROW}":
            await remove_react(message, react_emoji, react_user)
            await self._eq_interact(ctx, player, eq, message, max(selected - 1, 0))

        if react_emoji == "\N{BLACK RIGHTWARDS ARROW}":
            await remove_react(message, react_emoji, react_user)
            await self._eq_interact(ctx, player, eq, message, min(selected + 1, 14))

        if react_emoji == "\N{UP-POINTING SMALL RED TRIANGLE}":
            await remove_react(message, react_emoji, react_user)
            _max = "{:.2f}".format(min(eq.get_gain(selected) + 0.1, 1.0))
            eq.set_gain(selected, float(_max))
            await self._apply_gain(ctx.guild.id, selected, _max)
            await self._eq_interact(ctx, player, eq, message, selected)

        if react_emoji == "\N{DOWN-POINTING SMALL RED TRIANGLE}":
            await remove_react(message, react_emoji, react_user)
            _min = "{:.2f}".format(max(eq.get_gain(selected) - 0.1, -0.25))
            eq.set_gain(selected, float(_min))
            await self._apply_gain(ctx.guild.id, selected, _min)
            await self._eq_interact(ctx, player, eq, message, selected)

        if react_emoji == "\N{BLACK UP-POINTING DOUBLE TRIANGLE}":
            await remove_react(message, react_emoji, react_user)
            _max = 1.0
            eq.set_gain(selected, _max)
            await self._apply_gain(ctx.guild.id, selected, _max)
            await self._eq_interact(ctx, player, eq, message, selected)

        if react_emoji == "\N{BLACK DOWN-POINTING DOUBLE TRIANGLE}":
            await remove_react(message, react_emoji, react_user)
            _min = -0.25
            eq.set_gain(selected, _min)
            await self._apply_gain(ctx.guild.id, selected, _min)
            await self._eq_interact(ctx, player, eq, message, selected)

        if react_emoji == "\N{BLACK LEFT-POINTING TRIANGLE}":
            await remove_react(message, react_emoji, react_user)
            selected = 0
            await self._eq_interact(ctx, player, eq, message, selected)

        if react_emoji == "\N{BLACK RIGHT-POINTING TRIANGLE}":
            await remove_react(message, react_emoji, react_user)
            selected = 14
            await self._eq_interact(ctx, player, eq, message, selected)

        if react_emoji == "\N{BLACK CIRCLE FOR RECORD}":
            await remove_react(message, react_emoji, react_user)
            for band in range(eq._band_count):
                eq.set_gain(band, 0.0)
            await self._apply_gains(ctx.guild.id, eq.bands)
            await self._eq_interact(ctx, player, eq, message, selected)

        if react_emoji == "\N{INFORMATION SOURCE}":
            await remove_react(message, react_emoji, react_user)
            await ctx.send_help(self.eq)
            await self._eq_interact(ctx, player, eq, message, selected)

    @staticmethod
    async def _eq_msg_clear(eq_message: discord.Message):
        if eq_message is not None:
            with contextlib.suppress(discord.HTTPException):
                await eq_message.delete()

    async def _get_eq_reaction(self, ctx: commands.Context, message: discord.Message, emoji):
        try:
            reaction, user = await self.bot.wait_for(
                "reaction_add",
                check=lambda r, u: r.message.id == message.id
                and u.id == ctx.author.id
                and r.emoji in emoji.values(),
                timeout=30,
            )
        except asyncio.TimeoutError:
            await self._clear_react(message, emoji)
            return None
        else:
            return reaction.emoji, user

    def _play_lock(self, ctx: commands.Context, tf):
        if tf:
            self.play_lock[ctx.message.guild.id] = True
        else:
            self.play_lock[ctx.message.guild.id] = False

    def _player_check(self, ctx: commands.Context):
        if self._connection_aborted:
            return False
        try:
            lavalink.get_player(ctx.guild.id)
            return True
        except IndexError:
            return False
        except KeyError:
            return False

    @commands.Cog.listener()
    async def on_voice_state_update(
        self, member: discord.Member, before: discord.VoiceState, after: discord.VoiceState
    ):
        await self._ready_event.wait()
        if after.channel != before.channel:
            try:
                self.skip_votes[before.channel.guild].remove(member.id)
            except (ValueError, KeyError, AttributeError):
                pass

    def cog_unload(self):
        if not self._cleaned_up:
            self.bot.dispatch("red_audio_unload", self)
            self.session.detach()
            self.bot.loop.create_task(self._close_database())
            if self._disconnect_task:
                self._disconnect_task.cancel()

            if self._connect_task:
                self._connect_task.cancel()

            if self._init_task:
                self._init_task.cancel()

            lavalink.unregister_event_listener(self.event_handler)
            self.bot.loop.create_task(lavalink.close())
            if self._manager is not None:
                self.bot.loop.create_task(self._manager.shutdown())

            self._cleaned_up = True

    @bump.error
    @disconnect.error
    @genre.error
    @local_folder.error
    @local_play.error
    @local_search.error
    @play.error
    @prev.error
    @search.error
    @_playlist_append.error
    @_playlist_save.error
    @_playlist_update.error
    @_playlist_upload.error
    async def _clear_lock_on_error(self, ctx: commands.Context, error):
        # TODO: Change this in a future PR
        # FIXME: This seems to be consuming tracebacks and not adding them to last traceback
        # which is handled by on_command_error
        # Make it so that this can be used to show user friendly errors
        if not isinstance(
            getattr(error, "original", error),
            (
                commands.CheckFailure,
                commands.UserInputError,
                commands.DisabledCommand,
                commands.CommandOnCooldown,
            ),
        ):
            self._play_lock(ctx, False)
            await self.music_cache.run_tasks(ctx)
            message = "Error in command '{}'. Check your console or logs for details.".format(
                ctx.command.qualified_name
            )
            await ctx.send(inline(message))
            exception_log = "Exception in command '{}'\n" "".format(ctx.command.qualified_name)
            exception_log += "".join(
                traceback.format_exception(type(error), error, error.__traceback__)
            )
            self.bot._last_exception = exception_log

        await ctx.bot.on_command_error(
            ctx, getattr(error, "original", error), unhandled_by_cog=True
        )

    async def cog_after_invoke(self, ctx: commands.Context):
        await self._process_db(ctx)

    async def _process_db(self, ctx: commands.Context):
        await self.music_cache.run_tasks(ctx)

    async def _close_database(self):
        import redbot.cogs.audio.databases

        await self.music_cache.run_all_pending_tasks()
        redbot.cogs.audio.databases.database_connection.close()

    __del__ = cog_unload<|MERGE_RESOLUTION|>--- conflicted
+++ resolved
@@ -59,30 +59,7 @@
     get_playlist,
     humanize_scope,
 )
-<<<<<<< HEAD
 from .utils import *
-=======
-from .utils import (
-    CacheLevel,
-    Notifier,
-    clear_react,
-    draw_time,
-    dynamic_time,
-    get_description,
-    is_allowed,
-    match_url,
-    match_yt_playlist,
-    queue_duration,
-    remove_react,
-    rgetattr,
-    time_convert,
-    track_creator,
-    track_limit,
-    url_check,
-    userlimit,
-    PlaylistScope,
-)
->>>>>>> d70a2928
 
 _ = Translator("Audio", __file__)
 
@@ -170,14 +147,10 @@
         self.config.register_custom(PlaylistScope.USER.value, **_playlist)
         self.config.register_guild(**default_guild)
         self.config.register_global(**default_global)
-<<<<<<< HEAD
-        self.music_cache = MusicCache(bot, self.session, path=str(cog_data_path(raw_name="Audio")))
+        self.music_cache: MusicCache = None
         self._error_counter = Counter()
         self._error_timer = {}
         self._disconnected_players = {}
-=======
-        self.music_cache: MusicCache = None
->>>>>>> d70a2928
         self.play_lock = {}
 
         self._manager: Optional[ServerManager] = None
@@ -4593,10 +4566,6 @@
             playlist_songs_backwards_compatible = [
                 track["info"]["uri"] for track in playlist.tracks
             ]
-<<<<<<< HEAD
-=======
-            # TODO: Keep new playlists backwards compatible, Remove me in a few releases
->>>>>>> d70a2928
             playlist_data["playlist"] = playlist_songs_backwards_compatible
             playlist_data["link"] = playlist.url
             file_name = playlist.id
