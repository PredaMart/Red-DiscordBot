import asyncio
import contextlib
import datetime
import heapq
import itertools
import json
import logging
import tarfile
import math
import random
import re
import os.path
import time
import traceback
from collections import Counter, namedtuple
from io import BytesIO
from pathlib import Path
from typing import List, Optional, Tuple, Union, cast, MutableMapping, Mapping

import aiohttp
import discord
import lavalink
from discord.embeds import EmptyEmbed
from discord.utils import escape_markdown as escape
from fuzzywuzzy import process

from redbot import VersionInfo, version_info
from redbot.core import Config, bank, checks, commands
from redbot.core.bot import Red
from redbot.core.data_manager import cog_data_path
from redbot.core.i18n import Translator, cog_i18n
from redbot.core.utils.chat_formatting import bold, box, humanize_number, pagify
from redbot.core.utils.menus import (
    DEFAULT_CONTROLS,
    close_menu,
    menu,
    next_page,
    prev_page,
    start_adding_reactions,
)
from redbot.core.utils.predicates import MessagePredicate, ReactionPredicate

from . import audio_dataclasses
from .apis import MusicCache
from .config import pass_config_to_dependencies
from .converters import ComplexScopeParser, ScopeParser, get_lazy_converter, get_playlist_converter
<<<<<<< HEAD
from .debug import debug_exc_log
=======
from .debug import is_debug, debug_exc_log
>>>>>>> 64793969
from .equalizer import Equalizer
from .errors import (
    DatabaseError,
    LavalinkDownloadFailed,
    MissingGuild,
    QueryUnauthorized,
    SpotifyFetchError,
    TooManyMatches,
    TrackEnqueueError,
)
from .manager import ServerManager
from .playlists import (
    FakePlaylist,
    Playlist,
    create_playlist,
    delete_playlist,
    get_all_playlist,
    get_all_playlist_for_migration23,
    get_playlist,
    get_playlist_database,
)
from .utils import *

_ = Translator("Audio", __file__)
red_extras = version_info.to_json()
red_extras.update({"major": 1, "minor": 1, "micro": 0})
__version__ = VersionInfo.from_json(red_extras)

__author__ = ["aikaterna", "Draper"]

log = logging.getLogger("red.cogs.Audio")

_SCHEMA_VERSION = 3
LazyGreedyConverter = get_lazy_converter("--")
PlaylistConverter = get_playlist_converter()

IS_DEBUG = is_debug()


@cog_i18n(_)
class Audio(commands.Cog):
    """Play audio through voice channels."""

    _default_lavalink_settings = {
        "host": "localhost",
        "rest_port": 2333,
        "ws_port": 2333,
        "password": "youshallnotpass",
    }

    def __init__(self, bot):
        super().__init__()
        self.bot: Red = bot
        self.config: Config = Config.get_conf(self, 2711759130, force_registration=True)
        self.skip_votes: MutableMapping[discord.Guild, List[discord.Member]] = {}
        self.play_lock: MutableMapping[int, bool] = {}
        self._daily_playlist_cache: MutableMapping[int, bool] = {}
        self._dj_status_cache: MutableMapping[int, Optional[bool]] = {}
        self._dj_role_cache: MutableMapping[int, Optional[int]] = {}
        self._persist_queue_cache: MutableMapping[int, bool] = {}
        self.session: aiohttp.ClientSession = aiohttp.ClientSession()
        self._connect_task: Optional[asyncio.Task] = None
        self._disconnect_task: Optional[asyncio.Task] = None
        self._cleaned_up: bool = False
        self._connection_aborted: bool = False
        self._manager: Optional[ServerManager] = None
        default_global: Mapping = dict(
            schema_version=1,
            cache_level=0,
            cache_age=365,
            global_db_enabled=False,
<<<<<<< HEAD
            global_db_get_timeout=2.0,
=======
            global_db_get_timeout=5,  # Here as a placeholder in case we want to enable the command
>>>>>>> 64793969
            status=False,
            use_external_lavalink=False,
            restrict=True,
            localpath=str(cog_data_path(raw_name="Audio")),
            url_keyword_blacklist=[],
            url_keyword_whitelist=[],
            **self._default_lavalink_settings,
        )

        default_guild: Mapping = dict(
            auto_play=False,
            autoplaylist=dict(enabled=False, id=None, name=None, scope=None),
            disconnect=False,
            persist_queue=True,
            dj_enabled=False,
            dj_role=None,
            daily_playlists=False,
            emptydc_enabled=False,
            emptydc_timer=0,
            emptypause_enabled=False,
            emptypause_timer=0,
            jukebox=False,
            jukebox_price=0,
            maxlength=0,
            notify=False,
            repeat=False,
            shuffle=False,
            shuffle_bumped=True,
            thumbnail=False,
            volume=100,
            vote_enabled=False,
            vote_percent=0,
            room_lock=None,
            url_keyword_blacklist=[],
            url_keyword_whitelist=[],
        )
        _playlist: Mapping = dict(id=None, author=None, name=None, playlist_url=None, tracks=[])
        self.config.init_custom("EQUALIZER", 1)
        self.config.register_custom("EQUALIZER", eq_bands=[], eq_presets={})
        self.config.init_custom(PlaylistScope.GLOBAL.value, 1)
        self.config.register_custom(PlaylistScope.GLOBAL.value, **_playlist)
        self.config.init_custom(PlaylistScope.GUILD.value, 2)
        self.config.register_custom(PlaylistScope.GUILD.value, **_playlist)
        self.config.init_custom(PlaylistScope.USER.value, 2)
        self.config.register_custom(PlaylistScope.USER.value, **_playlist)
        self.config.register_guild(**default_guild)
        self.config.register_global(**default_global)
        self.music_cache: Optional[MusicCache] = None
        self._error_counter: Counter = Counter()
        self._error_timer: MutableMapping[int, int] = {}
        self._disconnected_players: MutableMapping[int, bool] = {}

        # These has to be a task since this requires the bot to be ready
        # If it waits for ready in startup, we cause a deadlock during initial load
        # as initial load happens before the bot can ever be ready.
        self._init_task: asyncio.Task = self.bot.loop.create_task(self.initialize())
        self._ready_event: asyncio.Event = asyncio.Event()

    async def cog_before_invoke(self, ctx: commands.Context):
        await self._ready_event.wait()
        # check for unsupported arch
        # Check on this needs refactoring at a later date
        # so that we have a better way to handle the tasks
        if self.llsetup in [ctx.command, ctx.command.root_parent]:
            pass

        elif self._connect_task and self._connect_task.cancelled():
            await ctx.send(
                _(
                    "You have attempted to run Audio's Lavalink server on an unsupported"
                    " architecture. Only settings related commands will be available."
                )
            )
            raise RuntimeError(
                "Not running audio command due to invalid machine architecture for Lavalink."
            )
        dj_enabled = self._dj_status_cache.setdefault(
            ctx.guild.id, await self.config.guild(ctx.guild).dj_enabled()
        )
        persist_cache = self._persist_queue_cache.setdefault(
            ctx.guild.id, await self.config.guild(ctx.guild).persist_queue()
        )
        daily_cache = self._daily_playlist_cache.setdefault(
            ctx.guild.id, await self.config.guild(ctx.guild).daily_playlists()
        )
        if dj_enabled:
            dj_role = self._dj_role_cache.setdefault(
                ctx.guild.id, await self.config.guild(ctx.guild).dj_role()
            )
            dj_role_obj = ctx.guild.get_role(dj_role)
            if not dj_role_obj:
                await self.config.guild(ctx.guild).dj_enabled.set(None)
                self._dj_status_cache[ctx.guild.id] = None
                await self.config.guild(ctx.guild).dj_role.set(None)
                self._dj_role_cache[ctx.guild.id] = None
                await self._embed_msg(ctx, title=_("No DJ role found. Disabling DJ mode."))

    async def initialize(self) -> None:
        await self.bot.wait_until_ready()
        # Unlike most cases, we want the cache to exit before migration.
        try:
            pass_config_to_dependencies(self.config, self.bot, await self.config.localpath())
            self.music_cache = MusicCache(self.bot, self.session)
            await self.music_cache.initialize(self.config)
            await self._migrate_config(
                from_version=await self.config.schema_version(), to_version=_SCHEMA_VERSION
            )
            dat = get_playlist_database()
            if dat:
                dat.delete_scheduled()
            self.music_cache.persist_queue.delete_scheduled()
            self._restart_connect()
            self._disconnect_task = self.bot.loop.create_task(self.disconnect_timer())
            lavalink.register_event_listener(self.event_handler)
            await self.restore_players()
        except Exception as err:
            log.exception("Audio failed to start up, please report this issue.", exc_info=err)
            raise err

        self._ready_event.set()

    async def _migrate_config(self, from_version: int, to_version: int) -> None:
        database_entries = []
        time_now = int(datetime.datetime.now(datetime.timezone.utc).timestamp())
        if from_version == to_version:
            return
        if from_version < 2 <= to_version:
            all_guild_data = await self.config.all_guilds()
            all_playlist = {}
            for (guild_id, guild_data) in all_guild_data.items():
                temp_guild_playlist = guild_data.pop("playlists", None)
                if temp_guild_playlist:
                    guild_playlist = {}
                    for (count, (name, data)) in enumerate(temp_guild_playlist.items(), 1):
                        if not data or not name:
                            continue
                        playlist = {"id": count, "name": name, "guild": int(guild_id)}
                        playlist.update(data)
                        guild_playlist[str(count)] = playlist

                        tracks_in_playlist = data.get("tracks", []) or []
                        for t in tracks_in_playlist:
                            uri = t.get("info", {}).get("uri")
                            if uri:
                                t = {"loadType": "V2_COMPAT", "tracks": [t], "query": uri}
                                data = json.dumps(t)
                                if all(
                                    k in data
                                    for k in ["loadType", "playlistInfo", "isSeekable", "isStream"]
                                ):
                                    database_entries.append(
                                        {
                                            "query": uri,
                                            "data": data,
                                            "last_updated": time_now,
                                            "last_fetched": time_now,
                                        }
                                    )
                        await asyncio.sleep(0)
                    if guild_playlist:
                        all_playlist[str(guild_id)] = guild_playlist
                await asyncio.sleep(0)
            await self.config.custom(PlaylistScope.GUILD.value).set(all_playlist)
            # new schema is now in place
            await self.config.schema_version.set(_SCHEMA_VERSION)

            # migration done, now let's delete all the old stuff
            for guild_id in all_guild_data:
                await self.config.guild(
                    cast(discord.Guild, discord.Object(id=guild_id))
                ).clear_raw("playlists")
        if from_version < 3 <= to_version:
            for scope in PlaylistScope.list():
                scope_playlist = await get_all_playlist_for_migration23(scope)
                for p in scope_playlist:
                    await p.save()
                await self.config.custom(scope).clear()
            await self.config.schema_version.set(_SCHEMA_VERSION)

        if database_entries:
            await self.music_cache.database.insert("lavalink", database_entries)

    def _restart_connect(self):
        if self._connect_task:
            self._connect_task.cancel()

        self._connect_task = self.bot.loop.create_task(self.attempt_connect())

    async def attempt_connect(self, timeout: int = 50):
        self._connection_aborted = False
        max_retries = 5
        retry_count = 0
        while retry_count < max_retries:
            external = await self.config.use_external_lavalink()
            if external is False:
                settings = self._default_lavalink_settings
                host = settings["host"]
                password = settings["password"]
                rest_port = settings["rest_port"]
                ws_port = settings["ws_port"]
                if self._manager is not None:
                    await self._manager.shutdown()
                self._manager = ServerManager()
                try:
                    await self._manager.start()
                except LavalinkDownloadFailed as exc:
                    await asyncio.sleep(1)
                    if exc.should_retry:
                        log.exception(
                            "Exception whilst starting internal Lavalink server, retrying...",
                            exc_info=exc,
                        )
                        retry_count += 1
                        continue
                    else:
                        log.exception(
                            "Fatal exception whilst starting internal Lavalink server, "
                            "aborting...",
                            exc_info=exc,
                        )
                        self._connection_aborted = True
                        raise
                except asyncio.CancelledError:
                    log.exception("Invalid machine architecture, cannot run Lavalink.")
                    raise
                except Exception as exc:
                    log.exception(
                        "Unhandled exception whilst starting internal Lavalink server, "
                        "aborting...",
                        exc_info=exc,
                    )
                    self._connection_aborted = True
                    raise
                else:
                    break
            else:
                host = await self.config.host()
                password = await self.config.password()
                rest_port = await self.config.rest_port()
                ws_port = await self.config.ws_port()
                break
        else:
            log.critical(
                "Setting up the Lavalink server failed after multiple attempts. See above "
                "tracebacks for details."
            )
            self._connection_aborted = True
            return

        retry_count = 0
        while retry_count < max_retries:
            try:
                await lavalink.initialize(
                    bot=self.bot,
                    host=host,
                    password=password,
                    rest_port=rest_port,
                    ws_port=ws_port,
                    timeout=timeout,
                )
            except asyncio.TimeoutError:
                log.error("Connecting to Lavalink server timed out, retrying...")
                if external is False and self._manager is not None:
                    await self._manager.shutdown()
                retry_count += 1
                await asyncio.sleep(1)  # prevent busylooping
            except Exception as exc:
                log.exception(
                    "Unhandled exception whilst connecting to Lavalink, aborting...", exc_info=exc
                )
                self._connection_aborted = True
                raise
            else:
                break
        else:
            self._connection_aborted = True
            log.critical(
                "Connecting to the Lavalink server failed after multiple attempts. See above "
                "tracebacks for details."
            )

    async def error_reset(self, player: lavalink.Player):
        guild = rgetattr(player, "channel.guild.id", None)
        if not guild:
            return
        now = time.time()
        seconds_allowed = 10
        last_error = self._error_timer.setdefault(guild, now)
        if now - seconds_allowed > last_error:
            self._error_timer[guild] = 0
            self._error_counter[guild] = 0

    async def increase_error_counter(self, player: lavalink.Player) -> bool:
        guild = rgetattr(player, "channel.guild.id", None)
        if not guild:
            return False
        now = time.time()
        self._error_counter[guild] += 1
        self._error_timer[guild] = now
        return self._error_counter[guild] >= 5

    @staticmethod
    async def _players_check():
        try:
            current = next(
                (
                    player.current
                    for player in lavalink.active_players()
                    if player.current is not None
                ),
                None,
            )
            get_single_title = get_track_description_unformatted(current)
            playing_servers = len(lavalink.active_players())
        except IndexError:
            get_single_title = None
            playing_servers = 0
        return get_single_title, playing_servers

    async def _status_check(self, track, playing_servers):
        if playing_servers == 0:
            await self.bot.change_presence(activity=None)
        elif playing_servers == 1:
            await self.bot.change_presence(
                activity=discord.Activity(name=track, type=discord.ActivityType.listening)
            )
        elif playing_servers > 1:
            await self.bot.change_presence(
                activity=discord.Activity(
                    name=_("music in {} servers").format(playing_servers),
                    type=discord.ActivityType.playing,
                )
            )

    async def event_handler(
        self, player: lavalink.Player, event_type: lavalink.LavalinkEvents, extra
    ):
        current_track = player.current
        current_channel = player.channel
        guild = rgetattr(current_channel, "guild", None)
        guild_id = rgetattr(guild, "id", None)
        current_requester = rgetattr(current_track, "requester", None)
        current_stream = rgetattr(current_track, "is_stream", None)
        current_length = rgetattr(current_track, "length", None)
        current_thumbnail = rgetattr(current_track, "thumbnail", None)
        current_extras = rgetattr(current_track, "extras", {})
        guild_data = await self.config.guild(guild).all()
        repeat = guild_data["repeat"]
        notify = guild_data["notify"]
        disconnect = guild_data["disconnect"]
        autoplay = guild_data["auto_play"]
        description = get_track_description(current_track)
        status = await self.config.status()

        await self.error_reset(player)

        if event_type == lavalink.LavalinkEvents.TRACK_START:
            self.skip_votes[guild] = []
            playing_song = player.fetch("playing_song")
            requester = player.fetch("requester")
            player.store("prev_song", playing_song)
            player.store("prev_requester", requester)
            player.store("playing_song", current_track)
            player.store("requester", current_requester)
            self.bot.dispatch("red_audio_track_start", guild, current_track, current_requester)
        if event_type == lavalink.LavalinkEvents.TRACK_END:
            prev_song = player.fetch("prev_song")
            prev_requester = player.fetch("prev_requester")
            self.bot.dispatch("red_audio_track_end", guild, prev_song, prev_requester)
        if event_type == lavalink.LavalinkEvents.QUEUE_END:
            prev_song = player.fetch("prev_song")
            prev_requester = player.fetch("prev_requester")
            self.bot.dispatch("red_audio_queue_end", guild, prev_song, prev_requester)
            if autoplay and not player.queue and player.fetch("playing_song") is not None:
                try:
                    await self.music_cache.autoplay(player)
                except DatabaseError:
                    notify_channel = player.fetch("channel")
                    if notify_channel:
                        notify_channel = self.bot.get_channel(notify_channel)
                        await self._embed_msg(
                            notify_channel, title=_("Couldn't get a valid track.")
                        )
                    return
        if event_type == lavalink.LavalinkEvents.TRACK_START and notify:
            notify_channel = player.fetch("channel")
            prev_song = player.fetch("prev_song")
            if notify_channel:
                notify_channel = self.bot.get_channel(notify_channel)
                if player.fetch("notify_message") is not None:
                    with contextlib.suppress(discord.HTTPException):
                        await player.fetch("notify_message").delete()

                if (
                    autoplay
                    and current_extras.get("autoplay")
                    and (
                        prev_song is None
                        or (hasattr(prev_song, "extras") and not prev_song.extras.get("autoplay"))
                    )
                ):
                    await self._embed_msg(notify_channel, title=_("Auto Play Started."))

                if not description:
                    return
                if current_stream:
                    dur = "LIVE"
                else:
                    dur = lavalink.utils.format_time(current_length)

                thumb = None
                if await self.config.guild(guild).thumbnail() and current_thumbnail:
                    thumb = current_thumbnail

                notify_message = await self._embed_msg(
                    notify_channel,
                    title=_("Now Playing"),
                    description=description,
                    footer=_("Track length: {length} | Requested by: {user}").format(
                        length=dur, user=current_requester
                    ),
                    thumbnail=thumb,
                )
                player.store("notify_message", notify_message)
        if event_type == lavalink.LavalinkEvents.TRACK_START and status:
            player_check = await self._players_check()
            await self._status_check(*player_check)

        if event_type == lavalink.LavalinkEvents.TRACK_END and status:
            await asyncio.sleep(1)
            if not player.is_playing:
                player_check = await self._players_check()
                await self._status_check(*player_check)

        if event_type == lavalink.LavalinkEvents.QUEUE_END:
            if not autoplay:
                notify_channel = player.fetch("channel")
                if notify_channel and notify:
                    notify_channel = self.bot.get_channel(notify_channel)
                    await self._embed_msg(notify_channel, title=_("Queue Ended."))
                if disconnect:
                    self.bot.dispatch("red_audio_audio_disconnect", guild)
                    await player.disconnect()
            if status:
                player_check = await self._players_check()
                await self._status_check(*player_check)

        if event_type in [
            lavalink.LavalinkEvents.TRACK_EXCEPTION,
            lavalink.LavalinkEvents.TRACK_STUCK,
        ]:
            message_channel = player.fetch("channel")
            while True:
                if current_track in player.queue:
                    player.queue.remove(current_track)
                else:
                    break
            if repeat:
                player.current = None
            if not guild_id:
                return
            self._error_counter.setdefault(guild_id, 0)
            if guild_id not in self._error_counter:
                self._error_counter[guild_id] = 0
            early_exit = await self.increase_error_counter(player)
            if early_exit:
                self._disconnected_players[guild_id] = True
                self.play_lock[guild_id] = False
                eq = player.fetch("eq")
                player.queue = []
                player.store("playing_song", None)
                if eq:
                    await self.config.custom("EQUALIZER", guild_id).eq_bands.set(eq.bands)
                await player.stop()
                await player.disconnect()
                self.bot.dispatch("red_audio_audio_disconnect", guild)
            if message_channel:
                message_channel = self.bot.get_channel(message_channel)
                if early_exit:
                    embed = discord.Embed(
                        colour=(await self.bot.get_embed_color(message_channel)),
                        title=_("Multiple errors detected"),
                        description=_(
                            "Closing the audio player "
                            "due to multiple errors being detected. "
                            "If this persists, please inform the bot owner "
                            "as the Audio cog may be temporally unavailable."
                        ),
                    )
                    return await message_channel.send(embed=embed)
                else:
                    description = description or ""
                    if event_type == lavalink.LavalinkEvents.TRACK_STUCK:
                        embed = discord.Embed(
                            title=_("Track Stuck"), description="{}".format(description)
                        )
                    else:
                        embed = discord.Embed(
                            title=_("Track Error"),
                            description="{}\n{}".format(extra.replace("\n", ""), description),
                        )
                    await message_channel.send(embed=embed)
            await player.skip()

    async def play_query(
        self,
        query: str,
        guild: discord.Guild,
        channel: discord.VoiceChannel,
        is_autoplay: bool = True,
    ):
        if not self._player_check(guild.me):
            try:
                if (
                    not channel.permissions_for(guild.me).connect
                    or not channel.permissions_for(guild.me).move_members
                    and userlimit(channel)
                ):
                    log.error(f"I don't have permission to connect to {channel} in {guild}.")

                await lavalink.connect(channel)
                player = lavalink.get_player(guild.id)
                player.store("connect", datetime.datetime.utcnow())
            except IndexError:
                if IS_DEBUG:
                    log.debug(
                        f"Connection to Lavalink has not yet been established"
                        f" while trying to connect to to {channel} in {guild}."
                    )
                return
        query = audio_dataclasses.Query.process_input(query)
        restrict = await self.config.restrict()
        if restrict and match_url(query):
            valid_url = url_check(query)
            if not valid_url:
                raise QueryUnauthorized(f"{query} is not an allowed query.")
        elif not await is_allowed(guild, f"{query}", query_obj=query):
            raise QueryUnauthorized(f"{query} is not an allowed query.")

        player = lavalink.get_player(guild.id)
        player.store("channel", channel.id)
        player.store("guild", guild.id)
        await self._data_check(guild.me)

        ctx = namedtuple("Context", "message")
        (results, called_api) = await self.music_cache.lavalink_query(ctx(guild), player, query)

        if not results.tracks:
            if IS_DEBUG:
                log.debug(f"Query returned no tracks.")
            return
        track = results.tracks[0]

        if not await is_allowed(
            guild, f"{track.title} {track.author} {track.uri} {str(query._raw)}"
        ):
            if IS_DEBUG:
                log.debug(f"Query is not allowed in {guild} ({guild.id})")
            return
        track.extras["autoplay"] = is_autoplay
        track.extras.update(
            {
                "enqueue_time": int(time.time()),
                "vc": player.channel.id,
                "requester": player.channel.guild.me.id,
            }
        )
        player.add(player.channel.guild.me, track)
        self.bot.dispatch(
            "red_audio_track_auto_play", player.channel.guild, track, player.channel.guild.me
        )
        if not player.current:
            await player.play()

    @commands.group()
    @commands.guild_only()
    @commands.bot_has_permissions(embed_links=True)
    async def audioset(self, ctx: commands.Context):
        """Music configuration options."""

    @audioset.command(name="dailyqueue")
    @checks.admin()
    async def _audioset_historical_queue(self, ctx: commands.Context):
        """Toggle daily queues.

        Daily queues creates a playlist for all tracks played today.
        """
        daily_playlists = self._daily_playlist_cache.setdefault(
            ctx.guild.id, await self.config.guild(ctx.guild).daily_playlists()
        )
        await self.config.guild(ctx.guild).daily_playlists.set(not daily_playlists)
        self._daily_playlist_cache[ctx.guild.id] = not daily_playlists
        await self._embed_msg(
            ctx,
            title=_("Setting Changed"),
            description=_("Daily queues: {true_or_false}.").format(
                true_or_false=_("Enabled") if not daily_playlists else _("Disabled")
            ),
        )

    @checks.is_owner()
    @audioset.group(name="audiodb")
    async def _audiodb(self, ctx: commands.Context):
        """Change audiodb settings."""

    @_audiodb.command(name="toggle")
    async def _audiodb_toggle(self, ctx: commands.Context):
        """Toggle the server settings.

        Default is ON
        """
        state = await self.config.global_db_enabled()
        await self.config.global_db_enabled.set(not state)
        await ctx.send(
            _("Global DB is {status}").format(status=_("enabled") if not state else _("disabled"))
        )

    @_audiodb.command(name="timeout")
    async def _audiodb_timeout(self, ctx: commands.Context, timeout: Union[float, int]):
        """Set GET request timeout.

        Example: 0.1 = 100ms 1 = 1 second
        """

        await self.config.global_db_get_timeout.set(timeout)
<<<<<<< HEAD
        await ctx.send(_(f"Request timeout set to {timeout} second(s)"))
=======
        await ctx.send(_("Request timeout set to {time} second(s)").format(time=timeout))
>>>>>>> 64793969

    @_audiodb.command(name="contribute")
    async def contribute(self, ctx: commands.Context):
        """Send your local DB upstream."""
        tokens = await self.bot.get_shared_api_tokens("audiodb")
        api_key = tokens.get("api_key", None)
        if api_key is None:
            return await ctx.send(
                _(
                    "Hey! Thanks for showing interest into contributing, "
                    "currently you dont have access to this, "
                    "if you wish to contribute please DM Draper#6666"
                )
            )
        db_entries = await self.music_cache.fetch_all_contribute()
        info = await ctx.send(
            _(
                "Sending {entries} entries to the global DB. "
                "are you sure about this (It may take a very long time...)?"
            ).format(entries=len(db_entries))
        )
        start_adding_reactions(info, ReactionPredicate.YES_OR_NO_EMOJIS)
        pred = ReactionPredicate.yes_or_no(info, ctx.author)
        await ctx.bot.wait_for("reaction_add", check=pred)
        if not pred.result:
            return await ctx.send(_("Cancelled!"))

        await self.music_cache._api_contributer(ctx, db_entries)

    @audioset.command()
    @checks.mod_or_permissions(manage_messages=True)
    async def dc(self, ctx: commands.Context):
        """Toggle the bot auto-disconnecting when done playing.

        This setting takes precedence over `[p]audioset emptydisconnect`.
        """

        disconnect = await self.config.guild(ctx.guild).disconnect()
        autoplay = await self.config.guild(ctx.guild).auto_play()
        msg = ""
        msg += _("Auto-disconnection at queue end: {true_or_false}.").format(
            true_or_false=_("Enabled") if not disconnect else _("Disabled")
        )
        await self.config.guild(ctx.guild).repeat.set(not disconnect)
        if disconnect is not True and autoplay is True:
            msg += _("\nAuto-play has been disabled.")
            await self.config.guild(ctx.guild).auto_play.set(False)

        await self.config.guild(ctx.guild).disconnect.set(not disconnect)

        await self._embed_msg(ctx, title=_("Setting Changed"), description=msg)

    @audioset.group(name="restrictions")
    @checks.mod_or_permissions(manage_messages=True)
    async def _perms(self, ctx: commands.Context):
        """Manages the keyword whitelist and blacklist."""

    @checks.is_owner()
    @_perms.group(name="global")
    async def _perms_global(self, ctx: commands.Context):
        """Manages the global keyword whitelist/blacklist."""

    @_perms_global.group(name="whitelist")
    async def _perms_global_whitelist(self, ctx: commands.Context):
        """Manages the global keyword whitelist."""

    @_perms_global.group(name="blacklist")
    async def _perms_global_blacklist(self, ctx: commands.Context):
        """Manages the global keyword blacklist."""

    @_perms_global_blacklist.command(name="add")
    async def _perms_global_blacklist_add(self, ctx: commands.Context, *, keyword: str):
        """Adds a keyword to the blacklist."""
        keyword = keyword.lower().strip()
        if not keyword:
            return await ctx.send_help()
        exists = False
        async with self.config.url_keyword_blacklist() as blacklist:
            if keyword in blacklist:
                exists = True
            else:
                blacklist.append(keyword)
        if exists:
            return await self._embed_msg(ctx, title=_("Keyword already in the blacklist."))
        else:
            return await self._embed_msg(
                ctx,
                title=_("Blacklist Modified"),
                description=_("Added: `{blacklisted}` to the blacklist.").format(
                    blacklisted=keyword
                ),
            )

    @_perms_global_whitelist.command(name="add")
    async def _perms_global_whitelist_add(self, ctx: commands.Context, *, keyword: str):
        """Adds a keyword to the whitelist.

        If anything is added to whitelist, it will blacklist everything else.
        """
        keyword = keyword.lower().strip()
        if not keyword:
            return await ctx.send_help()
        exists = False
        async with self.config.url_keyword_whitelist() as whitelist:
            if keyword in whitelist:
                exists = True
            else:
                whitelist.append(keyword)
        if exists:
            return await self._embed_msg(ctx, title=_("Keyword already in the whitelist."))
        else:
            return await self._embed_msg(
                ctx,
                title=_("Whitelist Modified"),
                description=_("Added: `{whitelisted}` to the whitelist.").format(
                    whitelisted=keyword
                ),
            )

    @_perms_global_blacklist.command(name="delete", aliases=["del", "remove"])
    async def _perms_global_blacklist_delete(self, ctx: commands.Context, *, keyword: str):
        """Removes a keyword from the blacklist."""
        keyword = keyword.lower().strip()
        if not keyword:
            return await ctx.send_help()
        exists = True
        async with self.config.url_keyword_blacklist() as blacklist:
            if keyword not in blacklist:
                exists = False
            else:
                blacklist.remove(keyword)
        if not exists:
            return await self._embed_msg(ctx, title=_("Keyword is not in the blacklist."))
        else:
            return await self._embed_msg(
                ctx,
                title=_("Blacklist Modified"),
                description=_("Removed: `{blacklisted}` from the blacklist.").format(
                    blacklisted=keyword
                ),
            )

    @_perms_global_whitelist.command(name="delete", aliases=["del", "remove"])
    async def _perms_global_whitelist_delete(self, ctx: commands.Context, *, keyword: str):
        """Removes a keyword from the whitelist."""
        keyword = keyword.lower().strip()
        if not keyword:
            return await ctx.send_help()
        exists = True
        async with self.config.url_keyword_whitelist() as whitelist:
            if keyword not in whitelist:
                exists = False
            else:
                whitelist.remove(keyword)
        if not exists:
            return await self._embed_msg(ctx, title=_("Keyword already in the whitelist."))
        else:
            return await self._embed_msg(
                ctx,
                title=_("Whitelist Modified"),
                description=_("Removed: `{whitelisted}` from the whitelist.").format(
                    whitelisted=keyword
                ),
            )

    @_perms_global_whitelist.command(name="list")
    async def _perms_global_whitelist_list(self, ctx: commands.Context):
        """List all keywords added to the whitelist."""
        whitelist = await self.config.url_keyword_whitelist()
        if not whitelist:
            return await self._embed_msg(ctx, title=_("Nothing in the whitelist."))
        whitelist.sort()
        text = ""
        total = len(whitelist)
        pages = []
        for i, entry in enumerate(whitelist, 1):
            text += f"{i}. [{entry}]"
            if i != total:
                text += "\n"
                if i % 10 == 0:
                    pages.append(box(text, lang="ini"))
                    text = ""
            else:
                pages.append(box(text, lang="ini"))
        embed_colour = await ctx.embed_colour()
        pages = list(
            discord.Embed(title="Global Whitelist", description=page, colour=embed_colour)
            for page in pages
        )
        await menu(ctx, pages, DEFAULT_CONTROLS)

    @_perms_global_blacklist.command(name="list")
    async def _perms_global_blacklist_list(self, ctx: commands.Context):
        """List all keywords added to the blacklist."""
        blacklist = await self.config.url_keyword_blacklist()
        if not blacklist:
            return await self._embed_msg(ctx, title=_("Nothing in the blacklist."))
        blacklist.sort()
        text = ""
        total = len(blacklist)
        pages = []
        for i, entry in enumerate(blacklist, 1):
            text += f"{i}. [{entry}]"
            if i != total:
                text += "\n"
                if i % 10 == 0:
                    pages.append(box(text, lang="ini"))
                    text = ""
            else:
                pages.append(box(text, lang="ini"))
        embed_colour = await ctx.embed_colour()
        pages = list(
            discord.Embed(title="Global Blacklist", description=page, colour=embed_colour)
            for page in pages
        )
        await menu(ctx, pages, DEFAULT_CONTROLS)

    @_perms_global_whitelist.command(name="clear")
    async def _perms_global_whitelist_clear(self, ctx: commands.Context):
        """Clear all keywords from the whitelist."""
        whitelist = await self.config.url_keyword_whitelist()
        if not whitelist:
            return await self._embed_msg(ctx, title=_("Nothing in the whitelist."))
        await self.config.url_keyword_whitelist.clear()
        return await self._embed_msg(
            ctx,
            title=_("Whitelist Modified"),
            description=_("All entries have been removed from the whitelist."),
        )

    @_perms_global_blacklist.command(name="clear")
    async def _perms_global_blacklist_clear(self, ctx: commands.Context):
        """Clear all keywords added to the blacklist."""
        blacklist = await self.config.url_keyword_blacklist()
        if not blacklist:
            return await self._embed_msg(ctx, title=_("Nothing in the blacklist."))
        await self.config.url_keyword_blacklist.clear()
        return await self._embed_msg(
            ctx,
            title=_("Blacklist Modified"),
            description=_("All entries have been removed from the blacklist."),
        )

    @_perms.group(name="whitelist")
    async def _perms_whitelist(self, ctx: commands.Context):
        """Manages the keyword whitelist."""

    @_perms.group(name="blacklist")
    async def _perms_blacklist(self, ctx: commands.Context):
        """Manages the keyword blacklist."""

    @_perms_blacklist.command(name="add")
    async def _perms_blacklist_add(self, ctx: commands.Context, *, keyword: str):
        """Adds a keyword to the blacklist."""
        keyword = keyword.lower().strip()
        if not keyword:
            return await ctx.send_help()
        exists = False
        async with self.config.guild(ctx.guild).url_keyword_blacklist() as blacklist:
            if keyword in blacklist:
                exists = True
            else:
                blacklist.append(keyword)
        if exists:
            return await self._embed_msg(ctx, title=_("Keyword already in the blacklist."))
        else:
            return await self._embed_msg(
                ctx,
                title=_("Blacklist Modified"),
                description=_("Added: `{blacklisted}` to the blacklist.").format(
                    blacklisted=keyword
                ),
            )

    @_perms_whitelist.command(name="add")
    async def _perms_whitelist_add(self, ctx: commands.Context, *, keyword: str):
        """Adds a keyword to the whitelist.

        If anything is added to whitelist, it will blacklist everything else.
        """
        keyword = keyword.lower().strip()
        if not keyword:
            return await ctx.send_help()
        exists = False
        async with self.config.guild(ctx.guild).url_keyword_whitelist() as whitelist:
            if keyword in whitelist:
                exists = True
            else:
                whitelist.append(keyword)
        if exists:
            return await self._embed_msg(ctx, title=_("Keyword already in the whitelist."))
        else:
            return await self._embed_msg(
                ctx,
                title=_("Whitelist Modified"),
                description=_("Added: `{whitelisted}` to the whitelist.").format(
                    whitelisted=keyword
                ),
            )

    @_perms_blacklist.command(name="delete", aliases=["del", "remove"])
    async def _perms_blacklist_delete(self, ctx: commands.Context, *, keyword: str):
        """Removes a keyword from the blacklist."""
        keyword = keyword.lower().strip()
        if not keyword:
            return await ctx.send_help()
        exists = True
        async with self.config.guild(ctx.guild).url_keyword_blacklist() as blacklist:
            if keyword not in blacklist:
                exists = False
            else:
                blacklist.remove(keyword)
        if not exists:
            return await self._embed_msg(ctx, title=_("Keyword is not in the blacklist."))
        else:
            return await self._embed_msg(
                ctx,
                title=_("Blacklist Modified"),
                description=_("Removed: `{blacklisted}` from the blacklist.").format(
                    blacklisted=keyword
                ),
            )

    @_perms_whitelist.command(name="delete", aliases=["del", "remove"])
    async def _perms_whitelist_delete(self, ctx: commands.Context, *, keyword: str):
        """Removes a keyword from the whitelist."""
        keyword = keyword.lower().strip()
        if not keyword:
            return await ctx.send_help()
        exists = True
        async with self.config.guild(ctx.guild).url_keyword_whitelist() as whitelist:
            if keyword not in whitelist:
                exists = False
            else:
                whitelist.remove(keyword)
        if not exists:
            return await self._embed_msg(ctx, title=_("Keyword already in the whitelist."))
        else:
            return await self._embed_msg(
                ctx,
                title=_("Whitelist Modified"),
                description=_("Removed: `{whitelisted}` from the whitelist.").format(
                    whitelisted=keyword
                ),
            )

    @_perms_whitelist.command(name="list")
    async def _perms_whitelist_list(self, ctx: commands.Context):
        """List all keywords added to the whitelist."""
        whitelist = await self.config.guild(ctx.guild).url_keyword_whitelist()
        if not whitelist:
            return await self._embed_msg(ctx, title=_("Nothing in the whitelist."))
        whitelist.sort()
        text = ""
        total = len(whitelist)
        pages = []
        for i, entry in enumerate(whitelist, 1):
            text += f"{i}. [{entry}]"
            if i != total:
                text += "\n"
                if i % 10 == 0:
                    pages.append(box(text, lang="ini"))
                    text = ""
            else:
                pages.append(box(text, lang="ini"))
        embed_colour = await ctx.embed_colour()
        pages = list(
            discord.Embed(title="Whitelist", description=page, colour=embed_colour)
            for page in pages
        )
        await menu(ctx, pages, DEFAULT_CONTROLS)

    @_perms_blacklist.command(name="list")
    async def _perms_blacklist_list(self, ctx: commands.Context):
        """List all keywords added to the blacklist."""
        blacklist = await self.config.guild(ctx.guild).url_keyword_blacklist()
        if not blacklist:
            return await self._embed_msg(ctx, title=_("Nothing in the blacklist."))
        blacklist.sort()
        text = ""
        total = len(blacklist)
        pages = []
        for i, entry in enumerate(blacklist, 1):
            text += f"{i}. [{entry}]"
            if i != total:
                text += "\n"
                if i % 10 == 0:
                    pages.append(box(text, lang="ini"))
                    text = ""
            else:
                pages.append(box(text, lang="ini"))
        embed_colour = await ctx.embed_colour()
        pages = list(
            discord.Embed(title="Blacklist", description=page, colour=embed_colour)
            for page in pages
        )
        await menu(ctx, pages, DEFAULT_CONTROLS)

    @_perms_whitelist.command(name="clear")
    async def _perms_whitelist_clear(self, ctx: commands.Context):
        """Clear all keywords from the whitelist."""
        whitelist = await self.config.guild(ctx.guild).url_keyword_whitelist()
        if not whitelist:
            return await self._embed_msg(ctx, title=_("Nothing in the whitelist."))
        await self.config.guild(ctx.guild).url_keyword_whitelist.clear()
        return await self._embed_msg(
            ctx,
            title=_("Whitelist Modified"),
            description=_("All entries have been removed from the whitelist."),
        )

    @_perms_blacklist.command(name="clear")
    async def _perms_blacklist_clear(self, ctx: commands.Context):
        """Clear all keywords added to the blacklist."""
        blacklist = await self.config.guild(ctx.guild).url_keyword_blacklist()
        if not blacklist:
            return await self._embed_msg(ctx, title=_("Nothing in the blacklist."))
        await self.config.guild(ctx.guild).url_keyword_blacklist.clear()
        return await self._embed_msg(
            ctx,
            title=_("Blacklist Modified"),
            description=_("All entries have been removed from the blacklist."),
        )

    @audioset.group(name="autoplay")
    @checks.mod_or_permissions(manage_messages=True)
    async def _autoplay(self, ctx: commands.Context):
        """Change auto-play setting."""

    @_autoplay.command(name="toggle")
    async def _autoplay_toggle(self, ctx: commands.Context):
        """Toggle auto-play when there no songs in queue."""
        autoplay = await self.config.guild(ctx.guild).auto_play()
        repeat = await self.config.guild(ctx.guild).repeat()
        disconnect = await self.config.guild(ctx.guild).disconnect()
        msg = _("Auto-play when queue ends: {true_or_false}.").format(
            true_or_false=_("Enabled") if not autoplay else _("Disabled")
        )
        await self.config.guild(ctx.guild).auto_play.set(not autoplay)
        if autoplay is not True and repeat is True:
            msg += _("\nRepeat has been disabled.")
            await self.config.guild(ctx.guild).repeat.set(False)
        if autoplay is not True and disconnect is True:
            msg += _("\nAuto-disconnecting at queue end has been disabled.")
            await self.config.guild(ctx.guild).disconnect.set(False)

        await self._embed_msg(ctx, title=_("Setting Changed"), description=msg)
        if self._player_check(ctx):
            await self._data_check(ctx)

    @_autoplay.command(name="playlist", usage="<playlist_name_OR_id> [args]")
    async def _autoplay_playlist(
        self,
        ctx: commands.Context,
        playlist_matches: PlaylistConverter,
        *,
        scope_data: ScopeParser = None,
    ):
        """Set a playlist to auto-play songs from.

        **Usage**:
        ​ ​ ​ ​ `[p]audioset autoplay playlist_name_OR_id [args]`

        **Args**:
        ​ ​ ​ ​ The following are all optional:
        ​ ​ ​ ​ ​ ​ ​ ​ --scope <scope>
        ​ ​ ​ ​ ​ ​ ​ ​ --author [user]
        ​ ​ ​ ​ ​ ​ ​ ​ --guild [guild] **Only the bot owner can use this**

        **Scope** is one of the following:
            ​Global
        ​ ​ ​ ​ Guild
        ​ ​ ​ ​ User

        **Author** can be one of the following:
        ​ ​ ​ ​ User ID
        ​ ​ ​ ​ User Mention
        ​ ​ ​ ​ User Name#123

        **Guild** can be one of the following:
        ​ ​ ​ ​ Guild ID
        ​ ​ ​ ​ Exact guild name

        Example use:
        ​ ​ ​ ​ `[p]audioset autoplay MyGuildPlaylist`
        ​ ​ ​ ​ `[p]audioset autoplay MyGlobalPlaylist --scope Global`
        ​ ​ ​ ​ `[p]audioset autoplay PersonalPlaylist --scope User --author Draper`
        """
        if scope_data is None:
            scope_data = [PlaylistScope.GUILD.value, ctx.author, ctx.guild, False]

        scope, author, guild, specified_user = scope_data
        try:
            playlist_id, playlist_arg = await self._get_correct_playlist_id(
                ctx, playlist_matches, scope, author, guild, specified_user
            )
        except TooManyMatches as e:
            return await self._embed_msg(ctx, title=str(e))
        if playlist_id is None:
            return await self._embed_msg(
                ctx,
                title=_("No Playlist Found"),
                description=_("Could not match '{arg}' to a playlist").format(arg=playlist_arg),
            )
        try:
            playlist = await get_playlist(playlist_id, scope, self.bot, guild, author)
            tracks = playlist.tracks
            if not tracks:
                return await self._embed_msg(
                    ctx,
                    title=_("No Tracks Found"),
                    description=_("Playlist {name} has no tracks.").format(name=playlist.name),
                )
            playlist_data = dict(enabled=True, id=playlist.id, name=playlist.name, scope=scope)
            await self.config.guild(ctx.guild).autoplaylist.set(playlist_data)
        except RuntimeError:
            return await self._embed_msg(
                ctx,
                title=_("No Playlist Found"),
                description=_("Playlist {id} does not exist in {scope} scope.").format(
                    id=playlist_id, scope=humanize_scope(scope, the=True)
                ),
            )
        except MissingGuild:
            return await self._embed_msg(
                ctx,
                title=_("Missing Arguments"),
                description=_("You need to specify the Guild ID for the guild to lookup."),
            )
        else:
            return await self._embed_msg(
                ctx,
                title=_("Setting Changed"),
                description=_(
                    "Playlist {name} (`{id}`) [**{scope}**] will be used for autoplay."
                ).format(
                    name=playlist.name,
                    id=playlist.id,
                    scope=humanize_scope(
                        scope, ctx=guild if scope == PlaylistScope.GUILD.value else author
                    ),
                ),
            )

    @_autoplay.command(name="reset")
    async def _autoplay_reset(self, ctx: commands.Context):
        """Resets auto-play to the default playlist."""
        playlist_data = dict(enabled=False, id=None, name=None, scope=None)
        await self.config.guild(ctx.guild).autoplaylist.set(playlist_data)
        return await self._embed_msg(
            ctx,
            title=_("Setting Changed"),
            description=_("Set auto-play playlist to default value."),
        )

    @audioset.command()
    @checks.admin_or_permissions(manage_roles=True)
    async def dj(self, ctx: commands.Context):
        """Toggle DJ mode.

        DJ mode allows users with the DJ role to use audio commands.
        """
        dj_role = self._dj_role_cache.setdefault(
            ctx.guild.id, await self.config.guild(ctx.guild).dj_role()
        )
        dj_role = ctx.guild.get_role(dj_role)
        if dj_role is None:
            await self._embed_msg(
                ctx,
                title=_("Missing DJ Role"),
                description=_(
                    "Please set a role to use with DJ mode. Enter the role name or ID now."
                ),
            )

            try:
                pred = MessagePredicate.valid_role(ctx)
                await ctx.bot.wait_for("message", timeout=15.0, check=pred)
                await ctx.invoke(self.role, role_name=pred.result)
            except asyncio.TimeoutError:
                return await self._embed_msg(ctx, title=_("Response timed out, try again later."))
        dj_enabled = self._dj_status_cache.setdefault(
            ctx.guild.id, await self.config.guild(ctx.guild).dj_enabled()
        )
        await self.config.guild(ctx.guild).dj_enabled.set(not dj_enabled)
        self._dj_status_cache[ctx.guild.id] = not dj_enabled
        await self._embed_msg(
            ctx,
            title=_("Setting Changed"),
            description=_("DJ role: {true_or_false}.").format(
                true_or_false=_("Enabled") if not dj_enabled else _("Disabled")
            ),
        )

    @audioset.command(name="persistqueue")
    @checks.admin()
    async def _audioset_persist_queue(self, ctx: commands.Context):
        """Toggle persistent queues.

        Persistent queues allows the current queue to be restored when the queue closes.
        """
        persist_cache = self._persist_queue_cache.setdefault(
            ctx.guild.id, await self.config.guild(ctx.guild).persist_queue()
        )
        await self.config.guild(ctx.guild).persist_queue.set(not persist_cache)
        self._persist_queue_cache[ctx.guild.id] = not persist_cache
        await self._embed_msg(
            ctx,
            title=_("Setting Changed"),
            description=_("Persisting queues: {true_or_false}.").format(
                true_or_false=_("Enabled") if not persist_cache else _("Disabled")
            ),
        )

    @audioset.command()
    @checks.mod_or_permissions(administrator=True)
    async def emptydisconnect(self, ctx: commands.Context, seconds: int):
        """Auto-disconnect from channel when bot is alone in it for x seconds, 0 to disable.

        `[p]audioset dc` takes precedence over this setting.
        """
        if seconds < 0:
            return await self._embed_msg(
                ctx, title=_("Invalid Time"), description=_("Seconds can't be less than zero.")
            )
        if 10 > seconds > 0:
            seconds = 10
        if seconds == 0:
            enabled = False
            await self._embed_msg(
                ctx, title=_("Setting Changed"), description=_("Empty disconnect disabled.")
            )
        else:
            enabled = True
            await self._embed_msg(
                ctx,
                title=_("Setting Changed"),
                description=_("Empty disconnect timer set to {num_seconds}.").format(
                    num_seconds=dynamic_time(seconds)
                ),
            )

        await self.config.guild(ctx.guild).emptydc_timer.set(seconds)
        await self.config.guild(ctx.guild).emptydc_enabled.set(enabled)

    @audioset.command()
    @checks.mod_or_permissions(administrator=True)
    async def emptypause(self, ctx: commands.Context, seconds: int):
        """Auto-pause after x seconds when room is empty, 0 to disable."""
        if seconds < 0:
            return await self._embed_msg(
                ctx, title=_("Invalid Time"), description=_("Seconds can't be less than zero.")
            )
        if 10 > seconds > 0:
            seconds = 10
        if seconds == 0:
            enabled = False
            await self._embed_msg(
                ctx, title=_("Setting Changed"), description=_("Empty pause disabled.")
            )
        else:
            enabled = True
            await self._embed_msg(
                ctx,
                title=_("Setting Changed"),
                description=_("Empty pause timer set to {num_seconds}.").format(
                    num_seconds=dynamic_time(seconds)
                ),
            )
        await self.config.guild(ctx.guild).emptypause_timer.set(seconds)
        await self.config.guild(ctx.guild).emptypause_enabled.set(enabled)

    @audioset.command()
    @checks.mod_or_permissions(administrator=True)
    async def jukebox(self, ctx: commands.Context, price: int):
        """Set a price for queueing tracks for non-mods, 0 to disable."""
        if price < 0:
            return await self._embed_msg(
                ctx, title=_("Invalid Price"), description=_("Price can't be less than zero.")
            )
        if price == 0:
            jukebox = False
            await self._embed_msg(
                ctx, title=_("Setting Changed"), description=_("Jukebox mode disabled.")
            )
        else:
            jukebox = True
            await self._embed_msg(
                ctx,
                title=_("Setting Changed"),
                description=_("Track queueing command price set to {price} {currency}.").format(
                    price=humanize_number(price), currency=await bank.get_currency_name(ctx.guild)
                ),
            )

        await self.config.guild(ctx.guild).jukebox_price.set(price)
        await self.config.guild(ctx.guild).jukebox.set(jukebox)

    @audioset.command()
    @checks.is_owner()
    async def localpath(self, ctx: commands.Context, *, local_path=None):
        """Set the localtracks path if the Lavalink.jar is not run from the Audio data folder.

        Leave the path blank to reset the path to the default, the Audio data directory.
        """

        if not local_path:
            await self.config.localpath.set(str(cog_data_path(raw_name="Audio")))
            pass_config_to_dependencies(
                self.config, self.bot, str(cog_data_path(raw_name="Audio"))
            )
            return await self._embed_msg(
                ctx,
                title=_("Setting Changed"),
                description=_(
                    "The localtracks path location has been reset to {localpath}"
                ).format(localpath=str(cog_data_path(raw_name="Audio").absolute())),
            )

        info_msg = _(
            "This setting is only for bot owners to set a localtracks folder location "
            "In the example below, the full path for 'ParentDirectory' "
            "must be passed to this command.\n"
            "The path must not contain spaces.\n"
            "```\n"
            "ParentDirectory\n"
            "  |__ localtracks  (folder)\n"
            "  |     |__ Awesome Album Name  (folder)\n"
            "  |           |__01 Cool Song.mp3\n"
            "  |           |__02 Groovy Song.mp3\n"
            "```\n"
            "The folder path given to this command must contain the localtracks folder.\n"
            "**This folder and files need to be visible to the user where `"
            "Lavalink.jar` is being run from.**\n"
            "Use this command with no path given to reset it to the default, "
            "the Audio data directory for this bot.\n"
            "Do you want to continue to set the provided path for local tracks?"
        )
        info = await ctx.maybe_send_embed(info_msg)

        start_adding_reactions(info, ReactionPredicate.YES_OR_NO_EMOJIS)
        pred = ReactionPredicate.yes_or_no(info, ctx.author)
        await ctx.bot.wait_for("reaction_add", check=pred)

        if not pred.result:
            with contextlib.suppress(discord.HTTPException):
                await info.delete()
            return
        temp = audio_dataclasses.LocalPath(local_path, forced=True)
        if not temp.exists() or not temp.is_dir():
            return await self._embed_msg(
                ctx,
                title=_("Invalid Path"),
                description=_("{local_path} does not seem like a valid path.").format(
                    local_path=local_path
                ),
            )

        if not temp.localtrack_folder.exists():
            warn_msg = _(
                "`{localtracks}` does not exist. "
                "The path will still be saved, but please check the path and "
                "create a localtracks folder in `{localfolder}` before attempting "
                "to play local tracks."
            ).format(localfolder=temp.absolute(), localtracks=temp.localtrack_folder.absolute())
            await self._embed_msg(ctx, title=_("Invalid Environment"), description=warn_msg)
        local_path = str(temp.localtrack_folder.absolute())
        await self.config.localpath.set(local_path)
        pass_config_to_dependencies(self.config, self.bot, local_path)
        return await self._embed_msg(
            ctx,
            title=_("Setting Changed"),
            description=_("The localtracks path location has been set to {localpath}").format(
                localpath=local_path
            ),
        )

    @audioset.command()
    @checks.mod_or_permissions(administrator=True)
    async def maxlength(self, ctx: commands.Context, seconds: Union[int, str]):
        """Max length of a track to queue in seconds, 0 to disable.

        Accepts seconds or a value formatted like 00:00:00 (`hh:mm:ss`) or 00:00 (`mm:ss`). Invalid
        input will turn the max length setting off.
        """
        if not isinstance(seconds, int):
            seconds = time_convert(seconds)
        if seconds < 0:
            return await self._embed_msg(
                ctx, title=_("Invalid length"), description=_("Length can't be less than zero.")
            )
        if seconds == 0:
            await self._embed_msg(
                ctx, title=_("Setting Changed"), description=_("Track max length disabled.")
            )
        else:
            await self._embed_msg(
                ctx,
                title=_("Setting Changed"),
                description=_("Track max length set to {seconds}.").format(
                    seconds=dynamic_time(seconds)
                ),
            )
        await self.config.guild(ctx.guild).maxlength.set(seconds)

    @audioset.command()
    @checks.mod_or_permissions(manage_messages=True)
    async def notify(self, ctx: commands.Context):
        """Toggle track announcement and other bot messages."""
        notify = await self.config.guild(ctx.guild).notify()
        await self.config.guild(ctx.guild).notify.set(not notify)
        await self._embed_msg(
            ctx,
            title=_("Setting Changed"),
            description=_("Notify mode: {true_or_false}.").format(
                true_or_false=_("Enabled") if not notify else _("Disabled")
            ),
        )

    @audioset.command()
    @checks.is_owner()
    async def restrict(self, ctx: commands.Context):
        """Toggle the domain restriction on Audio.

        When toggled off, users will be able to play songs from non-commercial websites and links.
        When toggled on, users are restricted to YouTube, SoundCloud, Mixer, Vimeo, Twitch, and
        Bandcamp links.
        """
        restrict = await self.config.restrict()
        await self.config.restrict.set(not restrict)
        await self._embed_msg(
            ctx,
            title=_("Setting Changed"),
            description=_("Commercial links only: {true_or_false}.").format(
                true_or_false=_("Enabled") if not restrict else _("Disabled")
            ),
        )

    @audioset.command()
    @checks.admin_or_permissions(manage_roles=True)
    async def role(self, ctx: commands.Context, *, role_name: discord.Role):
        """Set the role to use for DJ mode."""
        await self.config.guild(ctx.guild).dj_role.set(role_name.id)
        self._dj_role_cache[ctx.guild.id] = role_name.id
        dj_role = self._dj_role_cache.setdefault(
            ctx.guild.id, await self.config.guild(ctx.guild).dj_role()
        )
        dj_role_obj = ctx.guild.get_role(dj_role)
        await self._embed_msg(
            ctx,
            title=_("Settings Changed"),
            description=_("DJ role set to: {role.name}.").format(role=dj_role_obj),
        )

    @audioset.command()
    async def settings(self, ctx: commands.Context):
        """Show the current settings."""
        is_owner = await ctx.bot.is_owner(ctx.author)
        global_data = await self.config.all()
        data = await self.config.guild(ctx.guild).all()
        dj_role_obj = ctx.guild.get_role(data["dj_role"])
        dj_enabled = data["dj_enabled"]
        emptydc_enabled = data["emptydc_enabled"]
        emptydc_timer = data["emptydc_timer"]
        emptypause_enabled = data["emptypause_enabled"]
        emptypause_timer = data["emptypause_timer"]
        jukebox = data["jukebox"]
        jukebox_price = data["jukebox_price"]
        thumbnail = data["thumbnail"]
        dc = data["disconnect"]
        autoplay = data["auto_play"]
        maxlength = data["maxlength"]
        vote_percent = data["vote_percent"]
        current_level = CacheLevel(global_data["cache_level"])
        song_repeat = _("Enabled") if data["repeat"] else _("Disabled")
        song_shuffle = _("Enabled") if data["shuffle"] else _("Disabled")
        bumpped_shuffle = _("Enabled") if data["shuffle_bumped"] else _("Disabled")
        song_notify = _("Enabled") if data["notify"] else _("Disabled")
        song_status = _("Enabled") if global_data["status"] else _("Disabled")
        persist_queue = _("Enabled") if data["persist_queue"] else _("Disabled")

        spotify_cache = CacheLevel.set_spotify()
        youtube_cache = CacheLevel.set_youtube()
        lavalink_cache = CacheLevel.set_lavalink()
        has_spotify_cache = current_level.is_superset(spotify_cache)
        has_youtube_cache = current_level.is_superset(youtube_cache)
        has_lavalink_cache = current_level.is_superset(lavalink_cache)
        autoplaylist = data["autoplaylist"]
        vote_enabled = data["vote_enabled"]
        msg = "----" + _("Server Settings") + "----        \n"
        msg += _("Auto-disconnect:  [{dc}]\n").format(dc=_("Enabled") if dc else _("Disabled"))
        msg += _("Auto-play:        [{autoplay}]\n").format(
            autoplay=_("Enabled") if autoplay else _("Disabled")
        )
        if emptydc_enabled:
            msg += _("Disconnect timer: [{num_seconds}]\n").format(
                num_seconds=dynamic_time(emptydc_timer)
            )
        if emptypause_enabled:
            msg += _("Auto Pause timer: [{num_seconds}]\n").format(
                num_seconds=dynamic_time(emptypause_timer)
            )
        if dj_enabled and dj_role_obj:
            msg += _("DJ Role:          [{role.name}]\n").format(role=dj_role_obj)
        if jukebox:
            msg += _("Jukebox:          [{jukebox_name}]\n").format(jukebox_name=jukebox)
            msg += _("Command price:    [{jukebox_price}]\n").format(
                jukebox_price=humanize_number(jukebox_price)
            )
        if maxlength > 0:
            msg += _("Max track length: [{tracklength}]\n").format(
                tracklength=dynamic_time(maxlength)
            )
        msg += _(
            "Repeat:           [{repeat}]\n"
            "Shuffle:          [{shuffle}]\n"
            "Shuffle bumped:   [{bumpped_shuffle}]\n"
            "Song notify msgs: [{notify}]\n"
            "Songs as status:  [{status}]\n"
            "Persist queue:    [{persist_queue}]\n"
        ).format(
            repeat=song_repeat,
            shuffle=song_shuffle,
            notify=song_notify,
            status=song_status,
            bumpped_shuffle=bumpped_shuffle,
            persist_queue=persist_queue,
        )
        if thumbnail:
            msg += _("Thumbnails:       [{0}]\n").format(
                _("Enabled") if thumbnail else _("Disabled")
            )
        if vote_percent > 0:
            msg += _(
                "Vote skip:        [{vote_enabled}]\nSkip percentage:  [{vote_percent}%]\n"
            ).format(
                vote_percent=vote_percent,
                vote_enabled=_("Enabled") if vote_enabled else _("Disabled"),
            )

        if autoplay or autoplaylist["enabled"]:
            if autoplaylist["enabled"]:
                pname = autoplaylist["name"]
                pid = autoplaylist["id"]
                pscope = autoplaylist["scope"]
                if pscope == PlaylistScope.GUILD.value:
                    pscope = f"Server"
                elif pscope == PlaylistScope.USER.value:
                    pscope = f"User"
                else:
                    pscope = "Global"
            else:
                pname = _("Cached")
                pid = _("Cached")
                pscope = _("Cached")
            msg += (
                "\n---"
                + _("Auto-play Settings")
                + "---        \n"
                + _("Playlist name:    [{pname}]\n")
                + _("Playlist ID:      [{pid}]\n")
                + _("Playlist scope:   [{pscope}]\n")
            ).format(pname=pname, pid=pid, pscope=pscope)

        if is_owner:
            global_db = await self.config.global_db_enabled()
            msg += (
                "\n---"
                + _("Cache Settings")
                + "---        \n"
                + _("Max age:                [{max_age}]\n")
                + _("Local Spotify cache:    [{spotify_status}]\n")
                + _("Local Youtube cache:    [{youtube_status}]\n")
                + _("Local Lavalink cache:   [{lavalink_status}]\n")
                + _("Global cache status:    [{global_cache}]\n")
            ).format(
                max_age=str(await self.config.cache_age()) + " " + _("days"),
                spotify_status=_("Enabled") if has_spotify_cache else _("Disabled"),
                youtube_status=_("Enabled") if has_youtube_cache else _("Disabled"),
                lavalink_status=_("Enabled") if has_lavalink_cache else _("Disabled"),
                global_cache=_("Enabled") if global_db else _("Disabled"),
            )

        msg += _(
            "\n---" + _("Lavalink Settings") + "---        \n"
            "Cog version:      [{version}]\n"
            "Red-Lavalink:     [{redlava}]\n"
            "External server:  [{use_external_lavalink}]\n"
        ).format(
            version=__version__,
            redlava=lavalink.__version__,
            use_external_lavalink=_("Enabled")
            if global_data["use_external_lavalink"]
            else _("Disabled"),
        )
        if is_owner:
            msg += _("Localtracks path: [{localpath}]\n").format(**global_data)

        await self._embed_msg(ctx, description=box(msg, lang="ini"))

    @audioset.command()
    @checks.is_owner()
    async def spotifyapi(self, ctx: commands.Context):
        """Instructions to set the Spotify API tokens."""
        message = _(
            "1. Go to Spotify developers and log in with your Spotify account.\n"
            "(https://developer.spotify.com/dashboard/applications)\n"
            '2. Click "Create An App".\n'
            "3. Fill out the form provided with your app name, etc.\n"
            '4. When asked if you\'re developing commercial integration select "No".\n'
            "5. Accept the terms and conditions.\n"
            "6. Copy your client ID and your client secret into:\n"
            "`{prefix}set api spotify client_id <your_client_id_here> "
            "client_secret <your_client_secret_here>`"
        ).format(prefix=ctx.prefix)
        await ctx.maybe_send_embed(message)

    @checks.is_owner()
    @audioset.command()
    async def status(self, ctx: commands.Context):
        """Enable/disable tracks' titles as status."""
        status = await self.config.status()
        await self.config.status.set(not status)
        await self._embed_msg(
            ctx,
            title=_("Setting Changed"),
            description=_("Song titles as status: {true_or_false}.").format(
                true_or_false=_("Enabled") if not status else _("Disabled")
            ),
        )

    @audioset.command()
    @checks.mod_or_permissions(administrator=True)
    async def thumbnail(self, ctx: commands.Context):
        """Toggle displaying a thumbnail on audio messages."""
        thumbnail = await self.config.guild(ctx.guild).thumbnail()
        await self.config.guild(ctx.guild).thumbnail.set(not thumbnail)
        await self._embed_msg(
            ctx,
            title=_("Setting Changed"),
            description=_("Thumbnail display: {true_or_false}.").format(
                true_or_false=_("Enabled") if not thumbnail else _("Disabled")
            ),
        )

    @audioset.command()
    @checks.mod_or_permissions(administrator=True)
    async def vote(self, ctx: commands.Context, percent: int):
        """Percentage needed for non-mods to skip tracks, 0 to disable."""
        if percent < 0:
            return await self._embed_msg(
                ctx, title=_("Invalid Time"), description=_("Seconds can't be less than zero.")
            )
        elif percent > 100:
            percent = 100
        if percent == 0:
            enabled = False
            await self._embed_msg(
                ctx,
                title=_("Setting Changed"),
                description=_("Voting disabled. All users can use queue management commands."),
            )
        else:
            enabled = True
            await self._embed_msg(
                ctx,
                title=_("Setting Changed"),
                description=_("Vote percentage set to {percent}%.").format(percent=percent),
            )

        await self.config.guild(ctx.guild).vote_percent.set(percent)
        await self.config.guild(ctx.guild).vote_enabled.set(enabled)

    @audioset.command()
    @checks.is_owner()
    async def youtubeapi(self, ctx: commands.Context):
        """Instructions to set the YouTube API key."""
        message = _(
            f"1. Go to Google Developers Console and log in with your Google account.\n"
            "(https://console.developers.google.com/)\n"
            "2. You should be prompted to create a new project (name does not matter).\n"
            "3. Click on Enable APIs and Services at the top.\n"
            "4. In the list of APIs choose or search for YouTube Data API v3 and "
            "click on it. Choose Enable.\n"
            "5. Click on Credentials on the left navigation bar.\n"
            "6. Click on Create Credential at the top.\n"
            '7. At the top click the link for "API key".\n'
            "8. No application restrictions are needed. Click Create at the bottom.\n"
            "9. You now have a key to add to `{prefix}set api youtube api_key <your_api_key_here>`"
        ).format(prefix=ctx.prefix)
        await ctx.maybe_send_embed(message)

    @audioset.command(name="cache", usage="level=[5, 3, 2, 1, 0, -1, -2, -3]")
    @checks.is_owner()
    async def _storage(self, ctx: commands.Context, *, level: int = None):
        """Sets the caching level.

        Level can be one of the following:

        0: Disables all caching
        1: Enables Spotify Cache
        2: Enables YouTube Cache
        3: Enables Lavalink Cache
        5: Enables all Caches

        If you wish to disable a specific cache use a negative number.
        """
        current_level = CacheLevel(await self.config.cache_level())
        spotify_cache = CacheLevel.set_spotify()
        youtube_cache = CacheLevel.set_youtube()
        lavalink_cache = CacheLevel.set_lavalink()
        has_spotify_cache = current_level.is_superset(spotify_cache)
        has_youtube_cache = current_level.is_superset(youtube_cache)
        has_lavalink_cache = current_level.is_superset(lavalink_cache)

        if level is None:
            msg = (
                _("Max age:          [{max_age}]\n")
                + _("Spotify cache:    [{spotify_status}]\n")
                + _("Youtube cache:    [{youtube_status}]\n")
                + _("Lavalink cache:   [{lavalink_status}]\n")
            ).format(
                max_age=str(await self.config.cache_age()) + " " + _("days"),
                spotify_status=_("Enabled") if has_spotify_cache else _("Disabled"),
                youtube_status=_("Enabled") if has_youtube_cache else _("Disabled"),
                lavalink_status=_("Enabled") if has_lavalink_cache else _("Disabled"),
            )
            await self._embed_msg(ctx, title=_("Cache Settings"), description=box(msg, lang="ini"))
            return await ctx.send_help()
        if level not in [5, 3, 2, 1, 0, -1, -2, -3]:
            return await ctx.send_help()

        removing = level < 0

        if level == 5:
            newcache = CacheLevel.all()
        elif level == 0:
            newcache = CacheLevel.none()
        elif level in [-3, 3]:
            if removing:
                newcache = current_level - lavalink_cache
            else:
                newcache = current_level + lavalink_cache
        elif level in [-2, 2]:
            if removing:
                newcache = current_level - youtube_cache
            else:
                newcache = current_level + youtube_cache
        elif level in [-1, 1]:
            if removing:
                newcache = current_level - spotify_cache
            else:
                newcache = current_level + spotify_cache
        else:
            return await ctx.send_help()

        has_spotify_cache = newcache.is_superset(spotify_cache)
        has_youtube_cache = newcache.is_superset(youtube_cache)
        has_lavalink_cache = newcache.is_superset(lavalink_cache)
        msg = (
            _("Max age:          [{max_age}]\n")
            + _("Spotify cache:    [{spotify_status}]\n")
            + _("Youtube cache:    [{youtube_status}]\n")
            + _("Lavalink cache:   [{lavalink_status}]\n")
        ).format(
            max_age=str(await self.config.cache_age()) + " " + _("days"),
            spotify_status=_("Enabled") if has_spotify_cache else _("Disabled"),
            youtube_status=_("Enabled") if has_youtube_cache else _("Disabled"),
            lavalink_status=_("Enabled") if has_lavalink_cache else _("Disabled"),
        )

        await self._embed_msg(ctx, title=_("Cache Settings"), description=box(msg, lang="ini"))

        await self.config.cache_level.set(newcache.value)

    @audioset.command(name="cacheage")
    @checks.is_owner()
    async def _cacheage(self, ctx: commands.Context, age: int):
        """Sets the cache max age.

        This commands allows you to set the max number of days before an entry in the cache becomes
        invalid.
        """
        msg = ""
        if age < 7:
            msg = _(
                "Cache age cannot be less than 7 days. If you wish to disable it run "
                "{prefix}audioset cache.\n"
            ).format(prefix=ctx.prefix)
            age = 7
        msg += _("I've set the cache age to {age} days").format(age=age)
        await self.config.cache_age.set(age)
        await self._embed_msg(ctx, title=_("Setting Changed"), description=msg)

    @commands.command()
    @commands.guild_only()
    @commands.bot_has_permissions(embed_links=True, add_reactions=True)
    async def audiostats(self, ctx: commands.Context):
        """Audio stats."""
        server_num = len(lavalink.active_players())
        total_num = len(lavalink.all_players())
        localtracks = await self.config.localpath()

        msg = ""
        for p in lavalink.all_players():
            connect_start = p.fetch("connect")
            connect_dur = dynamic_time(
                int((datetime.datetime.utcnow() - connect_start).total_seconds())
            )
            try:
                query = audio_dataclasses.Query.process_input(p.current.uri)
                if query.is_local:
                    if p.current.title == "Unknown title":
                        current_title = localtracks.LocalPath(p.current.uri).to_string_user()
                        msg += "{} [`{}`]: **{}**\n".format(
                            p.channel.guild.name, connect_dur, current_title
                        )
                    else:
                        current_title = p.current.title
                        msg += "{} [`{}`]: **{} - {}**\n".format(
                            p.channel.guild.name, connect_dur, p.current.author, current_title
                        )
                else:
                    msg += "{} [`{}`]: **[{}]({})**\n".format(
                        p.channel.guild.name, connect_dur, p.current.title, p.current.uri
                    )
            except AttributeError:
                msg += "{} [`{}`]: **{}**\n".format(
                    p.channel.guild.name, connect_dur, _("Nothing playing.")
                )

        if total_num == 0:
            return await self._embed_msg(
                ctx, title=_("Not currently broadcasting a rebellion message anywhere.")
            )
        servers_embed = []
        pages = 1
        for page in pagify(msg, delims=["\n"], page_length=1500):
            em = discord.Embed(
                colour=await ctx.embed_colour(),
                title=_(
                    "Currently broadcasting the rebellion message in {num}/{total} servers:"
                ).format(num=humanize_number(server_num), total=humanize_number(total_num)),
                description=page,
            )
            em.set_footer(
                text="Page {}/{}".format(
                    humanize_number(pages), humanize_number((math.ceil(len(msg) / 1500)))
                )
            )
            pages += 1
            servers_embed.append(em)

        await menu(ctx, servers_embed, DEFAULT_CONTROLS)

    @commands.command()
    @commands.guild_only()
    @commands.bot_has_permissions(embed_links=True)
    async def bump(self, ctx: commands.Context, index: int):
        """Bump a track number to the top of the queue."""
        dj_enabled = self._dj_status_cache.setdefault(
            ctx.guild.id, await self.config.guild(ctx.guild).dj_enabled()
        )

        if not self._player_check(ctx):
            return await self._embed_msg(ctx, title=_("Nothing playing."))
        player = lavalink.get_player(ctx.guild.id)
        if (
            not ctx.author.voice or ctx.author.voice.channel != player.channel
        ) and not await self._can_instaskip(ctx, ctx.author):
            return await self._embed_msg(
                ctx,
                title=_("Unable To Bump Track"),
                description=_("You must be in the voice channel to bump a track."),
            )
        if dj_enabled:
            if not await self._can_instaskip(ctx, ctx.author):
                return await self._embed_msg(
                    ctx,
                    title=_("Unable To Bump Track"),
                    description=_("You need the DJ role to bump tracks."),
                )
        if index > len(player.queue) or index < 1:
            return await self._embed_msg(
                ctx,
                title=_("Unable To Bump Track"),
                description=_("Song number must be greater than 1 and within the queue limit."),
            )

        bump_index = index - 1
        bump_song = player.queue[bump_index]
        bump_song.extras["bumped"] = True
        player.queue.insert(0, bump_song)
        removed = player.queue.pop(index)
        description = get_track_description(removed)
        await self._embed_msg(
            ctx, title=_("Moved track to the top of the queue."), description=description
        )

    @commands.command()
    @commands.guild_only()
    @commands.bot_has_permissions(embed_links=True)
    async def disconnect(self, ctx: commands.Context):
        """Disconnect from the voice channel."""
        if not self._player_check(ctx):
            return await self._embed_msg(ctx, title=_("Nothing playing."))
        else:
            dj_enabled = self._dj_status_cache.setdefault(
                ctx.guild.id, await self.config.guild(ctx.guild).dj_enabled()
            )
            player = lavalink.get_player(ctx.guild.id)

            if dj_enabled:
                if not await self._can_instaskip(ctx, ctx.author):
                    return await self._embed_msg(
                        ctx,
                        title=_("Unable to disconnect"),
                        description=_("You need the DJ role to disconnect."),
                    )
            if not await self._can_instaskip(ctx, ctx.author) and not await self._is_alone(ctx):
                return await self._embed_msg(
                    ctx, title=_("There are other people listening to music.")
                )
            else:
                await self._embed_msg(ctx, title=_("Disconnecting..."))
                self.bot.dispatch("red_audio_audio_disconnect", ctx.guild)
                self._play_lock(ctx, False)
                eq = player.fetch("eq")
                player.queue = []
                player.store("playing_song", None)
                if eq:
                    await self.config.custom("EQUALIZER", ctx.guild.id).eq_bands.set(eq.bands)
                await player.stop()
                await player.disconnect()

    @commands.group(invoke_without_command=True)
    @commands.guild_only()
    @commands.cooldown(1, 15, commands.BucketType.guild)
    @commands.bot_has_permissions(embed_links=True, add_reactions=True)
    async def eq(self, ctx: commands.Context):
        """Equalizer management."""
        if not self._player_check(ctx):
            ctx.command.reset_cooldown(ctx)
            return await self._embed_msg(ctx, title=_("Nothing playing."))
        dj_enabled = self._dj_status_cache.setdefault(
            ctx.guild.id, await self.config.guild(ctx.guild).dj_enabled()
        )
        player = lavalink.get_player(ctx.guild.id)
        eq = player.fetch("eq", Equalizer())
        reactions = [
            "\N{BLACK LEFT-POINTING TRIANGLE}",
            "\N{LEFTWARDS BLACK ARROW}",
            "\N{BLACK UP-POINTING DOUBLE TRIANGLE}",
            "\N{UP-POINTING SMALL RED TRIANGLE}",
            "\N{DOWN-POINTING SMALL RED TRIANGLE}",
            "\N{BLACK DOWN-POINTING DOUBLE TRIANGLE}",
            "\N{BLACK RIGHTWARDS ARROW}",
            "\N{BLACK RIGHT-POINTING TRIANGLE}",
            "\N{BLACK CIRCLE FOR RECORD}",
            "\N{INFORMATION SOURCE}",
        ]
        await self._eq_msg_clear(player.fetch("eq_message"))
        eq_message = await ctx.send(box(eq.visualise(), lang="ini"))

        if dj_enabled and not await self._can_instaskip(ctx, ctx.author):
            with contextlib.suppress(discord.HTTPException):
                await eq_message.add_reaction("\N{INFORMATION SOURCE}")
        else:
            start_adding_reactions(eq_message, reactions, self.bot.loop)

        eq_msg_with_reacts = await ctx.fetch_message(eq_message.id)
        player.store("eq_message", eq_msg_with_reacts)
        await self._eq_interact(ctx, player, eq, eq_msg_with_reacts, 0)

    @eq.command(name="delete", aliases=["del", "remove"])
    async def _eq_delete(self, ctx: commands.Context, eq_preset: str):
        """Delete a saved eq preset."""
        async with self.config.custom("EQUALIZER", ctx.guild.id).eq_presets() as eq_presets:
            eq_preset = eq_preset.lower()
            try:
                if eq_presets[eq_preset][
                    "author"
                ] != ctx.author.id and not await self._can_instaskip(ctx, ctx.author):
                    return await self._embed_msg(
                        ctx,
                        title=_("Unable To Delete Preset"),
                        description=_("You are not the author of that preset setting."),
                    )
                del eq_presets[eq_preset]
            except KeyError:
                return await self._embed_msg(
                    ctx,
                    title=_("Unable To Delete Preset"),
                    description=_(
                        "{eq_preset} is not in the eq preset list.".format(
                            eq_preset=eq_preset.capitalize()
                        )
                    ),
                )
            except TypeError:
                if await self._can_instaskip(ctx, ctx.author):
                    del eq_presets[eq_preset]
                else:
                    return await self._embed_msg(
                        ctx,
                        title=_("Unable To Delete Preset"),
                        description=_("You are not the author of that preset setting."),
                    )

        await self._embed_msg(
            ctx, title=_("The {preset_name} preset was deleted.".format(preset_name=eq_preset))
        )

    @eq.command(name="list")
    async def _eq_list(self, ctx: commands.Context):
        """List saved eq presets."""
        eq_presets = await self.config.custom("EQUALIZER", ctx.guild.id).eq_presets()
        if not eq_presets.keys():
            return await self._embed_msg(ctx, title=_("No saved equalizer presets."))

        space = "\N{EN SPACE}"
        header_name = _("Preset Name")
        header_author = _("Author")
        header = box(
            "[{header_name}]{space}[{header_author}]\n".format(
                header_name=header_name, space=space * 9, header_author=header_author
            ),
            lang="ini",
        )
        preset_list = ""
        for preset, bands in eq_presets.items():
            try:
                author = self.bot.get_user(bands["author"])
            except TypeError:
                author = "None"
            msg = f"{preset}{space * (22 - len(preset))}{author}\n"
            preset_list += msg

        page_list = []
        colour = await ctx.embed_colour()
        for page in pagify(preset_list, delims=[", "], page_length=1000):
            formatted_page = box(page, lang="ini")
            embed = discord.Embed(colour=colour, description=f"{header}\n{formatted_page}")
            embed.set_footer(
                text=_("{num} preset(s)").format(num=humanize_number(len(list(eq_presets.keys()))))
            )
            page_list.append(embed)
        await menu(ctx, page_list, DEFAULT_CONTROLS)

    @eq.command(name="load")
    async def _eq_load(self, ctx: commands.Context, eq_preset: str):
        """Load a saved eq preset."""
        eq_preset = eq_preset.lower()
        eq_presets = await self.config.custom("EQUALIZER", ctx.guild.id).eq_presets()
        try:
            eq_values = eq_presets[eq_preset]["bands"]
        except KeyError:
            return await self._embed_msg(
                ctx,
                title=_("No Preset Found"),
                description=_(
                    "Preset named {eq_preset} does not exist.".format(eq_preset=eq_preset)
                ),
            )
        except TypeError:
            eq_values = eq_presets[eq_preset]

        if not self._player_check(ctx):
            return await self._embed_msg(ctx, title=_("Nothing playing."))

        dj_enabled = self._dj_status_cache.setdefault(
            ctx.guild.id, await self.config.guild(ctx.guild).dj_enabled()
        )
        player = lavalink.get_player(ctx.guild.id)
        if dj_enabled:
            if not await self._can_instaskip(ctx, ctx.author):
                return await self._embed_msg(
                    ctx,
                    title=_("Unable To Load Preset"),
                    description=_("You need the DJ role to load equalizer presets."),
                )

        await self.config.custom("EQUALIZER", ctx.guild.id).eq_bands.set(eq_values)
        await self._eq_check(ctx, player)
        eq = player.fetch("eq", Equalizer())
        await self._eq_msg_clear(player.fetch("eq_message"))
        message = await ctx.send(
            content=box(eq.visualise(), lang="ini"),
            embed=discord.Embed(
                colour=await ctx.embed_colour(),
                title=_("The {eq_preset} preset was loaded.".format(eq_preset=eq_preset)),
            ),
        )
        player.store("eq_message", message)

    @eq.command(name="reset")
    async def _eq_reset(self, ctx: commands.Context):
        """Reset the eq to 0 across all bands."""
        if not self._player_check(ctx):
            return await self._embed_msg(ctx, title=_("Nothing playing."))
        dj_enabled = self._dj_status_cache.setdefault(
            ctx.guild.id, await self.config.guild(ctx.guild).dj_enabled()
        )
        if dj_enabled:
            if not await self._can_instaskip(ctx, ctx.author):
                return await self._embed_msg(
                    ctx,
                    title=_("Unable To Modify Preset"),
                    description=_("You need the DJ role to reset the equalizer."),
                )
        player = lavalink.get_player(ctx.guild.id)
        eq = player.fetch("eq", Equalizer())

        for band in range(eq._band_count):
            eq.set_gain(band, 0.0)

        await self._apply_gains(ctx.guild.id, eq.bands)
        await self.config.custom("EQUALIZER", ctx.guild.id).eq_bands.set(eq.bands)
        player.store("eq", eq)
        await self._eq_msg_clear(player.fetch("eq_message"))
        message = await ctx.send(
            content=box(eq.visualise(), lang="ini"),
            embed=discord.Embed(
                colour=await ctx.embed_colour(), title=_("Equalizer values have been reset.")
            ),
        )
        player.store("eq_message", message)

    @eq.command(name="save")
    @commands.cooldown(1, 15, commands.BucketType.guild)
    async def _eq_save(self, ctx: commands.Context, eq_preset: str = None):
        """Save the current eq settings to a preset."""
        if not self._player_check(ctx):
            return await self._embed_msg(ctx, title=_("Nothing playing."))
        dj_enabled = self._dj_status_cache.setdefault(
            ctx.guild.id, await self.config.guild(ctx.guild).dj_enabled()
        )
        if dj_enabled:
            if not await self._can_instaskip(ctx, ctx.author):
                ctx.command.reset_cooldown(ctx)
                return await self._embed_msg(
                    ctx,
                    title=_("Unable To Save Preset"),
                    description=_("You need the DJ role to save equalizer presets."),
                )
        if not eq_preset:
            await self._embed_msg(ctx, title=_("Please enter a name for this equalizer preset."))
            try:
                eq_name_msg = await ctx.bot.wait_for(
                    "message",
                    timeout=15.0,
                    check=MessagePredicate.regex(fr"^(?!{re.escape(ctx.prefix)})", ctx),
                )
                eq_preset = eq_name_msg.content.split(" ")[0].strip('"').lower()
            except asyncio.TimeoutError:
                ctx.command.reset_cooldown(ctx)
                return await self._embed_msg(
                    ctx,
                    title=_("Unable To Save Preset"),
                    description=_(
                        "No equalizer preset name entered, try the command again later."
                    ),
                )

        eq_exists_msg = None
        eq_preset = eq_preset.lower().lstrip(ctx.prefix)
        eq_presets = await self.config.custom("EQUALIZER", ctx.guild.id).eq_presets()
        eq_list = list(eq_presets.keys())

        if len(eq_preset) > 20:
            ctx.command.reset_cooldown(ctx)
            return await self._embed_msg(
                ctx,
                title=_("Unable To Save Preset"),
                description=_("Try the command again with a shorter name."),
            )
        if eq_preset in eq_list:
            eq_exists_msg = await self._embed_msg(
                ctx, title=_("Preset name already exists, do you want to replace it?")
            )
            start_adding_reactions(eq_exists_msg, ReactionPredicate.YES_OR_NO_EMOJIS)
            pred = ReactionPredicate.yes_or_no(eq_exists_msg, ctx.author)
            await ctx.bot.wait_for("reaction_add", check=pred)
            if not pred.result:
                await self._clear_react(eq_exists_msg)
                embed2 = discord.Embed(
                    colour=await ctx.embed_colour(), title=_("Not saving preset.")
                )
                ctx.command.reset_cooldown(ctx)
                return await eq_exists_msg.edit(embed=embed2)

        player = lavalink.get_player(ctx.guild.id)
        eq = player.fetch("eq", Equalizer())
        to_append = {eq_preset: {"author": ctx.author.id, "bands": eq.bands}}
        new_eq_presets = {**eq_presets, **to_append}
        await self.config.custom("EQUALIZER", ctx.guild.id).eq_presets.set(new_eq_presets)
        embed3 = discord.Embed(
            colour=await ctx.embed_colour(),
            title=_(
                "Current equalizer saved to the {preset_name} preset.".format(
                    preset_name=eq_preset
                )
            ),
        )
        if eq_exists_msg:
            await self._clear_react(eq_exists_msg)
            await eq_exists_msg.edit(embed=embed3)
        else:
            await self._embed_msg(ctx, embed=embed3)

    @eq.command(name="set")
    async def _eq_set(self, ctx: commands.Context, band_name_or_position, band_value: float):
        """Set an eq band with a band number or name and value.

        Band positions are 1-15 and values have a range of -0.25 to 1.0.
        Band names are 25, 40, 63, 100, 160, 250, 400, 630, 1k, 1.6k, 2.5k, 4k,
        6.3k, 10k, and 16k Hz.
        Setting a band value to -0.25 nullifies it while +0.25 is double.
        """
        if not self._player_check(ctx):
            return await self._embed_msg(ctx, title=_("Nothing playing."))

        dj_enabled = self._dj_status_cache.setdefault(
            ctx.guild.id, await self.config.guild(ctx.guild).dj_enabled()
        )
        if dj_enabled:
            if not await self._can_instaskip(ctx, ctx.author):
                return await self._embed_msg(
                    ctx,
                    title=_("Unable To Set Preset"),
                    description=_("You need the DJ role to set equalizer presets."),
                )

        player = lavalink.get_player(ctx.guild.id)
        band_names = [
            "25",
            "40",
            "63",
            "100",
            "160",
            "250",
            "400",
            "630",
            "1k",
            "1.6k",
            "2.5k",
            "4k",
            "6.3k",
            "10k",
            "16k",
        ]

        eq = player.fetch("eq", Equalizer())
        bands_num = eq._band_count
        if band_value > 1:
            band_value = 1
        elif band_value <= -0.25:
            band_value = -0.25
        else:
            band_value = round(band_value, 1)

        try:
            band_number = int(band_name_or_position) - 1
        except ValueError:
            band_number = None

        if band_number not in range(0, bands_num) and band_name_or_position not in band_names:
            return await self._embed_msg(
                ctx,
                title=_("Invalid Band"),
                description=_(
                    "Valid band numbers are 1-15 or the band names listed in "
                    "the help for this command."
                ),
            )

        if band_name_or_position in band_names:
            band_pos = band_names.index(band_name_or_position)
            band_int = False
            eq.set_gain(int(band_pos), band_value)
            await self._apply_gain(ctx.guild.id, int(band_pos), band_value)
        else:
            band_int = True
            eq.set_gain(band_number, band_value)
            await self._apply_gain(ctx.guild.id, band_number, band_value)

        await self._eq_msg_clear(player.fetch("eq_message"))
        await self.config.custom("EQUALIZER", ctx.guild.id).eq_bands.set(eq.bands)
        player.store("eq", eq)
        band_name = band_names[band_number] if band_int else band_name_or_position
        message = await ctx.send(
            content=box(eq.visualise(), lang="ini"),
            embed=discord.Embed(
                colour=await ctx.embed_colour(),
                title=_("Preset Modified"),
                description=_(
                    "The {band_name}Hz band has been set to {band_value}.".format(
                        band_name=band_name, band_value=band_value
                    )
                ),
            ),
        )
        player.store("eq_message", message)

    @commands.group()
    @commands.guild_only()
    @commands.bot_has_permissions(embed_links=True, add_reactions=True)
    async def local(self, ctx: commands.Context):
        """Local playback commands."""

    @local.command(name="folder", aliases=["start"])
    async def local_folder(
        self, ctx: commands.Context, play_subfolders: Optional[bool] = True, *, folder: str = None
    ):
        """Play all songs in a localtracks folder."""
        if not await self._localtracks_check(ctx):
            return

        if not folder:
            await ctx.invoke(self.local_play, play_subfolders=play_subfolders)
        else:
            folder = folder.strip()
            _dir = audio_dataclasses.LocalPath.joinpath(folder)
            if not _dir.exists():
                return await self._embed_msg(
                    ctx,
                    title=_("Folder Not Found"),
                    description=_("Localtracks folder named {name} does not exist.").format(
                        name=folder
                    ),
                )
            query = audio_dataclasses.Query.process_input(_dir, search_subfolders=play_subfolders)
            await self._local_play_all(ctx, query, from_search=False if not folder else True)

    @local.command(name="play")
    async def local_play(self, ctx: commands.Context, play_subfolders: Optional[bool] = True):
        """Play a local track."""
        if not await self._localtracks_check(ctx):
            return
        localtracks_folders = await self._localtracks_folders(
            ctx, search_subfolders=play_subfolders
        )
        if not localtracks_folders:
            return await self._embed_msg(ctx, title=_("No album folders found."))
        async with ctx.typing():
            len_folder_pages = math.ceil(len(localtracks_folders) / 5)
            folder_page_list = []
            for page_num in range(1, len_folder_pages + 1):
                embed = await self._build_search_page(ctx, localtracks_folders, page_num)
                folder_page_list.append(embed)

        async def _local_folder_menu(
            ctx: commands.Context,
            pages: list,
            controls: MutableMapping,
            message: discord.Message,
            page: int,
            timeout: float,
            emoji: str,
        ):
            if message:
                with contextlib.suppress(discord.HTTPException):
                    await message.delete()
                await self._search_button_action(ctx, localtracks_folders, emoji, page)
                return None

        local_folder_controls = {
            "\N{DIGIT ONE}\N{COMBINING ENCLOSING KEYCAP}": _local_folder_menu,
            "\N{DIGIT TWO}\N{COMBINING ENCLOSING KEYCAP}": _local_folder_menu,
            "\N{DIGIT THREE}\N{COMBINING ENCLOSING KEYCAP}": _local_folder_menu,
            "\N{DIGIT FOUR}\N{COMBINING ENCLOSING KEYCAP}": _local_folder_menu,
            "\N{DIGIT FIVE}\N{COMBINING ENCLOSING KEYCAP}": _local_folder_menu,
            "\N{LEFTWARDS BLACK ARROW}": prev_page,
            "\N{CROSS MARK}": close_menu,
            "\N{BLACK RIGHTWARDS ARROW}": next_page,
        }

        dj_enabled = await self.config.guild(ctx.guild).dj_enabled()
        if dj_enabled and not await self._can_instaskip(ctx, ctx.author):
            return await menu(ctx, folder_page_list, DEFAULT_CONTROLS)
        else:
            await menu(ctx, folder_page_list, local_folder_controls)

    @local.command(name="search")
    async def local_search(
        self, ctx: commands.Context, search_subfolders: Optional[bool] = True, *, search_words
    ):
        """Search for songs across all localtracks folders."""
        if not await self._localtracks_check(ctx):
            return
        all_tracks = await self._folder_list(
            ctx,
            (
                audio_dataclasses.Query.process_input(
                    audio_dataclasses.LocalPath(
                        await self.config.localpath()
                    ).localtrack_folder.absolute(),
                    search_subfolders=search_subfolders,
                )
            ),
        )
        if not all_tracks:
            return await self._embed_msg(ctx, title=_("No album folders found."))
        async with ctx.typing():
            search_list = await self._build_local_search_list(all_tracks, search_words)
        if not search_list:
            return await self._embed_msg(ctx, title=_("No matches."))
        return await ctx.invoke(self.search, query=search_list)

    async def _localtracks_folders(
        self, ctx: commands.Context, search_subfolders=False
    ) -> Optional[List[Union[Path, audio_dataclasses.LocalPath]]]:
        audio_data = audio_dataclasses.LocalPath(
            audio_dataclasses.LocalPath(None).localtrack_folder.absolute()
        )
        if not await self._localtracks_check(ctx):
            return

        return (
            await audio_data.subfolders_in_tree()
            if search_subfolders
            else await audio_data.subfolders()
        )

    async def _folder_list(
        self, ctx: commands.Context, query: audio_dataclasses.Query
    ) -> Optional[List[audio_dataclasses.Query]]:
        if not await self._localtracks_check(ctx):
            return
        query = audio_dataclasses.Query.process_input(query)
        if not query.track.exists():
            return
        return (
            await query.track.tracks_in_tree()
            if query.search_subfolders
            else await query.track.tracks_in_folder()
        )

    async def _folder_tracks(
        self, ctx, player: lavalink.player_manager.Player, query: audio_dataclasses.Query
    ) -> Optional[List[lavalink.rest_api.Track]]:
        if not await self._localtracks_check(ctx):
            return

        audio_data = audio_dataclasses.LocalPath(None)
        try:
            query.track.path.relative_to(audio_data.to_string())
        except ValueError:
            return
        local_tracks = []
        for local_file in await self._all_folder_tracks(ctx, query):
            trackdata, called_api = await self.music_cache.lavalink_query(ctx, player, local_file)
            with contextlib.suppress(IndexError):
                local_tracks.append(trackdata.tracks[0])
        return local_tracks

    async def _local_play_all(
        self, ctx: commands.Context, query: audio_dataclasses.Query, from_search=False
    ) -> None:
        if not await self._localtracks_check(ctx):
            return
        if from_search:
            query = audio_dataclasses.Query.process_input(
                query.track.to_string(), invoked_from="local folder"
            )
        await ctx.invoke(self.search, query=query)

    async def _all_folder_tracks(
        self, ctx: commands.Context, query: audio_dataclasses.Query
    ) -> Optional[List[audio_dataclasses.Query]]:
        if not await self._localtracks_check(ctx):
            return

        return (
            await query.track.tracks_in_tree()
            if query.search_subfolders
            else await query.track.tracks_in_folder()
        )

    async def _localtracks_check(self, ctx: commands.Context) -> bool:
        folder = audio_dataclasses.LocalPath(None)
        if folder.localtrack_folder.exists():
            return True
        if ctx.invoked_with != "start":
            await self._embed_msg(
                ctx, title=_("Invalid Environment"), description=_("No localtracks folder.")
            )
        return False

    @staticmethod
    async def _build_local_search_list(to_search, search_words):
        to_search_string = {i.track.name for i in to_search}
        search_results = process.extract(search_words, to_search_string, limit=50)
        search_list = []
        for track_match, percent_match in search_results:
            if percent_match > 60:
                search_list.extend(
                    [i.track.to_string_user() for i in to_search if i.track.name == track_match]
                )
            await asyncio.sleep(0)
        return search_list

    @commands.command()
    @commands.guild_only()
    @commands.bot_has_permissions(embed_links=True, add_reactions=True)
    async def now(self, ctx: commands.Context):
        """Now playing."""
        if not self._player_check(ctx):
            return await self._embed_msg(ctx, title=_("Nothing playing."))
        expected = ("⏮", "⏹", "⏯", "⏭")
        emoji = {"prev": "⏮", "stop": "⏹", "pause": "⏯", "next": "⏭"}
        player = lavalink.get_player(ctx.guild.id)
        if player.current:
            arrow = await draw_time(ctx)
            pos = lavalink.utils.format_time(player.position)
            if player.current.is_stream:
                dur = "LIVE"
            else:
                dur = lavalink.utils.format_time(player.current.length)
            song = get_track_description(player.current)
            song += _("\n Requested by: **{track.requester}**")
            song += "\n\n{arrow}`{pos}`/`{dur}`"
            song = song.format(track=player.current, arrow=arrow, pos=pos, dur=dur)
        else:
            song = _("Nothing.")

        if player.fetch("np_message") is not None:
            with contextlib.suppress(discord.HTTPException):
                await player.fetch("np_message").delete()

        embed = discord.Embed(title=_("Now Playing"), description=song)
        if await self.config.guild(ctx.guild).thumbnail() and player.current:
            if player.current.thumbnail:
                embed.set_thumbnail(url=player.current.thumbnail)

        shuffle = await self.config.guild(ctx.guild).shuffle()
        repeat = await self.config.guild(ctx.guild).repeat()
        autoplay = await self.config.guild(ctx.guild).auto_play()
        text = ""
        text += (
            _("Auto-Play")
            + ": "
            + ("\N{WHITE HEAVY CHECK MARK}" if autoplay else "\N{CROSS MARK}")
        )
        text += (
            (" | " if text else "")
            + _("Shuffle")
            + ": "
            + ("\N{WHITE HEAVY CHECK MARK}" if shuffle else "\N{CROSS MARK}")
        )
        text += (
            (" | " if text else "")
            + _("Repeat")
            + ": "
            + ("\N{WHITE HEAVY CHECK MARK}" if repeat else "\N{CROSS MARK}")
        )

        message = await self._embed_msg(ctx, embed=embed, footer=text)

        player.store("np_message", message)

        dj_enabled = self._dj_status_cache.setdefault(
            ctx.guild.id, await self.config.guild(ctx.guild).dj_enabled()
        )
        vote_enabled = await self.config.guild(ctx.guild).vote_enabled()
        if dj_enabled or vote_enabled:
            if not await self._can_instaskip(ctx, ctx.author) and not await self._is_alone(ctx):
                return

        if not player.queue:
            expected = ("⏹", "⏯")
        if player.current:
            task = start_adding_reactions(message, expected[:4], ctx.bot.loop)
        else:
            task = None

        try:
            (r, u) = await self.bot.wait_for(
                "reaction_add",
                check=ReactionPredicate.with_emojis(expected, message, ctx.author),
                timeout=30.0,
            )
        except asyncio.TimeoutError:
            return await self._clear_react(message, emoji)
        else:
            if task is not None:
                task.cancel()
        reacts = {v: k for k, v in emoji.items()}
        react = reacts[r.emoji]
        if react == "prev":
            await self._clear_react(message, emoji)
            await ctx.invoke(self.prev)
        elif react == "stop":
            await self._clear_react(message, emoji)
            await ctx.invoke(self.stop)
        elif react == "pause":
            await self._clear_react(message, emoji)
            await ctx.invoke(self.pause)
        elif react == "next":
            await self._clear_react(message, emoji)
            await ctx.invoke(self.skip)

    @commands.command()
    @commands.guild_only()
    @commands.bot_has_permissions(embed_links=True)
    async def pause(self, ctx: commands.Context):
        """Pause or resume a playing track."""
        dj_enabled = self._dj_status_cache.setdefault(
            ctx.guild.id, await self.config.guild(ctx.guild).dj_enabled()
        )
        if not self._player_check(ctx):
            return await self._embed_msg(ctx, title=_("Nothing playing."))
        player = lavalink.get_player(ctx.guild.id)
        if (
            not ctx.author.voice or ctx.author.voice.channel != player.channel
        ) and not await self._can_instaskip(ctx, ctx.author):
            return await self._embed_msg(
                ctx,
                title=_("Unable To Manage Tracks"),
                description=_("You must be in the voice channel to pause or resume."),
            )
        if dj_enabled:
            if not await self._can_instaskip(ctx, ctx.author) and not await self._is_alone(ctx):
                return await self._embed_msg(
                    ctx,
                    title=_("Unable To Manage Tracks"),
                    description=_("You need the DJ role to pause or resume tracks."),
                )

        if not player.current:
            return await self._embed_msg(ctx, title=_("Nothing playing."))
        description = get_track_description(player.current)

        if player.current and not player.paused:
            await player.pause()
            return await self._embed_msg(ctx, title=_("Track Paused"), description=description)
        if player.current and player.paused:
            await player.pause(False)
            return await self._embed_msg(ctx, title=_("Track Resumed"), description=description)

        await self._embed_msg(ctx, title=_("Nothing playing."))

    @commands.command()
    @commands.guild_only()
    @commands.bot_has_permissions(embed_links=True)
    async def percent(self, ctx: commands.Context):
        """Queue percentage."""
        if not self._player_check(ctx):
            return await self._embed_msg(ctx, title=_("Nothing playing."))
        player = lavalink.get_player(ctx.guild.id)
        queue_tracks = player.queue
        requesters = {"total": 0, "users": {}}

        async def _usercount(req_username):
            if req_username in requesters["users"]:
                requesters["users"][req_username]["songcount"] += 1
                requesters["total"] += 1
            else:
                requesters["users"][req_username] = {}
                requesters["users"][req_username]["songcount"] = 1
                requesters["total"] += 1

        for track in queue_tracks:
            req_username = "{}#{}".format(track.requester.name, track.requester.discriminator)
            await _usercount(req_username)
            await asyncio.sleep(0)

        try:
            req_username = "{}#{}".format(
                player.current.requester.name, player.current.requester.discriminator
            )
            await _usercount(req_username)
        except AttributeError:
            return await self._embed_msg(ctx, title=_("There's  nothing in the queue."))

        for req_username in requesters["users"]:
            percentage = float(requesters["users"][req_username]["songcount"]) / float(
                requesters["total"]
            )
            requesters["users"][req_username]["percent"] = round(percentage * 100, 1)
            await asyncio.sleep(0)

        top_queue_users = heapq.nlargest(
            20,
            [
                (x, requesters["users"][x][y])
                for x in requesters["users"]
                for y in requesters["users"][x]
                if y == "percent"
            ],
            key=lambda x: x[1],
        )
        queue_user = ["{}: {:g}%".format(x[0], x[1]) for x in top_queue_users]
        queue_user_list = "\n".join(queue_user)
        await self._embed_msg(
            ctx, title=_("Queued and playing tracks:"), description=queue_user_list
        )

    @commands.command()
    @commands.guild_only()
    @commands.bot_has_permissions(embed_links=True)
    async def play(self, ctx: commands.Context, *, query: str):
        """Play a URL or search for a track."""
        query = audio_dataclasses.Query.process_input(query)
        guild_data = await self.config.guild(ctx.guild).all()
        restrict = await self.config.restrict()
        if restrict and match_url(query):
            valid_url = url_check(query)
            if not valid_url:
                return await self._embed_msg(
                    ctx,
                    title=_("Unable To Play Tracks"),
                    description=_("That URL is not allowed."),
                )
        elif not await is_allowed(ctx.guild, f"{query}", query_obj=query):
            return await self._embed_msg(
                ctx, title=_("Unable To Play Tracks"), description=_("That track is not allowed.")
            )
        if not self._player_check(ctx):
            if self._connection_aborted:
                msg = _("Connection to Lavalink has failed")
                desc = EmptyEmbed
                if await ctx.bot.is_owner(ctx.author):
                    desc = _("Please check your console or logs for details.")
                return await self._embed_msg(ctx, title=msg, description=desc)
            try:
                if (
                    not ctx.author.voice.channel.permissions_for(ctx.me).connect
                    or not ctx.author.voice.channel.permissions_for(ctx.me).move_members
                    and userlimit(ctx.author.voice.channel)
                ):
                    return await self._embed_msg(
                        ctx,
                        title=_("Unable To Play Tracks"),
                        description=_("I don't have permission to connect to your channel."),
                    )
                await lavalink.connect(ctx.author.voice.channel)
                player = lavalink.get_player(ctx.guild.id)
                player.store("connect", datetime.datetime.utcnow())
            except AttributeError:
                return await self._embed_msg(
                    ctx,
                    title=_("Unable To Play Tracks"),
                    description=_("Connect to a voice channel first."),
                )
            except IndexError:
                return await self._embed_msg(
                    ctx,
                    title=_("Unable To Play Tracks"),
                    description=_("Connection to Lavalink has not yet been established."),
                )
        if guild_data["dj_enabled"]:
            if not await self._can_instaskip(ctx, ctx.author):
                return await self._embed_msg(
                    ctx,
                    title=_("Unable To Play Tracks"),
                    description=_("You need the DJ role to queue tracks."),
                )
        player = lavalink.get_player(ctx.guild.id)
        player.store("channel", ctx.channel.id)
        player.store("guild", ctx.guild.id)
        await self._eq_check(ctx, player)
        await self._data_check(ctx)
        if (
            not ctx.author.voice or ctx.author.voice.channel != player.channel
        ) and not await self._can_instaskip(ctx, ctx.author):
            return await self._embed_msg(
                ctx,
                title=_("Unable To Play Tracks"),
                description=_("You must be in the voice channel to use the play command."),
            )
        if not query.valid:
            return await self._embed_msg(
                ctx,
                title=_("Unable To Play Tracks"),
                description=_("No tracks found for `{query}`.").format(
                    query=query.to_string_user()
                ),
            )
        if len(player.queue) >= 10000:
            return await self._embed_msg(
                ctx, title=_("Unable To Play Tracks"), description=_("Queue size limit reached.")
            )

        if not await self._currency_check(ctx, guild_data["jukebox_price"]):
            return
        query = audio_dataclasses.Query.process_input(query)
        if not query.valid:
            return await self._embed_msg(
                ctx,
                title=_("Unable To Play Tracks"),
                description=_("No tracks found for `{query}`.").format(
                    query=query.to_string_user()
                ),
            )
        if not await self._currency_check(ctx, guild_data["jukebox_price"]):
            return
        if query.is_spotify:
            return await self._get_spotify_tracks(ctx, query)
        try:
            await self._enqueue_tracks(ctx, query)
        except QueryUnauthorized as err:
            return await self._embed_msg(
                ctx, title=_("Unable To Play Tracks"), description=err.message
            )

    @commands.command()
    @commands.guild_only()
    @commands.bot_has_permissions(embed_links=True)
    async def bumpplay(
        self, ctx: commands.Context, play_now: Optional[bool] = False, *, query: str
    ):
        """Force play a URL or search for a track."""
        query = audio_dataclasses.Query.process_input(query)
        if not query.single_track:
            return await self._embed_msg(
                ctx,
                title=_("Unable to bump track"),
                description=_("Only single tracks work with bump play."),
            )
        guild_data = await self.config.guild(ctx.guild).all()
        restrict = await self.config.restrict()
        if restrict and match_url(query):
            valid_url = url_check(query)
            if not valid_url:
                return await self._embed_msg(
                    ctx,
                    title=_("Unable To Play Tracks"),
                    description=_("That URL is not allowed."),
                )
        elif not await is_allowed(ctx.guild, f"{query}", query_obj=query):
            return await self._embed_msg(
                ctx, title=_("Unable To Play Tracks"), description=_("That track is not allowed.")
            )
        if not self._player_check(ctx):
            if self._connection_aborted:
                msg = _("Connection to Lavalink has failed")
                desc = EmptyEmbed
                if await ctx.bot.is_owner(ctx.author):
                    desc = _("Please check your console or logs for details.")
                return await self._embed_msg(ctx, title=msg, description=desc)
            try:
                if (
                    not ctx.author.voice.channel.permissions_for(ctx.me).connect
                    or not ctx.author.voice.channel.permissions_for(ctx.me).move_members
                    and userlimit(ctx.author.voice.channel)
                ):
                    return await self._embed_msg(
                        ctx,
                        title=_("Unable To Play Tracks"),
                        description=_("I don't have permission to connect to your channel."),
                    )
                await lavalink.connect(ctx.author.voice.channel)
                player = lavalink.get_player(ctx.guild.id)
                player.store("connect", datetime.datetime.utcnow())
            except AttributeError:
                return await self._embed_msg(
                    ctx,
                    title=_("Unable To Play Tracks"),
                    description=_("Connect to a voice channel first."),
                )
            except IndexError:
                return await self._embed_msg(
                    ctx,
                    title=_("Unable To Play Tracks"),
                    description=_("Connection to Lavalink has not yet been established."),
                )
        if guild_data["dj_enabled"]:
            if not await self._can_instaskip(ctx, ctx.author):
                return await self._embed_msg(
                    ctx,
                    title=_("Unable To Play Tracks"),
                    description=_("You need the DJ role to queue tracks."),
                )
        player = lavalink.get_player(ctx.guild.id)

        player.store("channel", ctx.channel.id)
        player.store("guild", ctx.guild.id)
        await self._eq_check(ctx, player)
        await self._data_check(ctx)
        if (
            not ctx.author.voice or ctx.author.voice.channel != player.channel
        ) and not await self._can_instaskip(ctx, ctx.author):
            return await self._embed_msg(
                ctx,
                title=_("Unable To Play Tracks"),
                description=_("You must be in the voice channel to use the play command."),
            )
        if not query.valid:
            return await self._embed_msg(
                ctx,
                title=_("Unable To Play Tracks"),
                description=_("No tracks found for `{query}`.").format(
                    query=query.to_string_user()
                ),
            )
        if len(player.queue) >= 10000:
            return await self._embed_msg(
                ctx, title=_("Unable To Play Tracks"), description=_("Queue size limit reached.")
            )
        if not await self._currency_check(ctx, guild_data["jukebox_price"]):
            return
        try:
            if query.is_spotify:
                tracks = await self._get_spotify_tracks(ctx, query)
            else:
                tracks = await self._enqueue_tracks(ctx, query, enqueue=False)
        except QueryUnauthorized as err:
            return await self._embed_msg(
                ctx, title=_("Unable To Play Tracks"), description=err.message
            )
        if isinstance(tracks, discord.Message):
            return
        elif not tracks:
            self._play_lock(ctx, False)
            title = _("Unable To Play Tracks")
            desc = _("No tracks found for `{query}`.").format(query=query.to_string_user())
            embed = discord.Embed(title=title, description=desc)
            if await self.config.use_external_lavalink() and query.is_local:
                embed.description = _(
                    "Local tracks will not work "
                    "if the `Lavalink.jar` cannot see the track.\n"
                    "This may be due to permissions or because Lavalink.jar is being run "
                    "in a different machine than the local tracks."
                )
            elif (
                query.is_local and query.suffix in audio_dataclasses._PARTIALLY_SUPPORTED_MUSIC_EXT
            ):
                title = _("Track is not playable.")
                embed = discord.Embed(title=title)
                embed.description = _(
                    "**{suffix}** is not a fully supported format and some " "tracks may not play."
                ).format(suffix=query.suffix)
            return await self._embed_msg(ctx, embed=embed)
        elif isinstance(tracks, discord.Message):
            return
        queue_dur = await track_remaining_duration(ctx)
        index = query.track_index
        seek = 0
        if query.start_time:
            seek = query.start_time
        single_track = (
            tracks
            if isinstance(tracks, lavalink.rest_api.Track)
            else tracks[index]
            if index
            else tracks[0]
        )
        if seek and seek > 0:
            single_track.start_timestamp = seek * 1000
        if not await is_allowed(
            ctx.guild,
            (
                f"{single_track.title} {single_track.author} {single_track.uri} "
                f"{str(audio_dataclasses.Query.process_input(single_track))}"
            ),
        ):
            if IS_DEBUG:
                log.debug(f"Query is not allowed in {ctx.guild} ({ctx.guild.id})")
            self._play_lock(ctx, False)
            return await self._embed_msg(
                ctx,
                title=_("Unable To Play Tracks"),
                description=_("This track is not allowed in this server."),
            )
        elif guild_data["maxlength"] > 0:
            if track_limit(single_track, guild_data["maxlength"]):
                single_track.requester = ctx.author
                single_track.extras.update(
                    {
                        "enqueue_time": int(time.time()),
                        "vc": player.channel.id,
                        "requester": ctx.author.id,
                    }
                )
                player.queue.insert(0, single_track)
                player.maybe_shuffle()
                self.bot.dispatch(
                    "red_audio_track_enqueue", player.channel.guild, single_track, ctx.author
                )
            else:
                self._play_lock(ctx, False)
                return await self._embed_msg(
                    ctx,
                    title=_("Unable To Play Tracks"),
                    description=_("Track exceeds maximum length."),
                )

        else:
            single_track.requester = ctx.author
            single_track.extras["bumped"] = True
            single_track.extras.update(
                {
                    "enqueue_time": int(time.time()),
                    "vc": player.channel.id,
                    "requester": ctx.author.id,
                }
            )
            player.queue.insert(0, single_track)
            player.maybe_shuffle()
            self.bot.dispatch(
                "red_audio_track_enqueue", player.channel.guild, single_track, ctx.author
            )
        description = get_track_description(single_track)
        footer = None
        if not play_now and not guild_data["shuffle"] and queue_dur > 0:
            footer = _("{time} until track playback: #1 in queue").format(
                time=lavalink.utils.format_time(queue_dur)
            )
        await self._embed_msg(
            ctx, title=_("Track Enqueued"), description=description, footer=footer
        )

        if not player.current:
            await player.play()
        elif play_now:
            await player.skip()

        self._play_lock(ctx, False)

    @commands.command()
    @commands.guild_only()
    @commands.bot_has_permissions(embed_links=True)
    async def genre(self, ctx: commands.Context):
        """Pick a Spotify playlist from a list of categories to start playing."""

        async def _category_search_menu(
            ctx: commands.Context,
            pages: list,
            controls: MutableMapping,
            message: discord.Message,
            page: int,
            timeout: float,
            emoji: str,
        ):
            if message:
                output = await self._genre_search_button_action(ctx, category_list, emoji, page)
                with contextlib.suppress(discord.HTTPException):
                    await message.delete()
                return output

        async def _playlist_search_menu(
            ctx: commands.Context,
            pages: list,
            controls: MutableMapping,
            message: discord.Message,
            page: int,
            timeout: float,
            emoji: str,
        ):
            if message:
                output = await self._genre_search_button_action(
                    ctx, playlists_list, emoji, page, playlist=True
                )
                with contextlib.suppress(discord.HTTPException):
                    await message.delete()
                return output

        category_search_controls = {
            "\N{DIGIT ONE}\N{COMBINING ENCLOSING KEYCAP}": _category_search_menu,
            "\N{DIGIT TWO}\N{COMBINING ENCLOSING KEYCAP}": _category_search_menu,
            "\N{DIGIT THREE}\N{COMBINING ENCLOSING KEYCAP}": _category_search_menu,
            "\N{DIGIT FOUR}\N{COMBINING ENCLOSING KEYCAP}": _category_search_menu,
            "\N{DIGIT FIVE}\N{COMBINING ENCLOSING KEYCAP}": _category_search_menu,
            "\N{LEFTWARDS BLACK ARROW}": prev_page,
            "\N{CROSS MARK}": close_menu,
            "\N{BLACK RIGHTWARDS ARROW}": next_page,
        }
        playlist_search_controls = {
            "\N{DIGIT ONE}\N{COMBINING ENCLOSING KEYCAP}": _playlist_search_menu,
            "\N{DIGIT TWO}\N{COMBINING ENCLOSING KEYCAP}": _playlist_search_menu,
            "\N{DIGIT THREE}\N{COMBINING ENCLOSING KEYCAP}": _playlist_search_menu,
            "\N{DIGIT FOUR}\N{COMBINING ENCLOSING KEYCAP}": _playlist_search_menu,
            "\N{DIGIT FIVE}\N{COMBINING ENCLOSING KEYCAP}": _playlist_search_menu,
            "\N{LEFTWARDS BLACK ARROW}": prev_page,
            "\N{CROSS MARK}": close_menu,
            "\N{BLACK RIGHTWARDS ARROW}": next_page,
        }

        api_data = await self._check_api_tokens()
        if any(
            [
                not api_data["spotify_client_id"],
                not api_data["spotify_client_secret"],
                not api_data["youtube_api"],
            ]
        ):
            return await self._embed_msg(
                ctx,
                title=_("Invalid Environment"),
                description=_(
                    "The owner needs to set the Spotify client ID, Spotify client secret, "
                    "and YouTube API key before Spotify URLs or codes can be used. "
                    "\nSee `{prefix}audioset youtubeapi` and `{prefix}audioset spotifyapi` "
                    "for instructions."
                ).format(prefix=ctx.prefix),
            )
        guild_data = await self.config.guild(ctx.guild).all()
        if not self._player_check(ctx):
            if self._connection_aborted:
                msg = _("Connection to Lavalink has failed")
                desc = EmptyEmbed
                if await ctx.bot.is_owner(ctx.author):
                    desc = _("Please check your console or logs for details.")
                return await self._embed_msg(ctx, title=msg, description=desc)
            try:
                if (
                    not ctx.author.voice.channel.permissions_for(ctx.me).connect
                    or not ctx.author.voice.channel.permissions_for(ctx.me).move_members
                    and userlimit(ctx.author.voice.channel)
                ):
                    return await self._embed_msg(
                        ctx,
                        title=_("Unable To Play Tracks"),
                        description=_("I don't have permission to connect to your channel."),
                    )
                await lavalink.connect(ctx.author.voice.channel)
                player = lavalink.get_player(ctx.guild.id)
                player.store("connect", datetime.datetime.utcnow())
            except AttributeError:
                return await self._embed_msg(
                    ctx,
                    title=_("Unable To Play Tracks"),
                    description=_("Connect to a voice channel first."),
                )
            except IndexError:
                return await self._embed_msg(
                    ctx,
                    title=_("Unable To Play Tracks"),
                    description=_("Connection to Lavalink has not yet been established."),
                )
        if guild_data["dj_enabled"]:
            if not await self._can_instaskip(ctx, ctx.author):
                return await self._embed_msg(
                    ctx,
                    title=_("Unable To Play Tracks"),
                    description=_("You need the DJ role to queue tracks."),
                )
        player = lavalink.get_player(ctx.guild.id)

        player.store("channel", ctx.channel.id)
        player.store("guild", ctx.guild.id)
        await self._eq_check(ctx, player)
        await self._data_check(ctx)
        if (
            not ctx.author.voice or ctx.author.voice.channel != player.channel
        ) and not await self._can_instaskip(ctx, ctx.author):
            return await self._embed_msg(
                ctx,
                title=_("Unable To Play Tracks"),
                description=_("You must be in the voice channel to use the genre command."),
            )
        try:
            category_list = await self.music_cache.spotify_api.get_categories()
        except SpotifyFetchError as error:
            return await self._embed_msg(
                ctx,
                title=_("No categories found"),
                description=_(error.message).format(prefix=ctx.prefix),
            )
        if not category_list:
            return await self._embed_msg(ctx, title=_("No categories found, try again later."))
        len_folder_pages = math.ceil(len(category_list) / 5)
        category_search_page_list = []
        for page_num in range(1, len_folder_pages + 1):
            embed = await self._build_genre_search_page(
                ctx, category_list, page_num, _("Categories")
            )
            category_search_page_list.append(embed)
            await asyncio.sleep(0)
        cat_menu_output = await menu(ctx, category_search_page_list, category_search_controls)
        if not cat_menu_output:
            return await self._embed_msg(ctx, title=_("No categories selected, try again later."))
        category_name, category_pick = cat_menu_output
        playlists_list = await self.music_cache.spotify_api.get_playlist_from_category(
            category_pick
        )
        if not playlists_list:
            return await self._embed_msg(ctx, title=_("No categories found, try again later."))
        len_folder_pages = math.ceil(len(playlists_list) / 5)
        playlists_search_page_list = []
        for page_num in range(1, len_folder_pages + 1):
            embed = await self._build_genre_search_page(
                ctx,
                playlists_list,
                page_num,
                _("Playlists for {friendly_name}").format(friendly_name=category_name),
                playlist=True,
            )
            playlists_search_page_list.append(embed)
            await asyncio.sleep(0)
        playlists_pick = await menu(ctx, playlists_search_page_list, playlist_search_controls)
        query = audio_dataclasses.Query.process_input(playlists_pick)
        if not query.valid:
            return await self._embed_msg(ctx, title=_("No tracks to play."))
        if len(player.queue) >= 10000:
            return await self._embed_msg(
                ctx, title=_("Unable To Play Tracks"), description=_("Queue size limit reached.")
            )
        if not await self._currency_check(ctx, guild_data["jukebox_price"]):
            return
        if query.is_spotify:
            return await self._get_spotify_tracks(ctx, query)
        return await self._embed_msg(
            ctx, title=_("Couldn't find tracks for the selected playlist.")
        )

    @staticmethod
    async def _genre_search_button_action(
        ctx: commands.Context, options, emoji, page, playlist=False
    ):
        try:
            if emoji == "\N{DIGIT ONE}\N{COMBINING ENCLOSING KEYCAP}":
                search_choice = options[0 + (page * 5)]
            elif emoji == "\N{DIGIT TWO}\N{COMBINING ENCLOSING KEYCAP}":
                search_choice = options[1 + (page * 5)]
            elif emoji == "\N{DIGIT THREE}\N{COMBINING ENCLOSING KEYCAP}":
                search_choice = options[2 + (page * 5)]
            elif emoji == "\N{DIGIT FOUR}\N{COMBINING ENCLOSING KEYCAP}":
                search_choice = options[3 + (page * 5)]
            elif emoji == "\N{DIGIT FIVE}\N{COMBINING ENCLOSING KEYCAP}":
                search_choice = options[4 + (page * 5)]
            else:
                search_choice = options[0 + (page * 5)]
        except IndexError:
            search_choice = options[-1]
        if not playlist:
            return list(search_choice.items())[0]
        else:
            return search_choice.get("uri")

    @staticmethod
    async def _build_genre_search_page(
        ctx: commands.Context, tracks, page_num, title, playlist=False
    ):
        search_num_pages = math.ceil(len(tracks) / 5)
        search_idx_start = (page_num - 1) * 5
        search_idx_end = search_idx_start + 5
        search_list = ""
        for i, entry in enumerate(tracks[search_idx_start:search_idx_end], start=search_idx_start):
            search_track_num = i + 1
            if search_track_num > 5:
                search_track_num = search_track_num % 5
            if search_track_num == 0:
                search_track_num = 5
            if playlist:
                name = "**[{}]({})** - {}".format(
                    entry.get("name"),
                    entry.get("url"),
                    str(entry.get("tracks")) + " " + _("tracks"),
                )
            else:
                name = f"{list(entry.keys())[0]}"
            search_list += "`{}.` {}\n".format(search_track_num, name)
            await asyncio.sleep(0)

        embed = discord.Embed(
            colour=await ctx.embed_colour(), title=title, description=search_list
        )
        embed.set_footer(
            text=_("Page {page_num}/{total_pages}").format(
                page_num=page_num, total_pages=search_num_pages
            )
        )
        return embed

    @commands.command()
    @commands.guild_only()
    @commands.bot_has_permissions(embed_links=True)
    @checks.mod_or_permissions(manage_messages=True)
    async def autoplay(self, ctx: commands.Context):
        """Starts auto play."""
        if not self._player_check(ctx):
            if self._connection_aborted:
                msg = _("Connection to Lavalink has failed")
                desc = EmptyEmbed
                if await ctx.bot.is_owner(ctx.author):
                    desc = _("Please check your console or logs for details.")
                return await self._embed_msg(ctx, title=msg, description=desc)
            try:
                if (
                    not ctx.author.voice.channel.permissions_for(ctx.me).connect
                    or not ctx.author.voice.channel.permissions_for(ctx.me).move_members
                    and userlimit(ctx.author.voice.channel)
                ):
                    return await self._embed_msg(
                        ctx,
                        title=_("Unable To Play Tracks"),
                        description=_("I don't have permission to connect to your channel."),
                    )
                await lavalink.connect(ctx.author.voice.channel)
                player = lavalink.get_player(ctx.guild.id)
                player.store("connect", datetime.datetime.utcnow())
            except AttributeError:
                return await self._embed_msg(
                    ctx,
                    title=_("Unable To Play Tracks"),
                    description=_("Connect to a voice channel first."),
                )
            except IndexError:
                return await self._embed_msg(
                    ctx,
                    title=_("Unable To Play Tracks"),
                    description=_("Connection to Lavalink has not yet been established."),
                )
        guild_data = await self.config.guild(ctx.guild).all()
        if guild_data["dj_enabled"]:
            if not await self._can_instaskip(ctx, ctx.author):
                return await self._embed_msg(
                    ctx,
                    title=_("Unable To Play Tracks"),
                    description=_("You need the DJ role to queue tracks."),
                )
        player = lavalink.get_player(ctx.guild.id)

        player.store("channel", ctx.channel.id)
        player.store("guild", ctx.guild.id)
        await self._eq_check(ctx, player)
        await self._data_check(ctx)
        if (
            not ctx.author.voice or ctx.author.voice.channel != player.channel
        ) and not await self._can_instaskip(ctx, ctx.author):
            return await self._embed_msg(
                ctx,
                title=_("Unable To Play Tracks"),
                description=_("You must be in the voice channel to use the autoplay command."),
            )
        if len(player.queue) >= 10000:
            return await self._embed_msg(
                ctx, title=_("Unable To Play Tracks"), description=_("Queue size limit reached.")
            )
        if not await self._currency_check(ctx, guild_data["jukebox_price"]):
            return

        try:
            await self.music_cache.autoplay(player)
        except DatabaseError:
            notify_channel = player.fetch("channel")
            if notify_channel:
                notify_channel = self.bot.get_channel(notify_channel)
                await self._embed_msg(notify_channel, title=_("Couldn't get a valid track."))
            return

        if not guild_data["auto_play"]:
            await ctx.invoke(self._autoplay_toggle)
        if not guild_data["notify"] and (
            (player.current and not player.current.extras.get("autoplay")) or not player.current
        ):
            await self._embed_msg(ctx, title=_("Auto play started."))
        elif player.current:
            await self._embed_msg(ctx, title=_("Adding a track to queue."))

    async def _get_spotify_tracks(self, ctx: commands.Context, query: audio_dataclasses.Query):
        if ctx.invoked_with in ["play", "genre"]:
            enqueue_tracks = True
        else:
            enqueue_tracks = False
        player = lavalink.get_player(ctx.guild.id)
        api_data = await self._check_api_tokens()

        if (
            not api_data["spotify_client_id"]
            or not api_data["spotify_client_secret"]
            or not api_data["youtube_api"]
        ):
            return await self._embed_msg(
                ctx,
                title=_("Invalid Environment"),
                description=_(
                    "The owner needs to set the Spotify client ID, Spotify client secret, "
                    "and YouTube API key before Spotify URLs or codes can be used. "
                    "\nSee `{prefix}audioset youtubeapi` and `{prefix}audioset spotifyapi` "
                    "for instructions."
                ).format(prefix=ctx.prefix),
            )
        try:
            if self.play_lock[ctx.message.guild.id]:
                return await self._embed_msg(
                    ctx,
                    title=_("Unable To Get Tracks"),
                    description=_("Wait until the playlist has finished loading."),
                )
        except KeyError:
            pass

        if query.single_track:
            try:
                res = await self.music_cache.spotify_query(
                    ctx, "track", query.id, skip_youtube=True, notifier=None
                )
                if not res:
                    title = _("Nothing found.")
                    embed = discord.Embed(title=title)
                    if (
                        query.is_local
                        and query.suffix in audio_dataclasses._PARTIALLY_SUPPORTED_MUSIC_EXT
                    ):
                        title = _("Track is not playable.")
                        description = _(
                            "**{suffix}** is not a fully supported "
                            "format and some tracks may not play."
                        ).format(suffix=query.suffix)
                        embed = discord.Embed(title=title, description=description)
                    return await self._embed_msg(ctx, embed=embed)
            except SpotifyFetchError as error:
                self._play_lock(ctx, False)
                return await self._embed_msg(ctx, title=_(error.message).format(prefix=ctx.prefix))
            self._play_lock(ctx, False)
            try:
                if enqueue_tracks:
                    new_query = audio_dataclasses.Query.process_input(res[0])
                    new_query.start_time = query.start_time
                    return await self._enqueue_tracks(ctx, new_query)
                else:
                    query = audio_dataclasses.Query.process_input(res[0])
                    try:
                        result, called_api = await self.music_cache.lavalink_query(
                            ctx, player, query
                        )
                    except TrackEnqueueError:
                        self._play_lock(ctx, False)
                        return await self._embed_msg(
                            ctx,
                            title=_("Unable to Get Track"),
                            description=_(
                                "I'm unable get a track from Lavalink at the moment, try again in a few minutes."
                            ),
                        )
                    tracks = result.tracks
                    if not tracks:
                        embed = discord.Embed(title=_("Nothing found."))
                        if (
                            query.is_local
                            and query.suffix in audio_dataclasses._PARTIALLY_SUPPORTED_MUSIC_EXT
                        ):
                            embed = discord.Embed(title=_("Track is not playable."))
                            embed.description = _(
                                "**{suffix}** is not a fully supported format and some "
                                "tracks may not play."
                            ).format(suffix=query.suffix)
                        return await self._embed_msg(ctx, embed=embed)
                    single_track = tracks[0]
                    single_track.start_timestamp = query.start_time * 1000
                    single_track = [single_track]

                    return single_track

            except KeyError:
                self._play_lock(ctx, False)
                return await self._embed_msg(
                    ctx,
                    title=_("Invalid Environment"),
                    description=_(
                        "The Spotify API key or client secret has not been set properly. "
                        "\nUse `{prefix}audioset spotifyapi` for instructions."
                    ).format(prefix=ctx.prefix),
                )
        elif query.is_album or query.is_playlist:
            self._play_lock(ctx, True)
            track_list = await self._spotify_playlist(
                ctx, "album" if query.is_album else "playlist", query, enqueue_tracks
            )
            self._play_lock(ctx, False)
            return track_list
        else:
            return await self._embed_msg(
                ctx,
                title=_("Unable To Find Tracks"),
                description=_("This doesn't seem to be a supported Spotify URL or code."),
            )

    async def _enqueue_tracks(
        self,
        ctx: commands.Context,
        query: Union[audio_dataclasses.Query, list],
        enqueue: bool = True,
    ):
        player = lavalink.get_player(ctx.guild.id)
        try:
            if self.play_lock[ctx.message.guild.id]:
                return await self._embed_msg(
                    ctx,
                    title=_("Unable To Get Tracks"),
                    description=_("Wait until the playlist has finished loading."),
                )
        except KeyError:
            self._play_lock(ctx, True)
        guild_data = await self.config.guild(ctx.guild).all()
        first_track_only = False
        single_track = None
        index = None
        playlist_data = None
        playlist_url = None
        seek = 0
        if type(query) is not list:
            if not await is_allowed(ctx.guild, f"{query}", query_obj=query):
                raise QueryUnauthorized(
                    _("{query} is not an allowed query.").format(query=query.to_string_user())
                )
            if query.single_track:
                first_track_only = True
                index = query.track_index
                if query.start_time:
                    seek = query.start_time
            try:
                result, called_api = await self.music_cache.lavalink_query(ctx, player, query)
            except TrackEnqueueError:
                self._play_lock(ctx, False)
                return await self._embed_msg(
                    ctx,
                    title=_("Unable to Get Track"),
                    description=_(
                        "I'm unable get a track from Lavalink at the moment, try again in a few minutes."
                    ),
                )
            tracks = result.tracks
            playlist_data = result.playlist_info
            if not enqueue:
                return tracks
            if not tracks:
                self._play_lock(ctx, False)
                title = _("Nothing found.")
                embed = discord.Embed(title=title)
                if result.exception_message:
                    embed.set_footer(text=result.exception_message[:2000].replace("\n", ""))
                if await self.config.use_external_lavalink() and query.is_local:
                    embed.description = _(
                        "Local tracks will not work "
                        "if the `Lavalink.jar` cannot see the track.\n"
                        "This may be due to permissions or because Lavalink.jar is being run "
                        "in a different machine than the local tracks."
                    )
                elif (
                    query.is_local
                    and query.suffix in audio_dataclasses._PARTIALLY_SUPPORTED_MUSIC_EXT
                ):
                    title = _("Track is not playable.")
                    embed = discord.Embed(title=title)
                    embed.description = _(
                        "**{suffix}** is not a fully supported format and some "
                        "tracks may not play."
                    ).format(suffix=query.suffix)
                return await self._embed_msg(ctx, embed=embed)
        else:
            tracks = query
        queue_dur = await queue_duration(ctx)
        queue_total_duration = lavalink.utils.format_time(queue_dur)
        before_queue_length = len(player.queue)

        if not first_track_only and len(tracks) > 1:
            # a list of Tracks where all should be enqueued
            # this is a Spotify playlist already made into a list of Tracks or a
            # url where Lavalink handles providing all Track objects to use, like a
            # YouTube or Soundcloud playlist
            if len(player.queue) >= 10000:
                return await self._embed_msg(ctx, title=_("Queue size limit reached."))
            track_len = 0
            empty_queue = not player.queue
            for track in tracks:
                if len(player.queue) >= 10000:
                    continue
                if not await is_allowed(
                    ctx.guild,
                    (
                        f"{track.title} {track.author} {track.uri} "
                        f"{str(audio_dataclasses.Query.process_input(track))}"
                    ),
                ):
                    if IS_DEBUG:
                        log.debug(f"Query is not allowed in {ctx.guild} ({ctx.guild.id})")
                    continue
                elif guild_data["maxlength"] > 0:
                    if track_limit(track, guild_data["maxlength"]):
                        track_len += 1
                        track.extras.update(
                            {
                                "enqueue_time": int(time.time()),
                                "vc": player.channel.id,
                                "requester": ctx.author.id,
                            }
                        )
                        player.add(ctx.author, track)
                        self.bot.dispatch(
                            "red_audio_track_enqueue", player.channel.guild, track, ctx.author
                        )

                else:
                    track_len += 1
                    track.extras.update(
                        {
                            "enqueue_time": int(time.time()),
                            "vc": player.channel.id,
                            "requester": ctx.author.id,
                        }
                    )
                    player.add(ctx.author, track)
                    self.bot.dispatch(
                        "red_audio_track_enqueue", player.channel.guild, track, ctx.author
                    )
                await asyncio.sleep(0)
            player.maybe_shuffle(0 if empty_queue else 1)

            if len(tracks) > track_len:
                maxlength_msg = " {bad_tracks} tracks cannot be queued.".format(
                    bad_tracks=(len(tracks) - track_len)
                )
            else:
                maxlength_msg = ""
            playlist_name = escape(playlist_data.name if playlist_data else _("No Title"))
            embed = discord.Embed(
                description=bold(f"[{playlist_name}]({playlist_url})")
                if playlist_url
                else playlist_name,
                title=_("Playlist Enqueued"),
            )
            embed.set_footer(
                text=_("Added {num} tracks to the queue.{maxlength_msg}").format(
                    num=track_len, maxlength_msg=maxlength_msg
                )
            )
            if not guild_data["shuffle"] and queue_dur > 0:
                embed.set_footer(
                    text=_(
                        "{time} until start of playlist playback: starts at #{position} in queue"
                    ).format(time=queue_total_duration, position=before_queue_length + 1)
                )
            if not player.current:
                await player.play()
            self._play_lock(ctx, False)
            message = await self._embed_msg(ctx, embed=embed)
            return tracks or message
        else:
            single_track = None
            # a ytsearch: prefixed item where we only need the first Track returned
            # this is in the case of [p]play <query>, a single Spotify url/code
            # or this is a localtrack item
            try:
                if len(player.queue) >= 10000:

                    return await self._embed_msg(ctx, title=_("Queue size limit reached."))

                single_track = (
                    tracks
                    if isinstance(tracks, lavalink.rest_api.Track)
                    else tracks[index]
                    if index
                    else tracks[0]
                )
                if seek and seek > 0:
                    single_track.start_timestamp = seek * 1000
                if not await is_allowed(
                    ctx.guild,
                    (
                        f"{single_track.title} {single_track.author} {single_track.uri} "
                        f"{str(audio_dataclasses.Query.process_input(single_track))}"
                    ),
                ):
                    if IS_DEBUG:
                        log.debug(f"Query is not allowed in {ctx.guild} ({ctx.guild.id})")
                    self._play_lock(ctx, False)
                    return await self._embed_msg(
                        ctx, title=_("This track is not allowed in this server.")
                    )
                elif guild_data["maxlength"] > 0:
                    if track_limit(single_track, guild_data["maxlength"]):
                        single_track.extras.update(
                            {
                                "enqueue_time": int(time.time()),
                                "vc": player.channel.id,
                                "requester": ctx.author.id,
                            }
                        )
                        player.add(ctx.author, single_track)
                        player.maybe_shuffle()
                        self.bot.dispatch(
                            "red_audio_track_enqueue",
                            player.channel.guild,
                            single_track,
                            ctx.author,
                        )
                    else:
                        self._play_lock(ctx, False)
                        return await self._embed_msg(ctx, title=_("Track exceeds maximum length."))

                else:
                    single_track.extras.update(
                        {
                            "enqueue_time": int(time.time()),
                            "vc": player.channel.id,
                            "requester": ctx.author.id,
                        }
                    )
                    player.add(ctx.author, single_track)
                    player.maybe_shuffle()
                    self.bot.dispatch(
                        "red_audio_track_enqueue", player.channel.guild, single_track, ctx.author
                    )
            except IndexError:
                self._play_lock(ctx, False)
                title = _("Nothing found")
                desc = EmptyEmbed
                if await ctx.bot.is_owner(ctx.author):
                    desc = _("Please check your console or logs for details.")
                return await self._embed_msg(ctx, title=title, description=desc)
            description = get_track_description(single_track)
            embed = discord.Embed(title=_("Track Enqueued"), description=description)
            if not guild_data["shuffle"] and queue_dur > 0:
                embed.set_footer(
                    text=_("{time} until track playback: #{position} in queue").format(
                        time=queue_total_duration, position=before_queue_length + 1
                    )
                )

        if not player.current:
            await player.play()
        self._play_lock(ctx, False)
        message = await self._embed_msg(ctx, embed=embed)
        return single_track or message

    async def _spotify_playlist(
        self,
        ctx: commands.Context,
        stype: str,
        query: audio_dataclasses.Query,
        enqueue: bool = False,
    ):

        player = lavalink.get_player(ctx.guild.id)
        try:
            embed1 = discord.Embed(title=_("Please wait, finding tracks..."))
            playlist_msg = await self._embed_msg(ctx, embed=embed1)
            notifier = Notifier(
                ctx,
                playlist_msg,
                {
                    "spotify": _("Getting track {num}/{total}..."),
                    "youtube": _("Matching track {num}/{total}..."),
                    "lavalink": _("Loading track {num}/{total}..."),
                    "lavalink_time": _("Approximate time remaining: {seconds}"),
                },
            )
            track_list = await self.music_cache.spotify_enqueue(
                ctx,
                stype,
                query.id,
                enqueue=enqueue,
                player=player,
                lock=self._play_lock,
                notifier=notifier,
            )
        except SpotifyFetchError as error:
            self._play_lock(ctx, False)
            return await self._embed_msg(
                ctx,
                title=_("Invalid Environment"),
                description=_(error.message).format(prefix=ctx.prefix),
            )
        except (RuntimeError, aiohttp.ServerDisconnectedError):
            self._play_lock(ctx, False)
            error_embed = discord.Embed(
                title=_("The connection was reset while loading the playlist.")
            )
            await self._embed_msg(ctx, embed=error_embed)
            return None
        except Exception as e:
            self._play_lock(ctx, False)
            raise e
        self._play_lock(ctx, False)
        return track_list

    async def can_manage_playlist(
        self, scope: str, playlist: Playlist, ctx: commands.Context, user, guild
    ):

        is_owner = await ctx.bot.is_owner(ctx.author)
        has_perms = False
        user_to_query = user
        guild_to_query = guild
        dj_enabled = None
        playlist_author = (
            guild.get_member(playlist.author)
            if guild
            else self.bot.get_user(playlist.author) or user
        )

        is_different_user = len({playlist.author, user_to_query.id, ctx.author.id}) != 1
        is_different_guild = True if guild_to_query is None else ctx.guild.id != guild_to_query.id

        if is_owner:
            has_perms = True
        elif playlist.scope == PlaylistScope.USER.value:
            if not is_different_user:
                has_perms = True
        elif playlist.scope == PlaylistScope.GUILD.value:
            if not is_different_guild:
                dj_enabled = self._dj_status_cache.setdefault(
                    ctx.guild.id, await self.config.guild(ctx.guild).dj_enabled()
                )
                if guild.owner_id == ctx.author.id:
                    has_perms = True
                elif dj_enabled and await self._has_dj_role(ctx, ctx.author):
                    has_perms = True
                elif await ctx.bot.is_mod(ctx.author):
                    has_perms = True
                elif not dj_enabled and not is_different_user:
                    has_perms = True

        if has_perms is False:
            if hasattr(playlist, "name"):
                msg = _(
                    "You do not have the permissions to manage {name} (`{id}`) [**{scope}**]."
                ).format(
                    user=playlist_author,
                    name=playlist.name,
                    id=playlist.id,
                    scope=humanize_scope(
                        playlist.scope,
                        ctx=guild_to_query
                        if playlist.scope == PlaylistScope.GUILD.value
                        else playlist_author
                        if playlist.scope == PlaylistScope.USER.value
                        else None,
                    ),
                )
            elif playlist.scope == PlaylistScope.GUILD.value and (
                is_different_guild or dj_enabled
            ):
                msg = _(
                    "You do not have the permissions to manage that playlist in {guild}."
                ).format(guild=guild_to_query)
            elif (
                playlist.scope in [PlaylistScope.GUILD.value, PlaylistScope.USER.value]
                and is_different_user
            ):
                msg = _(
                    "You do not have the permissions to manage playlist owned by {user}."
                ).format(user=playlist_author)
            else:
                msg = _(
                    "You do not have the permissions to manage "
                    "playlists in {scope} scope.".format(scope=humanize_scope(scope, the=True))
                )

            await self._embed_msg(ctx, title=_("No access to playlist."), description=msg)
            return False
        return True

    async def _get_correct_playlist_id(
        self,
        context: commands.Context,
        matches: MutableMapping,
        scope: str,
        author: discord.User,
        guild: discord.Guild,
        specified_user: bool = False,
    ) -> Tuple[Optional[int], str]:
        """
        Parameters
        ----------
        context: commands.Context
            The context in which this is being called.
        matches: dict
            A dict of the matches found where key is scope and value is matches.
        scope:str
            The custom config scope. A value from :code:`PlaylistScope`.
        author: discord.User
            The user.
        guild: discord.Guild
            The guild.
        specified_user: bool
            Whether or not a user ID was specified via argparse.
        Returns
        -------
        Tuple[Optional[int], str]
            Tuple of Playlist ID or None if none found and original user input.
        Raises
        ------
        `TooManyMatches`
            When more than 10 matches are found or
            When multiple matches are found but none is selected.

        """
        correct_scope_matches: List[Playlist]
        original_input = matches.get("arg")
        correct_scope_matches_temp: MutableMapping = matches.get(scope)
        guild_to_query = guild.id
        user_to_query = author.id
        if not correct_scope_matches_temp:
            return None, original_input
        if scope == PlaylistScope.USER.value:
            correct_scope_matches = [
                p for p in correct_scope_matches_temp if user_to_query == p.scope_id
            ]
        elif scope == PlaylistScope.GUILD.value:
            if specified_user:
                correct_scope_matches = [
                    p
                    for p in correct_scope_matches_temp
                    if guild_to_query == p.scope_id and p.author == user_to_query
                ]
            else:
                correct_scope_matches = [
                    p for p in correct_scope_matches_temp if guild_to_query == p.scope_id
                ]
        else:
            if specified_user:
                correct_scope_matches = [
                    p for p in correct_scope_matches_temp if p.author == user_to_query
                ]
            else:
                correct_scope_matches = [p for p in correct_scope_matches_temp]

        match_count = len(correct_scope_matches)
        if match_count > 1:
            correct_scope_matches2 = [
                p for p in correct_scope_matches if p.name == str(original_input).strip()
            ]
            if correct_scope_matches2:
                correct_scope_matches = correct_scope_matches2
            elif original_input.isnumeric():
                arg = int(original_input)
                correct_scope_matches3 = [p for p in correct_scope_matches if p.id == arg]
                if correct_scope_matches3:
                    correct_scope_matches = correct_scope_matches3
        match_count = len(correct_scope_matches)
        # We done all the trimming we can with the info available time to ask the user
        if match_count > 10:
            if original_input.isnumeric():
                arg = int(original_input)
                correct_scope_matches = [p for p in correct_scope_matches if p.id == arg]
            if match_count > 10:
                raise TooManyMatches(
                    _(
                        "{match_count} playlists match {original_input}: "
                        "Please try to be more specific, or use the playlist ID."
                    ).format(match_count=match_count, original_input=original_input)
                )
        elif match_count == 1:
            return correct_scope_matches[0].id, original_input
        elif match_count == 0:
            return None, original_input

        # TODO : Convert this section to a new paged reaction menu when Toby Menus are Merged
        pos_len = 3
        playlists = f"{'#':{pos_len}}\n"
        number = 0
        for number, playlist in enumerate(correct_scope_matches, 1):
            author = self.bot.get_user(playlist.author) or playlist.author or _("Unknown")
            line = _(
                "{number}."
                "    <{playlist.name}>\n"
                " - Scope:  < {scope} >\n"
                " - ID:     < {playlist.id} >\n"
                " - Tracks: < {tracks} >\n"
                " - Author: < {author} >\n\n"
            ).format(
                number=number,
                playlist=playlist,
                scope=humanize_scope(scope),
                tracks=len(playlist.tracks),
                author=author,
            )
            playlists += line

        embed = discord.Embed(
            title=_("{playlists} playlists found, which one would you like?").format(
                playlists=number
            ),
            description=box(playlists, lang="md"),
            colour=await context.embed_colour(),
        )
        msg = await context.send(embed=embed)
        avaliable_emojis = ReactionPredicate.NUMBER_EMOJIS[1:]
        avaliable_emojis.append("🔟")
        emojis = avaliable_emojis[: len(correct_scope_matches)]
        emojis.append("\N{CROSS MARK}")
        start_adding_reactions(msg, emojis)
        pred = ReactionPredicate.with_emojis(emojis, msg, user=context.author)
        try:
            await context.bot.wait_for("reaction_add", check=pred, timeout=60)
        except asyncio.TimeoutError:
            with contextlib.suppress(discord.HTTPException):
                await msg.delete()
            raise TooManyMatches(
                _("Too many matches found and you did not select which one you wanted.")
            )
        if emojis[pred.result] == "\N{CROSS MARK}":
            with contextlib.suppress(discord.HTTPException):
                await msg.delete()
            raise TooManyMatches(
                _("Too many matches found and you did not select which one you wanted.")
            )
        with contextlib.suppress(discord.HTTPException):
            await msg.delete()
        return correct_scope_matches[pred.result].id, original_input

    @commands.group()
    @commands.guild_only()
    @commands.bot_has_permissions(embed_links=True)
    async def playlist(self, ctx: commands.Context):
        """Playlist configuration options.

        Scope info:
        ​ ​ ​ ​ **Global**:
        ​ ​ ​ ​ ​ ​ ​ ​ Visible to all users of this bot.
        ​ ​ ​ ​ ​ ​ ​ ​ Only editable by bot owner.
        ​ ​ ​ ​ **Guild**:
        ​ ​ ​ ​ ​ ​ ​ ​ Visible to all users in this guild.
        ​ ​ ​ ​ ​ ​ ​ ​ Editable by bot owner, guild owner, guild admins, guild mods, DJ role and playlist creator.
        ​ ​ ​ ​ **User**:
        ​ ​ ​ ​ ​ ​ ​ ​ Visible to all bot users, if --author is passed.
        ​ ​ ​ ​ ​ ​ ​ ​ Editable by bot owner and creator.

        """

    @playlist.command(name="append", usage="<playlist_name_OR_id> <track_name_OR_url> [args]")
    async def _playlist_append(
        self,
        ctx: commands.Context,
        playlist_matches: PlaylistConverter,
        query: LazyGreedyConverter,
        *,
        scope_data: ScopeParser = None,
    ):
        """Add a track URL, playlist link, or quick search to a playlist.

        The track(s) will be appended to the end of the playlist.

        **Usage**:
        ​ ​ ​ ​ `[p]playlist append playlist_name_OR_id track_name_OR_url [args]`

        **Args**:
        ​ ​ ​ ​ The following are all optional:
        ​ ​ ​ ​ ​ ​ ​ ​ --scope <scope>
        ​ ​ ​ ​ ​ ​ ​ ​ --author [user]
        ​ ​ ​ ​ ​ ​ ​ ​ --guild [guild] **Only the bot owner can use this**

        **Scope** is one of the following:
        ​ ​ ​ ​ Global
        ​ ​ ​ ​ Guild
        ​ ​ ​ ​ User

        **Author** can be one of the following:
        ​ ​ ​ ​ User ID
        ​ ​ ​ ​ User Mention
        ​ ​ ​ ​ User Name#123

        **Guild** can be one of the following:
        ​ ​ ​ ​ Guild ID
        ​ ​ ​ ​ Exact guild name

        Example use:
        ​ ​ ​ ​ `[p]playlist append MyGuildPlaylist Hello by Adele`
        ​ ​ ​ ​ `[p]playlist append MyGlobalPlaylist Hello by Adele --scope Global`
        ​ ​ ​ ​ `[p]playlist append MyGlobalPlaylist Hello by Adele --scope Global --Author Draper#6666`
        """
        if scope_data is None:
            scope_data = [PlaylistScope.GUILD.value, ctx.author, ctx.guild, False]
        (scope, author, guild, specified_user) = scope_data
        if not await self._playlist_check(ctx):
            return
        try:
            (playlist_id, playlist_arg) = await self._get_correct_playlist_id(
                ctx, playlist_matches, scope, author, guild, specified_user
            )
        except TooManyMatches as e:
            return await self._embed_msg(ctx, title=str(e))
        if playlist_id is None:
            return await self._embed_msg(
                ctx,
                title=_("Playlist Not Found"),
                description=_("Could not match '{arg}' to a playlist").format(arg=playlist_arg),
            )

        try:
            playlist = await get_playlist(playlist_id, scope, self.bot, guild, author)
        except RuntimeError:
            return await self._embed_msg(
                ctx,
                title=_("Playlist {id} does not exist in {scope} scope.").format(
                    id=playlist_id, scope=humanize_scope(scope, the=True)
                ),
            )
        except MissingGuild:
            return await self._embed_msg(
                ctx,
                title=_("Missing Arguments"),
                description=_("You need to specify the Guild ID for the guild to lookup."),
            )

        if not await self.can_manage_playlist(scope, playlist, ctx, author, guild):
            return
        player = lavalink.get_player(ctx.guild.id)
        to_append = await self._playlist_tracks(
            ctx, player, audio_dataclasses.Query.process_input(query)
        )

        if isinstance(to_append, discord.Message):
            return None

        if not to_append:
            return await self._embed_msg(
                ctx, title=_("Could not find a track matching your query.")
            )
        track_list = playlist.tracks
        current_count = len(track_list)
        to_append_count = len(to_append)
        tracks_obj_list = playlist.tracks_obj
        not_added = 0
        if current_count + to_append_count > 10000:
            to_append = to_append[: 10000 - current_count]
            not_added = to_append_count - len(to_append)
            to_append_count = len(to_append)
        scope_name = humanize_scope(
            scope, ctx=guild if scope == PlaylistScope.GUILD.value else author
        )
        appended = 0

        if to_append and to_append_count == 1:
            to = lavalink.Track(to_append[0])
            if to in tracks_obj_list:
                return await self._embed_msg(
                    ctx,
                    title=_("Skipping track"),
                    description=_(
                        "{track} is already in {playlist} (`{id}`) [**{scope}**]."
                    ).format(
                        track=to.title, playlist=playlist.name, id=playlist.id, scope=scope_name
                    ),
                    footer=_("Playlist limit reached: Could not add track.").format(not_added)
                    if not_added > 0
                    else None,
                )
            else:
                appended += 1
        if to_append and to_append_count > 1:
            to_append_temp = []
            for t in to_append:
                to = lavalink.Track(t)
                if to not in tracks_obj_list:
                    appended += 1
                    to_append_temp.append(t)
            to_append = to_append_temp
        if appended > 0:
            track_list.extend(to_append)
            update = {"tracks": track_list, "url": None}
            await playlist.edit(update)

        if to_append_count == 1 and appended == 1:
            track_title = to_append[0]["info"]["title"]
            return await self._embed_msg(
                ctx,
                title=_("Track added"),
                description=_("{track} appended to {playlist} (`{id}`) [**{scope}**].").format(
                    track=track_title, playlist=playlist.name, id=playlist.id, scope=scope_name
                ),
            )

        desc = _("{num} tracks appended to {playlist} (`{id}`) [**{scope}**].").format(
            num=appended, playlist=playlist.name, id=playlist.id, scope=scope_name
        )
        if to_append_count > appended:
            diff = to_append_count - appended
            desc += _("\n{existing} {plural} already in the playlist and were skipped.").format(
                existing=diff, plural=_("tracks are") if diff != 1 else _("track is")
            )

        embed = discord.Embed(title=_("Playlist Modified"), description=desc)
        await self._embed_msg(
            ctx,
            embed=embed,
            footer=_("Playlist limit reached: Could not add track.").format(not_added)
            if not_added > 0
            else None,
        )

    @commands.cooldown(1, 150, commands.BucketType.member)
    @playlist.command(name="copy", usage="<id_or_name> [args]", cooldown_after_parsing=True)
    async def _playlist_copy(
        self,
        ctx: commands.Context,
        playlist_matches: PlaylistConverter,
        *,
        scope_data: ComplexScopeParser = None,
    ):

        """Copy a playlist from one scope to another.

        **Usage**:
        ​ ​ ​ ​ `[p]playlist copy playlist_name_OR_id [args]`

        **Args**:
        ​ ​ ​ ​ The following are all optional:
        ​ ​ ​ ​ ​ ​ ​ ​ --from-scope <scope>
        ​ ​ ​ ​ ​ ​ ​ ​ --from-author [user]
        ​ ​ ​ ​ ​ ​ ​ ​ --from-guild [guild] **Only the bot owner can use this**

        ​ ​ ​ ​ ​ ​ ​ ​ --to-scope <scope>
        ​ ​ ​ ​ ​ ​ ​ ​ --to-author [user]
        ​ ​ ​ ​ ​ ​ ​ ​ --to-guild [guild] **Only the bot owner can use this**

        **Scope** is one of the following:
        ​ ​ ​ ​ Global
        ​ ​ ​ ​ Guild
        ​ ​ ​ ​ User

        **Author** can be one of the following:
        ​ ​ ​ ​ User ID
        ​ ​ ​ ​ User Mention
        ​ ​ ​ ​ User Name#123

        **Guild** can be one of the following:
        ​ ​ ​ ​ Guild ID
        ​ ​ ​ ​ Exact guild name

        Example use:
        ​ ​ ​ ​ `[p]playlist copy MyGuildPlaylist --from-scope Guild --to-scope Global`
        ​ ​ ​ ​ `[p]playlist copy MyGlobalPlaylist --from-scope Global --to-author Draper#6666 --to-scope User`
        ​ ​ ​ ​ `[p]playlist copy MyPersonalPlaylist --from-scope user --to-author Draper#6666 --to-scope Guild --to-guild Red - Discord Bot`
        """

        if scope_data is None:
            scope_data = [
                PlaylistScope.GUILD.value,
                ctx.author,
                ctx.guild,
                False,
                PlaylistScope.GUILD.value,
                ctx.author,
                ctx.guild,
                False,
            ]
        (
            from_scope,
            from_author,
            from_guild,
            specified_from_user,
            to_scope,
            to_author,
            to_guild,
            specified_to_user,
        ) = scope_data

        try:
            playlist_id, playlist_arg = await self._get_correct_playlist_id(
                ctx, playlist_matches, from_scope, from_author, from_guild, specified_from_user
            )
        except TooManyMatches as e:
            ctx.command.reset_cooldown(ctx)
            return await self._embed_msg(ctx, title=str(e))

        if playlist_id is None:
            ctx.command.reset_cooldown(ctx)
            return await self._embed_msg(
                ctx,
                title=_("Playlist Not Found"),
                description=_("Could not match '{arg}' to a playlist.").format(arg=playlist_arg),
            )

        temp_playlist = FakePlaylist(to_author.id, to_scope)
        if not await self.can_manage_playlist(to_scope, temp_playlist, ctx, to_author, to_guild):
            ctx.command.reset_cooldown(ctx)
            return

        try:
            from_playlist = await get_playlist(
                playlist_id, from_scope, self.bot, from_guild, from_author.id
            )
        except RuntimeError:
            ctx.command.reset_cooldown(ctx)
            return await self._embed_msg(
                ctx,
                title=_("Playlist Not Found"),
                description=_("Playlist {id} does not exist in {scope} scope.").format(
                    id=playlist_id, scope=humanize_scope(to_scope, the=True)
                ),
            )
        except MissingGuild:
            ctx.command.reset_cooldown(ctx)
            return await self._embed_msg(
                ctx, title=_("You need to specify the Guild ID for the guild to lookup.")
            )

        to_playlist = await create_playlist(
            ctx,
            to_scope,
            from_playlist.name,
            from_playlist.url,
            from_playlist.tracks,
            to_author,
            to_guild,
        )
        if to_scope == PlaylistScope.GLOBAL.value:
            to_scope_name = "the Global"
        elif to_scope == PlaylistScope.USER.value:
            to_scope_name = to_author
        else:
            to_scope_name = to_guild

        if from_scope == PlaylistScope.GLOBAL.value:
            from_scope_name = "the Global"
        elif from_scope == PlaylistScope.USER.value:
            from_scope_name = from_author
        else:
            from_scope_name = from_guild

        return await self._embed_msg(
            ctx,
            title=_("Playlist Copied"),
            description=_(
                "Playlist {name} (`{from_id}`) copied from {from_scope} to {to_scope} (`{to_id}`)."
            ).format(
                name=from_playlist.name,
                from_id=from_playlist.id,
                from_scope=humanize_scope(from_scope, ctx=from_scope_name),
                to_scope=humanize_scope(to_scope, ctx=to_scope_name),
                to_id=to_playlist.id,
            ),
        )

    @playlist.command(name="create", usage="<name> [args]")
    async def _playlist_create(
        self, ctx: commands.Context, playlist_name: str, *, scope_data: ScopeParser = None
    ):
        """Create an empty playlist.

        **Usage**:
        ​ ​ ​ ​ `[p]playlist create playlist_name [args]`

        **Args**:
        ​ ​ ​ ​ The following are all optional:
        ​ ​ ​ ​ ​ ​ ​ ​ --scope <scope>
        ​ ​ ​ ​ ​ ​ ​ ​ --author [user]
        ​ ​ ​ ​ ​ ​ ​ ​ --guild [guild] **Only the bot owner can use this**

        **Scope** is one of the following:
        ​ ​ ​ ​ Global
        ​ ​ ​ ​ Guild
        ​ ​ ​ ​ User

        **Author** can be one of the following:
        ​ ​ ​ ​ User ID
        ​ ​ ​ ​ User Mention
        ​ ​ ​ ​ User Name#123

        **Guild** can be one of the following:
        ​ ​ ​ ​ Guild ID
        ​ ​ ​ ​ Exact guild name

        Example use:
        ​ ​ ​ ​ `[p]playlist create MyGuildPlaylist`
        ​ ​ ​ ​ `[p]playlist create MyGlobalPlaylist --scope Global`
        ​ ​ ​ ​ `[p]playlist create MyPersonalPlaylist --scope User`
        """
        if scope_data is None:
            scope_data = [PlaylistScope.GUILD.value, ctx.author, ctx.guild, False]
        scope, author, guild, specified_user = scope_data

        temp_playlist = FakePlaylist(author.id, scope)
        scope_name = humanize_scope(
            scope, ctx=guild if scope == PlaylistScope.GUILD.value else author
        )
        if not await self.can_manage_playlist(scope, temp_playlist, ctx, author, guild):
            return
        playlist_name = playlist_name.split(" ")[0].strip('"')[:32]
        if playlist_name.isnumeric():
            return await self._embed_msg(
                ctx,
                title=_("Invalid Playlist Name"),
                description=_(
                    "Playlist names must be a single word (up to 32 "
                    "characters) and not numbers only."
                ),
            )
        playlist = await create_playlist(ctx, scope, playlist_name, None, None, author, guild)
        return await self._embed_msg(
            ctx,
            title=_("Playlist Created"),
            description=_("Empty playlist {name} (`{id}`) [**{scope}**] created.").format(
                name=playlist.name, id=playlist.id, scope=scope_name
            ),
        )

    @playlist.command(name="delete", aliases=["del"], usage="<playlist_name_OR_id> [args]")
    async def _playlist_delete(
        self,
        ctx: commands.Context,
        playlist_matches: PlaylistConverter,
        *,
        scope_data: ScopeParser = None,
    ):
        """Delete a saved playlist.

        **Usage**:
        ​ ​ ​ ​ `[p]playlist delete playlist_name_OR_id [args]`

        **Args**:
        ​ ​ ​ ​ The following are all optional:
        ​ ​ ​ ​ ​ ​ ​ ​ --scope <scope>
        ​ ​ ​ ​ ​ ​ ​ ​ --author [user]
        ​ ​ ​ ​ ​ ​ ​ ​ --guild [guild] **Only the bot owner can use this**

        **Scope** is one of the following:
        ​ ​ ​ ​ Global
        ​ ​ ​ ​ Guild
        ​ ​ ​ ​ User

        **Author** can be one of the following:
        ​ ​ ​ ​ User ID
        ​ ​ ​ ​ User Mention
        ​ ​ ​ ​ User Name#123

        **Guild** can be one of the following:
        ​ ​ ​ ​ Guild ID
        ​ ​ ​ ​ Exact guild name

        Example use:
        ​ ​ ​ ​ `[p]playlist delete MyGuildPlaylist`
        ​ ​ ​ ​ `[p]playlist delete MyGlobalPlaylist --scope Global`
        ​ ​ ​ ​ `[p]playlist delete MyPersonalPlaylist --scope User`
        """
        if scope_data is None:
            scope_data = [PlaylistScope.GUILD.value, ctx.author, ctx.guild, False]
        scope, author, guild, specified_user = scope_data

        try:
            playlist_id, playlist_arg = await self._get_correct_playlist_id(
                ctx, playlist_matches, scope, author, guild, specified_user
            )
        except TooManyMatches as e:
            return await self._embed_msg(ctx, title=str(e))
        if playlist_id is None:
            return await self._embed_msg(
                ctx,
                title=_("Playlist Not Found"),
                description=_("Could not match '{arg}' to a playlist.").format(arg=playlist_arg),
            )

        try:
            playlist = await get_playlist(playlist_id, scope, self.bot, guild, author)
        except RuntimeError:
            return await self._embed_msg(
                ctx,
                title=_("Playlist {id} does not exist in {scope} scope.").format(
                    id=playlist_id, scope=humanize_scope(scope, the=True)
                ),
            )
        except MissingGuild:
            return await self._embed_msg(
                ctx, title=_("You need to specify the Guild ID for the guild to lookup.")
            )

        if not await self.can_manage_playlist(scope, playlist, ctx, author, guild):
            return
        scope_name = humanize_scope(
            scope, ctx=guild if scope == PlaylistScope.GUILD.value else author
        )
        await delete_playlist(scope, playlist.id, guild or ctx.guild, author or ctx.author)

        await self._embed_msg(
            ctx,
            title=_("Playlist Deleted"),
            description=_("{name} (`{id}`) [**{scope}**] playlist deleted.").format(
                name=playlist.name, id=playlist.id, scope=scope_name
            ),
        )

    @commands.cooldown(1, 30, commands.BucketType.member)
    @playlist.command(
        name="dedupe", usage="<playlist_name_OR_id> [args]", cooldown_after_parsing=True
    )
    async def _playlist_remdupe(
        self,
        ctx: commands.Context,
        playlist_matches: PlaylistConverter,
        *,
        scope_data: ScopeParser = None,
    ):
        """Remove duplicate tracks from a saved playlist.

        **Usage**:
        ​ ​ ​ ​ `[p]playlist dedupe playlist_name_OR_id [args]`

        **Args**:
        ​ ​ ​ ​ The following are all optional:
        ​ ​ ​ ​ ​ ​ ​ ​ --scope <scope>
        ​ ​ ​ ​ ​ ​ ​ ​ --author [user]
        ​ ​ ​ ​ ​ ​ ​ ​ --guild [guild] **Only the bot owner can use this**

        **Scope** is one of the following:
        ​ ​ ​ ​ Global
        ​ ​ ​ ​ Guild
        ​ ​ ​ ​ User

        **Author** can be one of the following:
        ​ ​ ​ ​ User ID
        ​ ​ ​ ​ User Mention
        ​ ​ ​ ​ User Name#123

        **Guild** can be one of the following:
        ​ ​ ​ ​ Guild ID
        ​ ​ ​ ​ Exact guild name

        Example use:
        ​ ​ ​ ​ `[p]playlist dedupe MyGuildPlaylist`
        ​ ​ ​ ​ `[p]playlist dedupe MyGlobalPlaylist --scope Global`
        ​ ​ ​ ​ `[p]playlist dedupe MyPersonalPlaylist --scope User`
        """
        async with ctx.typing():
            if scope_data is None:
                scope_data = [PlaylistScope.GUILD.value, ctx.author, ctx.guild, False]
            scope, author, guild, specified_user = scope_data
            scope_name = humanize_scope(
                scope, ctx=guild if scope == PlaylistScope.GUILD.value else author
            )

            try:
                playlist_id, playlist_arg = await self._get_correct_playlist_id(
                    ctx, playlist_matches, scope, author, guild, specified_user
                )
            except TooManyMatches as e:
                ctx.command.reset_cooldown(ctx)
                return await self._embed_msg(ctx, title=str(e))
            if playlist_id is None:
                ctx.command.reset_cooldown(ctx)
                return await self._embed_msg(
                    ctx,
                    title=_("Playlist Not Found"),
                    description=_("Could not match '{arg}' to a playlist.").format(
                        arg=playlist_arg
                    ),
                )

            try:
                playlist = await get_playlist(playlist_id, scope, self.bot, guild, author)
            except RuntimeError:
                ctx.command.reset_cooldown(ctx)
                return await self._embed_msg(
                    ctx,
                    title=_("Playlist Not Found"),
                    description=_("Playlist {id} does not exist in {scope} scope.").format(
                        id=playlist_id, scope=humanize_scope(scope, the=True)
                    ),
                )
            except MissingGuild:
                ctx.command.reset_cooldown(ctx)
                return await self._embed_msg(
                    ctx,
                    title=_("Missing Arguments"),
                    description=_("You need to specify the Guild ID for the guild to lookup."),
                )
            if not await self.can_manage_playlist(scope, playlist, ctx, author, guild):
                ctx.command.reset_cooldown(ctx)
                return

            track_objects = playlist.tracks_obj
            original_count = len(track_objects)
            unique_tracks = set()
            unique_tracks_add = unique_tracks.add
            track_objects = [
                x for x in track_objects if not (x in unique_tracks or unique_tracks_add(x))
            ]

            tracklist = []
            for track in track_objects:
                track_keys = track._info.keys()
                track_values = track._info.values()
                track_id = track.track_identifier
                track_info = {}
                for k, v in zip(track_keys, track_values):
                    track_info[k] = v
                keys = ["track", "info"]
                values = [track_id, track_info]
                track_obj = {}
                for key, value in zip(keys, values):
                    track_obj[key] = value
                tracklist.append(track_obj)

        final_count = len(tracklist)
        if original_count - final_count != 0:
            await self._embed_msg(
                ctx,
                title=_("Playlist Modified"),
                description=_(
                    "Removed {track_diff} duplicated "
                    "tracks from {name} (`{id}`) [**{scope}**] playlist."
                ).format(
                    name=playlist.name,
                    id=playlist.id,
                    track_diff=original_count - final_count,
                    scope=scope_name,
                ),
            )
        else:
            await self._embed_msg(
                ctx,
                title=_("Playlist Has Not Been Modified"),
                description=_(
                    "{name} (`{id}`) [**{scope}**] playlist has no duplicate tracks."
                ).format(name=playlist.name, id=playlist.id, scope=scope_name),
            )

    @checks.is_owner()
    @playlist.command(
        name="download",
        usage="<playlist_name_OR_id> [v2=False] [args]",
        cooldown_after_parsing=True,
    )
    @commands.bot_has_permissions(attach_files=True)
    @commands.cooldown(1, 30, commands.BucketType.guild)
    async def _playlist_download(
        self,
        ctx: commands.Context,
        playlist_matches: PlaylistConverter,
        v2: Optional[bool] = False,
        *,
        scope_data: ScopeParser = None,
    ):
        """Download a copy of a playlist.

        These files can be used with the `[p]playlist upload` command.
        Red v2-compatible playlists can be generated by passing True
        for the v2 variable.

        **Usage**:
        ​ ​ ​ ​ `[p]playlist download playlist_name_OR_id [v2=True_OR_False] [args]`

        **Args**:
        ​ ​ ​ ​ The following are all optional:
        ​ ​ ​ ​ ​ ​ ​ ​ --scope <scope>
        ​ ​ ​ ​ ​ ​ ​ ​ --author [user]
        ​ ​ ​ ​ ​ ​ ​ ​ --guild [guild] **Only the bot owner can use this**

        **Scope** is one of the following:
        ​ ​ ​ ​ Global
        ​ ​ ​ ​ Guild
        ​ ​ ​ ​ User

        **Author** can be one of the following:
        ​ ​ ​ ​ User ID
        ​ ​ ​ ​ User Mention
        ​ ​ ​ ​ User Name#123

        **Guild** can be one of the following:
        ​ ​ ​ ​ Guild ID
        ​ ​ ​ ​ Exact guild name

        Example use:
        ​ ​ ​ ​ `[p]playlist download MyGuildPlaylist True`
        ​ ​ ​ ​ `[p]playlist download MyGlobalPlaylist False --scope Global`
        ​ ​ ​ ​ `[p]playlist download MyPersonalPlaylist --scope User`
        """
        if scope_data is None:
            scope_data = [PlaylistScope.GUILD.value, ctx.author, ctx.guild, False]
        scope, author, guild, specified_user = scope_data

        try:
            playlist_id, playlist_arg = await self._get_correct_playlist_id(
                ctx, playlist_matches, scope, author, guild, specified_user
            )
        except TooManyMatches as e:
            ctx.command.reset_cooldown(ctx)
            return await self._embed_msg(ctx, title=str(e))
        if playlist_id is None:
            ctx.command.reset_cooldown(ctx)
            return await self._embed_msg(
                ctx,
                title=_("Playlist Not Found"),
                description=_("Could not match '{arg}' to a playlist.").format(arg=playlist_arg),
            )

        try:
            playlist = await get_playlist(playlist_id, scope, self.bot, guild, author)
        except RuntimeError:
            ctx.command.reset_cooldown(ctx)
            return await self._embed_msg(
                ctx,
                title=_("Playlist Not Found"),
                description=_("Playlist {id} does not exist in {scope} scope.").format(
                    id=playlist_id, scope=humanize_scope(scope, the=True)
                ),
            )
        except MissingGuild:
            ctx.command.reset_cooldown(ctx)
            return await self._embed_msg(
                ctx,
                title=_("Missing Arguments"),
                description=_("You need to specify the Guild ID for the guild to lookup."),
            )

        schema = 2
        version = "v3" if v2 is False else "v2"

        if not playlist.tracks:
            ctx.command.reset_cooldown(ctx)
            return await self._embed_msg(ctx, title=_("That playlist has no tracks."))
        if version == "v2":
            v2_valid_urls = ["https://www.youtube.com/watch?v=", "https://soundcloud.com/"]
            song_list = []
            for track in playlist.tracks:
                if track["info"]["uri"].startswith(tuple(v2_valid_urls)):
                    song_list.append(track["info"]["uri"])
                await asyncio.sleep(0)
            playlist_data = {
                "author": playlist.author,
                "link": playlist.url,
                "playlist": song_list,
                "name": playlist.name,
            }
            file_name = playlist.name
        else:
            # TODO: Keep new playlists backwards compatible, Remove me in a few releases
            playlist_data = playlist.to_json()
            playlist_songs_backwards_compatible = [
                track["info"]["uri"] for track in playlist.tracks
            ]
            playlist_data["playlist"] = playlist_songs_backwards_compatible
            playlist_data["link"] = playlist.url
            file_name = playlist.id
        playlist_data.update({"schema": schema, "version": version})
        playlist_data = json.dumps(playlist_data).encode("utf-8")
        to_write = BytesIO()
        to_write.write(playlist_data)
        to_write.seek(0)
        if to_write.getbuffer().nbytes > ctx.guild.filesize_limit - 10000:
            datapath = cog_data_path(raw_name="Audio")
            temp_file = datapath / f"{file_name}.txt"
            temp_tar = datapath / f"{file_name}.tar.gz"
            with temp_file.open("wb") as playlist_file:
                playlist_file.write(to_write.read())

            with tarfile.open(str(temp_tar), "w:gz") as tar:
                tar.add(
                    str(temp_file), arcname=str(temp_file.relative_to(datapath)), recursive=False
                )
            try:
                if os.path.getsize(str(temp_tar)) > ctx.guild.filesize_limit - 10000:
                    await ctx.send(_("This playlist is too large to be send in this server."))
                else:
                    await ctx.send(
                        content=_("Playlist is too large, here is the compressed version."),
                        file=discord.File(str(temp_tar)),
                    )
            except Exception:
                pass
            temp_file.unlink()
            temp_tar.unlink()
        else:
            await ctx.send(file=discord.File(to_write, filename=f"{file_name}.txt"))
        to_write.close()

    @commands.cooldown(1, 10, commands.BucketType.member)
    @playlist.command(
        name="info", usage="<playlist_name_OR_id> [args]", cooldown_after_parsing=True
    )
    async def _playlist_info(
        self,
        ctx: commands.Context,
        playlist_matches: PlaylistConverter,
        *,
        scope_data: ScopeParser = None,
    ):
        """Retrieve information from a saved playlist.

        **Usage**:
        ​ ​ ​ ​ `[p]playlist info playlist_name_OR_id [args]`

        **Args**:
        ​ ​ ​ ​ The following are all optional:
        ​ ​ ​ ​ ​ ​ ​ ​ --scope <scope>
        ​ ​ ​ ​ ​ ​ ​ ​ --author [user]
        ​ ​ ​ ​ ​ ​ ​ ​ --guild [guild] **Only the bot owner can use this**

        **Scope** is one of the following:
        ​ ​ ​ ​ Global
        ​ ​ ​ ​ Guild
        ​ ​ ​ ​ User

        **Author** can be one of the following:
        ​ ​ ​ ​ User ID
        ​ ​ ​ ​ User Mention
        ​ ​ ​ ​ User Name#123

        **Guild** can be one of the following:
        ​ ​ ​ ​ Guild ID
        ​ ​ ​ ​ Exact guild name

        Example use:
        ​ ​ ​ ​ `[p]playlist info MyGuildPlaylist`
        ​ ​ ​ ​ `[p]playlist info MyGlobalPlaylist --scope Global`
        ​ ​ ​ ​ `[p]playlist info MyPersonalPlaylist --scope User`
        """
        if scope_data is None:
            scope_data = [PlaylistScope.GUILD.value, ctx.author, ctx.guild, False]
        scope, author, guild, specified_user = scope_data
        scope_name = humanize_scope(
            scope, ctx=guild if scope == PlaylistScope.GUILD.value else author
        )

        try:
            playlist_id, playlist_arg = await self._get_correct_playlist_id(
                ctx, playlist_matches, scope, author, guild, specified_user
            )
        except TooManyMatches as e:
            ctx.command.reset_cooldown(ctx)
            return await self._embed_msg(ctx, title=str(e))
        if playlist_id is None:
            ctx.command.reset_cooldown(ctx)
            return await self._embed_msg(
                ctx,
                title=_("Playlist Not Found"),
                description=_("Could not match '{arg}' to a playlist.").format(arg=playlist_arg),
            )

        try:
            playlist = await get_playlist(playlist_id, scope, self.bot, guild, author)
        except RuntimeError:
            ctx.command.reset_cooldown(ctx)
            return await self._embed_msg(
                ctx,
                title=_("Playlist Not Found"),
                description=_("Playlist {id} does not exist in {scope} scope.").format(
                    id=playlist_id, scope=humanize_scope(scope, the=True)
                ),
            )
        except MissingGuild:
            ctx.command.reset_cooldown(ctx)
            return await self._embed_msg(
                ctx,
                title=_("Missing Arguments"),
                description=_("You need to specify the Guild ID for the guild to lookup."),
            )
        track_len = len(playlist.tracks)

        msg = "​"
        track_idx = 0
        if track_len > 0:
            spaces = "\N{EN SPACE}" * (len(str(len(playlist.tracks))) + 2)
            for i, track in enumerate(playlist.tracks, start=1):
                if i % 500 == 0:  # TODO: Improve when Toby menu's are merged
                    await asyncio.sleep(0.1)
                track_idx = track_idx + 1
                query = audio_dataclasses.Query.process_input(track["info"]["uri"])
                if query.is_local:
                    if track["info"]["title"] != "Unknown title":
                        msg += "`{}.` **{} - {}**\n{}{}\n".format(
                            track_idx,
                            track["info"]["author"],
                            track["info"]["title"],
                            spaces,
                            query.to_string_user(),
                        )
                    else:
                        msg += "`{}.` {}\n".format(track_idx, query.to_string_user())
                else:
                    msg += "`{}.` **[{}]({})**\n".format(
                        track_idx, track["info"]["title"], track["info"]["uri"]
                    )
                await asyncio.sleep(0)

        else:
            msg = "No tracks."

        if not playlist.url:
            embed_title = _("Playlist info for {playlist_name} (`{id}`) [**{scope}**]:\n").format(
                playlist_name=playlist.name, id=playlist.id, scope=scope_name
            )
        else:
            embed_title = _(
                "Playlist info for {playlist_name} (`{id}`) [**{scope}**]:\nURL: {url}"
            ).format(
                playlist_name=playlist.name, url=playlist.url, id=playlist.id, scope=scope_name
            )

        page_list = []
        pages = list(pagify(msg, delims=["\n"], page_length=2000))
        total_pages = len(pages)
        for numb, page in enumerate(pages, start=1):
            embed = discord.Embed(
                colour=await ctx.embed_colour(), title=embed_title, description=page
            )
            author_obj = self.bot.get_user(playlist.author) or playlist.author or _("Unknown")
            embed.set_footer(
                text=_("Page {page}/{pages} | Author: {author_name} | {num} track(s)").format(
                    author_name=author_obj, num=track_len, pages=total_pages, page=numb
                )
            )
            page_list.append(embed)
        await menu(ctx, page_list, DEFAULT_CONTROLS)

    @commands.cooldown(1, 15, commands.BucketType.guild)
    @playlist.command(name="list", usage="[args]", cooldown_after_parsing=True)
    @commands.bot_has_permissions(add_reactions=True)
    async def _playlist_list(self, ctx: commands.Context, *, scope_data: ScopeParser = None):
        """List saved playlists.

        **Usage**:
        ​ ​ ​ ​ `[p]playlist list [args]`

        **Args**:
        ​ ​ ​ ​ The following are all optional:
        ​ ​ ​ ​ ​ ​ ​ ​ --scope <scope>
        ​ ​ ​ ​ ​ ​ ​ ​ --author [user]
        ​ ​ ​ ​ ​ ​ ​ ​ --guild [guild] **Only the bot owner can use this**

        **Scope** is one of the following:
        ​ ​ ​ ​ Global
        ​ ​ ​ ​ Guild
        ​ ​ ​ ​ User

        **Author** can be one of the following:
        ​ ​ ​ ​ User ID
        ​ ​ ​ ​ User Mention
        ​ ​ ​ ​ User Name#123

        **Guild** can be one of the following:
        ​ ​ ​ ​ Guild ID
        ​ ​ ​ ​ Exact guild name

        Example use:
        ​ ​ ​ ​ `[p]playlist list`
        ​ ​ ​ ​ `[p]playlist list --scope Global`
        ​ ​ ​ ​ `[p]playlist list --scope User`
        """
        if scope_data is None:
            scope_data = [PlaylistScope.GUILD.value, ctx.author, ctx.guild, False]
        scope, author, guild, specified_user = scope_data

        try:
            playlists = await get_all_playlist(scope, self.bot, guild, author, specified_user)
        except MissingGuild:
            ctx.command.reset_cooldown(ctx)
            return await self._embed_msg(
                ctx,
                title=_("Missing Arguments"),
                description=_("You need to specify the Guild ID for the guild to lookup."),
            )

        if scope == PlaylistScope.GUILD.value:
            name = f"{guild.name}"
        elif scope == PlaylistScope.USER.value:
            name = f"{author}"
        else:
            name = "Global"

        if not playlists and specified_user:
            ctx.command.reset_cooldown(ctx)
            return await self._embed_msg(
                ctx,
                title=_("Playlist Not Found"),
                description=_("No saved playlists for {scope} created by {author}.").format(
                    scope=name, author=author
                ),
            )
        elif not playlists:
            ctx.command.reset_cooldown(ctx)
            return await self._embed_msg(
                ctx,
                title=_("Playlist Not Found"),
                description=_("No saved playlists for {scope}.").format(scope=name),
            )

        playlist_list = []
        space = "\N{EN SPACE}"
        for playlist in playlists:
            playlist_list.append(
                ("\n" + space * 4).join(
                    (
                        bold(playlist.name),
                        _("ID: {id}").format(id=playlist.id),
                        _("Tracks: {num}").format(num=len(playlist.tracks)),
                        _("Author: {name}\n").format(
                            name=self.bot.get_user(playlist.author)
                            or playlist.author
                            or _("Unknown")
                        ),
                    )
                )
            )
            await asyncio.sleep(0)
        abc_names = sorted(playlist_list, key=str.lower)
        len_playlist_list_pages = math.ceil(len(abc_names) / 5)
        playlist_embeds = []

        for page_num in range(1, len_playlist_list_pages + 1):
            embed = await self._build_playlist_list_page(ctx, page_num, abc_names, name)
            playlist_embeds.append(embed)
            await asyncio.sleep(0)
        await menu(ctx, playlist_embeds, DEFAULT_CONTROLS)

    @staticmethod
    async def _build_playlist_list_page(ctx: commands.Context, page_num, abc_names, scope):
        plist_num_pages = math.ceil(len(abc_names) / 5)
        plist_idx_start = (page_num - 1) * 5
        plist_idx_end = plist_idx_start + 5
        plist = ""
        for i, playlist_info in enumerate(
            abc_names[plist_idx_start:plist_idx_end], start=plist_idx_start
        ):
            item_idx = i + 1
            plist += "`{}.` {}".format(item_idx, playlist_info)
            await asyncio.sleep(0)
        embed = discord.Embed(
            colour=await ctx.embed_colour(),
            title=_("Playlists for {scope}:").format(scope=scope),
            description=plist,
        )
        embed.set_footer(
            text=_("Page {page_num}/{total_pages} | {num} playlists.").format(
                page_num=page_num, total_pages=plist_num_pages, num=len(abc_names)
            )
        )
        return embed

    @playlist.command(name="queue", usage="<name> [args]", cooldown_after_parsing=True)
    @commands.cooldown(1, 300, commands.BucketType.member)
    async def _playlist_queue(
        self, ctx: commands.Context, playlist_name: str, *, scope_data: ScopeParser = None
    ):
        """Save the queue to a playlist.

        **Usage**:
        ​ ​ ​ ​ `[p]playlist queue playlist_name [args]`

        **Args**:
        ​ ​ ​ ​ The following are all optional:
        ​ ​ ​ ​ ​ ​ ​ ​ --scope <scope>
        ​ ​ ​ ​ ​ ​ ​ ​ --author [user]
        ​ ​ ​ ​ ​ ​ ​ ​ --guild [guild] **Only the bot owner can use this**

        **Scope** is one of the following:
        ​ ​ ​ ​ Global
        ​ ​ ​ ​ Guild
        ​ ​ ​ ​ User

        **Author** can be one of the following:
        ​ ​ ​ ​ User ID
        ​ ​ ​ ​ User Mention
        ​ ​ ​ ​ User Name#123

        **Guild** can be one of the following:
        ​ ​ ​ ​ Guild ID
        ​ ​ ​ ​ Exact guild name

        Example use:
        ​ ​ ​ ​ `[p]playlist queue MyGuildPlaylist`
        ​ ​ ​ ​ `[p]playlist queue MyGlobalPlaylist --scope Global`
        ​ ​ ​ ​ `[p]playlist queue MyPersonalPlaylist --scope User`
        """
        async with ctx.typing():
            if scope_data is None:
                scope_data = [PlaylistScope.GUILD.value, ctx.author, ctx.guild, False]
            scope, author, guild, specified_user = scope_data
            scope_name = humanize_scope(
                scope, ctx=guild if scope == PlaylistScope.GUILD.value else author
            )
            temp_playlist = FakePlaylist(author.id, scope)
            if not await self.can_manage_playlist(scope, temp_playlist, ctx, author, guild):
                ctx.command.reset_cooldown(ctx)
                return
            playlist_name = playlist_name.split(" ")[0].strip('"')[:32]
            if playlist_name.isnumeric():
                ctx.command.reset_cooldown(ctx)
                return await self._embed_msg(
                    ctx,
                    title=_("Invalid Playlist Name"),
                    description=_(
                        "Playlist names must be a single word "
                        "(up to 32 characters) and not numbers only."
                    ),
                )
            if not self._player_check(ctx):
                ctx.command.reset_cooldown(ctx)
                return await self._embed_msg(ctx, title=_("Nothing playing."))

            player = lavalink.get_player(ctx.guild.id)
            if not player.queue:
                ctx.command.reset_cooldown(ctx)
                return await self._embed_msg(ctx, title=_("There's nothing in the queue."))
            tracklist = []
            np_song = track_creator(player, "np")
            tracklist.append(np_song)
            queue_length = len(player.queue)
            to_add = player.queue
            not_added = 0
            if queue_length > 10000:
                to_add = player.queue[:10000]
                not_added = queue_length - 10000

            for i, track in enumerate(to_add, start=1):
                if i % 500 == 0:  # TODO: Improve when Toby menu's are merged
                    await asyncio.sleep(0.02)
                queue_idx = player.queue.index(track)
                track_obj = track_creator(player, queue_idx)
                tracklist.append(track_obj)
                playlist = await create_playlist(
                    ctx, scope, playlist_name, None, tracklist, author, guild
                )
                await asyncio.sleep(0)
        await self._embed_msg(
            ctx,
            title=_("Playlist Created"),
            description=_(
                "Playlist {name} (`{id}`) [**{scope}**] "
                "saved from current queue: {num} tracks added."
            ).format(
                name=playlist.name, num=len(playlist.tracks), id=playlist.id, scope=scope_name
            ),
            footer=_("Playlist limit reached: Could not add {} tracks.").format(not_added)
            if not_added > 0
            else None,
        )

    @playlist.command(name="remove", usage="<playlist_name_OR_id> <url> [args]")
    async def _playlist_remove(
        self,
        ctx: commands.Context,
        playlist_matches: PlaylistConverter,
        url: str,
        *,
        scope_data: ScopeParser = None,
    ):
        """Remove a track from a playlist by url.

         **Usage**:
        ​ ​ ​ ​ `[p]playlist remove playlist_name_OR_id url [args]`

        **Args**:
        ​ ​ ​ ​ The following are all optional:
        ​ ​ ​ ​ ​ ​ ​ ​ --scope <scope>
        ​ ​ ​ ​ ​ ​ ​ ​ --author [user]
        ​ ​ ​ ​ ​ ​ ​ ​ --guild [guild] **Only the bot owner can use this**

        **Scope** is one of the following:
        ​ ​ ​ ​ Global
        ​ ​ ​ ​ Guild
        ​ ​ ​ ​ User

        **Author** can be one of the following:
        ​ ​ ​ ​ User ID
        ​ ​ ​ ​ User Mention
        ​ ​ ​ ​ User Name#123

        **Guild** can be one of the following:
        ​ ​ ​ ​ Guild ID
        ​ ​ ​ ​ Exact guild name

        Example use:
        ​ ​ ​ ​ `[p]playlist remove MyGuildPlaylist https://www.youtube.com/watch?v=MN3x-kAbgFU`
        ​ ​ ​ ​ `[p]playlist remove MyGlobalPlaylist https://www.youtube.com/watch?v=MN3x-kAbgFU --scope Global`
        ​ ​ ​ ​ `[p]playlist remove MyPersonalPlaylist https://www.youtube.com/watch?v=MN3x-kAbgFU --scope User`
        """
        if scope_data is None:
            scope_data = [PlaylistScope.GUILD.value, ctx.author, ctx.guild, False]
        scope, author, guild, specified_user = scope_data
        scope_name = humanize_scope(
            scope, ctx=guild if scope == PlaylistScope.GUILD.value else author
        )

        try:
            playlist_id, playlist_arg = await self._get_correct_playlist_id(
                ctx, playlist_matches, scope, author, guild, specified_user
            )
        except TooManyMatches as e:
            return await self._embed_msg(ctx, title=str(e))
        if playlist_id is None:
            return await self._embed_msg(
                ctx,
                title=_("Playlist Not Found"),
                description=_("Could not match '{arg}' to a playlist.").format(arg=playlist_arg),
            )
        try:
            playlist = await get_playlist(playlist_id, scope, self.bot, guild, author)
        except RuntimeError:
            return await self._embed_msg(
                ctx,
                title=_("Playlist Not Found"),
                description=_("Playlist {id} does not exist in {scope} scope.").format(
                    id=playlist_id, scope=humanize_scope(scope, the=True)
                ),
            )
        except MissingGuild:
            return await self._embed_msg(
                ctx,
                title=_("Missing Arguments"),
                description=_("You need to specify the Guild ID for the guild to lookup."),
            )

        if not await self.can_manage_playlist(scope, playlist, ctx, author, guild):
            return

        track_list = playlist.tracks
        clean_list = [track for track in track_list if url != track["info"]["uri"]]
        if len(track_list) == len(clean_list):
            return await self._embed_msg(ctx, title=_("URL not in playlist."))
        del_count = len(track_list) - len(clean_list)
        if not clean_list:
            await delete_playlist(
                scope=playlist.scope, playlist_id=playlist.id, guild=guild, author=playlist.author
            )
            return await self._embed_msg(ctx, title=_("No tracks left, removing playlist."))
        update = {"tracks": clean_list, "url": None}
        await playlist.edit(update)
        if del_count > 1:
            await self._embed_msg(
                ctx,
                title=_("Playlist Modified"),
                description=_(
                    "{num} entries have been removed "
                    "from the playlist {playlist_name} (`{id}`) [**{scope}**]."
                ).format(
                    num=del_count, playlist_name=playlist.name, id=playlist.id, scope=scope_name
                ),
            )
        else:
            await self._embed_msg(
                ctx,
                title=_("Playlist Modified"),
                description=_(
                    "The track has been removed from the playlist: "
                    "{playlist_name} (`{id}`) [**{scope}**]."
                ).format(playlist_name=playlist.name, id=playlist.id, scope=scope_name),
            )

    @playlist.command(name="save", usage="<name> <url> [args]", cooldown_after_parsing=True)
    @commands.cooldown(1, 60, commands.BucketType.member)
    async def _playlist_save(
        self,
        ctx: commands.Context,
        playlist_name: str,
        playlist_url: str,
        *,
        scope_data: ScopeParser = None,
    ):
        """Save a playlist from a url.

        **Usage**:
        ​ ​ ​ ​ `[p]playlist save name url [args]`

        **Args**:
        ​ ​ ​ ​ The following are all optional:
        ​ ​ ​ ​ ​ ​ ​ ​ --scope <scope>
        ​ ​ ​ ​ ​ ​ ​ ​ --author [user]
        ​ ​ ​ ​ ​ ​ ​ ​ --guild [guild] **Only the bot owner can use this**

        **Scope** is one of the following:
        ​ ​ ​ ​ Global
        ​ ​ ​ ​ Guild
        ​ ​ ​ ​ User

        **Author** can be one of the following:
        ​ ​ ​ ​ User ID
        ​ ​ ​ ​ User Mention
        ​ ​ ​ ​ User Name#123

        **Guild** can be one of the following:
        ​ ​ ​ ​ Guild ID
        ​ ​ ​ ​ Exact guild name

        Example use:
        ​ ​ ​ ​ `[p]playlist save MyGuildPlaylist https://www.youtube.com/playlist?list=PLx0sYbCqOb8Q_CLZC2BdBSKEEB59BOPUM`
        ​ ​ ​ ​ `[p]playlist save MyGlobalPlaylist https://www.youtube.com/playlist?list=PLx0sYbCqOb8Q_CLZC2BdBSKEEB59BOPUM --scope Global`
        ​ ​ ​ ​ `[p]playlist save MyPersonalPlaylist https://open.spotify.com/playlist/1RyeIbyFeIJVnNzlGr5KkR --scope User`
        """
        if scope_data is None:
            scope_data = [PlaylistScope.GUILD.value, ctx.author, ctx.guild, False]
        scope, author, guild, specified_user = scope_data
        scope_name = humanize_scope(
            scope, ctx=guild if scope == PlaylistScope.GUILD.value else author
        )

        temp_playlist = FakePlaylist(author.id, scope)
        if not await self.can_manage_playlist(scope, temp_playlist, ctx, author, guild):
            return ctx.command.reset_cooldown(ctx)
        playlist_name = playlist_name.split(" ")[0].strip('"')[:32]
        if playlist_name.isnumeric():
            ctx.command.reset_cooldown(ctx)
            return await self._embed_msg(
                ctx,
                title=_("Invalid Playlist Name"),
                description=_(
                    "Playlist names must be a single word (up to 32 "
                    "characters) and not numbers only."
                ),
            )
        if not await self._playlist_check(ctx):
            ctx.command.reset_cooldown(ctx)
            return
        player = lavalink.get_player(ctx.guild.id)
        tracklist = await self._playlist_tracks(
            ctx, player, audio_dataclasses.Query.process_input(playlist_url)
        )
        if isinstance(tracklist, discord.Message):
            return None
        if tracklist is not None:
            playlist_length = len(tracklist)
            not_added = 0
            if playlist_length > 10000:
                tracklist = tracklist[:10000]
                not_added = playlist_length - 10000

            playlist = await create_playlist(
                ctx, scope, playlist_name, playlist_url, tracklist, author, guild
            )
            return await self._embed_msg(
                ctx,
                title=_("Playlist Created"),
                description=_(
                    "Playlist {name} (`{id}`) [**{scope}**] saved: {num} tracks added."
                ).format(name=playlist.name, num=len(tracklist), id=playlist.id, scope=scope_name),
                footer=_("Playlist limit reached: Could not add {} tracks.").format(not_added)
                if not_added > 0
                else None,
            )

    @commands.cooldown(1, 30, commands.BucketType.member)
    @playlist.command(
        name="start",
        aliases=["play"],
        usage="<playlist_name_OR_id> [args]",
        cooldown_after_parsing=True,
    )
    async def _playlist_start(
        self,
        ctx: commands.Context,
        playlist_matches: PlaylistConverter,
        *,
        scope_data: ScopeParser = None,
    ):
        """Load a playlist into the queue.

        **Usage**:
        ​ ​ ​ ​` [p]playlist start playlist_name_OR_id [args]`

        **Args**:
        ​ ​ ​ ​ The following are all optional:
        ​ ​ ​ ​ ​ ​ ​ ​ --scope <scope>
        ​ ​ ​ ​ ​ ​ ​ ​ --author [user]
        ​ ​ ​ ​ ​ ​ ​ ​ --guild [guild] **Only the bot owner can use this**

        **Scope** is one of the following:
        ​ ​ ​ ​ Global
        ​ ​ ​ ​ Guild
        ​ ​ ​ ​ User

        **Author** can be one of the following:
        ​ ​ ​ ​ User ID
        ​ ​ ​ ​ User Mention
        ​ ​ ​ ​ User Name#123

        **Guild** can be one of the following:
        ​ ​ ​ ​ Guild ID
        ​ ​ ​ ​ Exact guild name

        Example use:
        ​ ​ ​ ​ `[p]playlist start MyGuildPlaylist`
        ​ ​ ​ ​ `[p]playlist start MyGlobalPlaylist --scope Global`
        ​ ​ ​ ​ `[p]playlist start MyPersonalPlaylist --scope User`
        """
        if scope_data is None:
            scope_data = [PlaylistScope.GUILD.value, ctx.author, ctx.guild, False]
        scope, author, guild, specified_user = scope_data
        dj_enabled = self._dj_status_cache.setdefault(
            ctx.guild.id, await self.config.guild(ctx.guild).dj_enabled()
        )
        if dj_enabled:
            if not await self._can_instaskip(ctx, ctx.author):
                ctx.command.reset_cooldown(ctx)
                await self._embed_msg(
                    ctx,
                    title=_("Unable To Play Tracks"),
                    description=_("You need the DJ role to start playing playlists."),
                )
                return False

        try:
            playlist_id, playlist_arg = await self._get_correct_playlist_id(
                ctx, playlist_matches, scope, author, guild, specified_user
            )
        except TooManyMatches as e:
            ctx.command.reset_cooldown(ctx)
            return await self._embed_msg(ctx, title=str(e))
        if playlist_id is None:
            ctx.command.reset_cooldown(ctx)
            return await self._embed_msg(
                ctx,
                title=_("Playlist Not Found"),
                description=_("Could not match '{arg}' to a playlist").format(arg=playlist_arg),
            )

        if not await self._playlist_check(ctx):
            ctx.command.reset_cooldown(ctx)
            return
        jukebox_price = await self.config.guild(ctx.guild).jukebox_price()
        if not await self._currency_check(ctx, jukebox_price):
            ctx.command.reset_cooldown(ctx)
            return
        maxlength = await self.config.guild(ctx.guild).maxlength()
        author_obj = self.bot.get_user(ctx.author.id)
        track_len = 0
        playlist = None
        try:
            playlist = await get_playlist(playlist_id, scope, self.bot, guild, author)
            player = lavalink.get_player(ctx.guild.id)
            tracks = playlist.tracks_obj
            empty_queue = not player.queue
            for i, track in enumerate(tracks, start=1):
                if i % 500 == 0:  # TODO: Improve when Toby menu's are merged
                    await asyncio.sleep(0.02)
                if len(player.queue) >= 10000:
                    continue
                if not await is_allowed(
                    ctx.guild,
                    (
                        f"{track.title} {track.author} {track.uri} "
                        f"{str(audio_dataclasses.Query.process_input(track))}"
                    ),
                ):
                    if IS_DEBUG:
                        log.debug(f"Query is not allowed in {ctx.guild} ({ctx.guild.id})")
                    continue
                query = audio_dataclasses.Query.process_input(track.uri)
                if query.is_local:
                    local_path = audio_dataclasses.LocalPath(track.uri)
                    if not await self._localtracks_check(ctx):
                        pass
                    if not local_path.exists() and not local_path.is_file():
                        continue
                if maxlength > 0:
                    if not track_limit(track.length, maxlength):
                        continue
<<<<<<< HEAD

=======
>>>>>>> 64793969
                track.extras.update(
                    {
                        "enqueue_time": int(time.time()),
                        "vc": player.channel.id,
                        "requester": author_obj.id,
                    }
                )
                player.add(author_obj, track)
                self.bot.dispatch(
                    "red_audio_track_enqueue", player.channel.guild, track, ctx.author
                )
                track_len += 1
                await asyncio.sleep(0)
            player.maybe_shuffle(0 if empty_queue else 1)
            if len(tracks) > track_len:
                maxlength_msg = " {bad_tracks} tracks cannot be queued.".format(
                    bad_tracks=(len(tracks) - track_len)
                )
            else:
                maxlength_msg = ""
            if scope == PlaylistScope.GUILD.value:
                scope_name = f"{guild.name}"
            elif scope == PlaylistScope.USER.value:
                scope_name = f"{author}"
            else:
                scope_name = "Global"

            embed = discord.Embed(
                title=_("Playlist Enqueued"),
                description=_(
                    "{name} - (`{id}`) [**{scope}**]\nAdded {num} "
                    "tracks to the queue.{maxlength_msg}"
                ).format(
                    num=track_len,
                    maxlength_msg=maxlength_msg,
                    name=playlist.name,
                    id=playlist.id,
                    scope=scope_name,
                ),
            )
            await self._embed_msg(ctx, embed=embed)
            if not player.current:
                await player.play()
            return
        except RuntimeError:
            ctx.command.reset_cooldown(ctx)
            return await self._embed_msg(
                ctx,
                title=_("Playlist Not Found"),
                description=_("Playlist {id} does not exist in {scope} scope.").format(
                    id=playlist_id, scope=humanize_scope(scope, the=True)
                ),
            )
        except MissingGuild:
            ctx.command.reset_cooldown(ctx)
            return await self._embed_msg(
                ctx,
                title=_("Missing Arguments"),
                description=_("You need to specify the Guild ID for the guild to lookup."),
            )
        except TypeError:
            if playlist:
                return await ctx.invoke(self.play, query=playlist.url)

    @commands.cooldown(1, 60, commands.BucketType.member)
    @playlist.command(
        name="update", usage="<playlist_name_OR_id> [args]", cooldown_after_parsing=True
    )
    async def _playlist_update(
        self,
        ctx: commands.Context,
        playlist_matches: PlaylistConverter,
        *,
        scope_data: ScopeParser = None,
    ):
        """Updates all tracks in a playlist.

        **Usage**:
        ​ ​ ​ ​ `[p]playlist update playlist_name_OR_id [args]`

        **Args**:
        ​ ​ ​ ​ The following are all optional:
        ​ ​ ​ ​ ​ ​ ​ ​ --scope <scope>
        ​ ​ ​ ​ ​ ​ ​ ​ --author [user]
        ​ ​ ​ ​ ​ ​ ​ ​ --guild [guild] **Only the bot owner can use this**

        **Scope** is one of the following:
        ​ ​ ​ ​ Global
        ​ ​ ​ ​ Guild
        ​ ​ ​ ​ User

        **Author** can be one of the following:
        ​ ​ ​ ​ User ID
        ​ ​ ​ ​ User Mention
        ​ ​ ​ ​ User Name#123

        **Guild** can be one of the following:
        ​ ​ ​ ​ Guild ID
        ​ ​ ​ ​ Exact guild name

        Example use:
        ​ ​ ​ ​ `[p]playlist update MyGuildPlaylist`
        ​ ​ ​ ​ `[p]playlist update MyGlobalPlaylist --scope Global`
        ​ ​ ​ ​ `[p]playlist update MyPersonalPlaylist --scope User`
        """

        if scope_data is None:
            scope_data = [PlaylistScope.GUILD.value, ctx.author, ctx.guild, False]
        scope, author, guild, specified_user = scope_data
        try:
            playlist_id, playlist_arg = await self._get_correct_playlist_id(
                ctx, playlist_matches, scope, author, guild, specified_user
            )
        except TooManyMatches as e:
            ctx.command.reset_cooldown(ctx)
            return await self._embed_msg(ctx, title=str(e))

        if playlist_id is None:
            ctx.command.reset_cooldown(ctx)
            return await self._embed_msg(
                ctx,
                title=_("Playlist Not Found"),
                description=_("Could not match '{arg}' to a playlist.").format(arg=playlist_arg),
            )

        if not await self._playlist_check(ctx):
            ctx.command.reset_cooldown(ctx)
            return
        try:
            playlist = await get_playlist(playlist_id, scope, self.bot, guild, author)
            if not await self.can_manage_playlist(scope, playlist, ctx, author, guild):
                return
            if playlist.url:
                player = lavalink.get_player(ctx.guild.id)
                added, removed, playlist = await self._maybe_update_playlist(ctx, player, playlist)
            else:
                ctx.command.reset_cooldown(ctx)
                return await self._embed_msg(
                    ctx,
                    title=_("Invalid Playlist"),
                    description=_("Custom playlists cannot be updated."),
                )
        except RuntimeError:
            ctx.command.reset_cooldown(ctx)
            return await self._embed_msg(
                ctx,
                title=_("Playlist Not Found"),
                description=_("Playlist {id} does not exist in {scope} scope.").format(
                    id=playlist_id, scope=humanize_scope(scope, the=True)
                ),
            )
        except MissingGuild:
            return await self._embed_msg(
                ctx,
                title=_("Missing Arguments"),
                description=_("You need to specify the Guild ID for the guild to lookup."),
            )
        else:
            scope_name = humanize_scope(
                scope, ctx=guild if scope == PlaylistScope.GUILD.value else author
            )
            if added or removed:
                _colour = await ctx.embed_colour()
                removed_embeds = []
                added_embeds = []
                total_added = len(added)
                total_removed = len(removed)
                total_pages = math.ceil(total_removed / 10) + math.ceil(total_added / 10)
                page_count = 0
                if removed:
                    removed_text = ""
                    for i, track in enumerate(removed, 1):
                        if len(track.title) > 40:
                            track_title = str(track.title).replace("[", "")
                            track_title = "{}...".format((track_title[:40]).rstrip(" "))
                        else:
                            track_title = track.title
                        removed_text += f"`{i}.` **[{track_title}]({track.uri})**\n"
                        if i % 10 == 0 or i == total_removed:
                            page_count += 1
                            embed = discord.Embed(
                                title=_("Tracks removed"), colour=_colour, description=removed_text
                            )
                            text = _("Page {page_num}/{total_pages}").format(
                                page_num=page_count, total_pages=total_pages
                            )
                            embed.set_footer(text=text)
                            removed_embeds.append(embed)
                            removed_text = ""
                if added:
                    added_text = ""
                    for i, track in enumerate(added, 1):
                        if len(track.title) > 40:
                            track_title = str(track.title).replace("[", "")
                            track_title = "{}...".format((track_title[:40]).rstrip(" "))
                        else:
                            track_title = track.title
                        added_text += f"`{i}.` **[{track_title}]({track.uri})**\n"
                        if i % 10 == 0 or i == total_added:
                            page_count += 1
                            embed = discord.Embed(
                                title=_("Tracks added"), colour=_colour, description=added_text
                            )
                            text = _("Page {page_num}/{total_pages}").format(
                                page_num=page_count, total_pages=total_pages
                            )
                            embed.set_footer(text=text)
                            added_embeds.append(embed)
                            added_text = ""
                embeds = removed_embeds + added_embeds
                await menu(ctx, embeds, DEFAULT_CONTROLS)
            else:
                return await self._embed_msg(
                    ctx,
                    title=_("Playlist Has Not Been Modified"),
                    description=_("No changes for {name} (`{id}`) [**{scope}**].").format(
                        id=playlist.id, name=playlist.name, scope=scope_name
                    ),
                )

    @checks.is_owner()
    @playlist.command(name="upload", usage="[args]")
    async def _playlist_upload(self, ctx: commands.Context, *, scope_data: ScopeParser = None):
        """Uploads a playlist file as a playlist for the bot.

        V2 and old V3 playlist will be slow.
        V3 Playlist made with `[p]playlist download` will load a lot faster.

        **Usage**:
        ​ ​ ​ ​ `[p]playlist upload [args]`

        **Args**:
        ​ ​ ​ ​ The following are all optional:
        ​ ​ ​ ​ ​ ​ ​ ​ --scope <scope>
        ​ ​ ​ ​ ​ ​ ​ ​ --author [user]
        ​ ​ ​ ​ ​ ​ ​ ​ --guild [guild] **Only the bot owner can use this**

        **Scope** is one of the following:
        ​ ​ ​ ​ Global
        ​ ​ ​ ​ Guild
        ​ ​ ​ ​ User

        **Author** can be one of the following:
        ​ ​ ​ ​ User ID
        ​ ​ ​ ​ User Mention
        ​ ​ ​ ​ User Name#123

        **Guild** can be one of the following:
        ​ ​ ​ ​ Guild ID
        ​ ​ ​ ​ Exact guild name

        Example use:
        ​ ​ ​ ​ `[p]playlist upload`
        ​ ​ ​ ​ `[p]playlist upload --scope Global`
        ​ ​ ​ ​ `[p]playlist upload --scope User`
        """
        if scope_data is None:
            scope_data = [PlaylistScope.GUILD.value, ctx.author, ctx.guild, False]
        scope, author, guild, specified_user = scope_data
        temp_playlist = FakePlaylist(author.id, scope)
        if not await self.can_manage_playlist(scope, temp_playlist, ctx, author, guild):
            return

        if not await self._playlist_check(ctx):
            return
        player = lavalink.get_player(ctx.guild.id)

        if not ctx.message.attachments:
            await self._embed_msg(
                ctx,
                title=_(
<<<<<<< HEAD
                    "Please upload the playlist file. "
                    "Any other message will cancel this operation."
                ),
            )

=======
                    "Please upload the playlist file. Any other message will cancel this "
                    "operation."
                ),
            )
>>>>>>> 64793969
            try:
                file_message = await ctx.bot.wait_for(
                    "message", timeout=30.0, check=MessagePredicate.same_context(ctx)
                )
            except asyncio.TimeoutError:
                return await self._embed_msg(ctx, title=_("No file detected, try again later."))
        else:
            file_message = ctx.message
        try:
            file_url = file_message.attachments[0].url
        except IndexError:
            return await self._embed_msg(ctx, title=_("Upload cancelled."))
        file_suffix = file_url.rsplit(".", 1)[1]
        if file_suffix != "txt":
            return await self._embed_msg(ctx, title=_("Only Red playlist files can be uploaded."))
        try:
            async with self.session.request("GET", file_url) as r:
                uploaded_playlist = await r.json(content_type="text/plain", encoding="utf-8")
        except UnicodeDecodeError:
            return await self._embed_msg(ctx, title=_("Not a valid playlist file."))

        new_schema = uploaded_playlist.get("schema", 1) >= 2
        version = uploaded_playlist.get("version", "v2")

        if new_schema and version == "v3":
            uploaded_playlist_url = uploaded_playlist.get("playlist_url", None)
            track_list = uploaded_playlist.get("tracks", [])
        else:
            uploaded_playlist_url = uploaded_playlist.get("link", None)
            track_list = uploaded_playlist.get("playlist", [])
        if len(track_list) > 10000:
            return await self._embed_msg(ctx, title=_("This playlist is too large."))
        uploaded_playlist_name = uploaded_playlist.get(
            "name", (file_url.split("/")[6]).split(".")[0]
        )
        if (
            not uploaded_playlist_url
            or not match_yt_playlist(uploaded_playlist_url)
            or not (
                await self.music_cache.lavalink_query(
                    ctx, player, audio_dataclasses.Query.process_input(uploaded_playlist_url)
                )
            )[0].tracks
        ):
            if version == "v3":
                return await self._load_v3_playlist(
                    ctx,
                    scope,
                    uploaded_playlist_name,
                    uploaded_playlist_url,
                    track_list,
                    author,
                    guild,
                )
            return await self._load_v2_playlist(
                ctx,
                track_list,
                player,
                uploaded_playlist_url,
                uploaded_playlist_name,
                scope,
                author,
                guild,
            )
        return await ctx.invoke(
            self._playlist_save,
            playlist_name=uploaded_playlist_name,
            playlist_url=uploaded_playlist_url,
            scope_data=(scope, author, guild, specified_user),
        )

    @commands.cooldown(1, 60, commands.BucketType.member)
    @playlist.command(
        name="rename", usage="<playlist_name_OR_id> <new_name> [args]", cooldown_after_parsing=True
    )
    async def _playlist_rename(
        self,
        ctx: commands.Context,
        playlist_matches: PlaylistConverter,
        new_name: str,
        *,
        scope_data: ScopeParser = None,
    ):
        """Rename an existing playlist.

        **Usage**:
        ​ ​ ​ ​ `[p]playlist rename playlist_name_OR_id new_name [args]`

        **Args**:
        ​ ​ ​ ​ The following are all optional:
        ​ ​ ​ ​ ​ ​ ​ ​ --scope <scope>
        ​ ​ ​ ​ ​ ​ ​ ​ --author [user]
        ​ ​ ​ ​ ​ ​ ​ ​ --guild [guild] **Only the bot owner can use this**

        **Scope** is one of the following:
        ​ ​ ​ ​ Global
        ​ ​ ​ ​ Guild
        ​ ​ ​ ​ User

        **Author** can be one of the following:
        ​ ​ ​ ​ User ID
        ​ ​ ​ ​ User Mention
        ​ ​ ​ ​ User Name#123

        **Guild** can be one of the following:
        ​ ​ ​ ​ Guild ID
        ​ ​ ​ ​ Exact guild name

        Example use:
        ​ ​ ​ ​ `[p]playlist rename MyGuildPlaylist RenamedGuildPlaylist`
        ​ ​ ​ ​ `[p]playlist rename MyGlobalPlaylist RenamedGlobalPlaylist --scope Global`
        ​ ​ ​ ​ `[p]playlist rename MyPersonalPlaylist RenamedPersonalPlaylist --scope User`
        """
        if scope_data is None:
            scope_data = [PlaylistScope.GUILD.value, ctx.author, ctx.guild, False]
        scope, author, guild, specified_user = scope_data

        new_name = new_name.split(" ")[0].strip('"')[:32]
        if new_name.isnumeric():
            ctx.command.reset_cooldown(ctx)
            return await self._embed_msg(
                ctx,
                title=_("Invalid Playlist Name"),
                description=_(
                    "Playlist names must be a single word (up to 32 "
                    "characters) and not numbers only."
                ),
            )

        try:
            playlist_id, playlist_arg = await self._get_correct_playlist_id(
                ctx, playlist_matches, scope, author, guild, specified_user
            )
        except TooManyMatches as e:
            ctx.command.reset_cooldown(ctx)
            return await self._embed_msg(ctx, title=str(e))
        if playlist_id is None:
            ctx.command.reset_cooldown(ctx)
            return await self._embed_msg(
                ctx,
                title=_("Playlist Not Found"),
                description=_("Could not match '{arg}' to a playlist.").format(arg=playlist_arg),
            )

        try:
            playlist = await get_playlist(playlist_id, scope, self.bot, guild, author)
        except RuntimeError:
            ctx.command.reset_cooldown(ctx)
            return await self._embed_msg(
                ctx,
                title=_("Playlist Not Found"),
                description=_("Playlist does not exist in {scope} scope.").format(
                    scope=humanize_scope(scope, the=True)
                ),
            )
        except MissingGuild:
            ctx.command.reset_cooldown(ctx)
            return await self._embed_msg(
                ctx,
                title=_("Missing Arguments"),
                description=_("You need to specify the Guild ID for the guild to lookup."),
            )

        if not await self.can_manage_playlist(scope, playlist, ctx, author, guild):
            ctx.command.reset_cooldown(ctx)
            return
        scope_name = humanize_scope(
            scope, ctx=guild if scope == PlaylistScope.GUILD.value else author
        )
        old_name = playlist.name
        update = {"name": new_name}
        await playlist.edit(update)
        msg = _("'{old}' playlist has been renamed to '{new}' (`{id}`) [**{scope}**]").format(
            old=bold(old_name), new=bold(playlist.name), id=playlist.id, scope=scope_name
        )
        await self._embed_msg(ctx, title=_("Playlist Modified"), description=msg)

    async def _load_v3_playlist(
        self,
        ctx: commands.Context,
        scope: str,
        uploaded_playlist_name: str,
        uploaded_playlist_url: str,
        track_list,
        author: Union[discord.User, discord.Member],
        guild: Union[discord.Guild],
    ):
        embed1 = discord.Embed(title=_("Please wait, adding tracks..."))
        playlist_msg = await self._embed_msg(ctx, embed=embed1)
        track_count = len(track_list)
        uploaded_track_count = len(track_list)
        await asyncio.sleep(1)
        embed2 = discord.Embed(
            colour=await ctx.embed_colour(),
            title=_("Loading track {num}/{total}...").format(
                num=track_count, total=uploaded_track_count
            ),
        )
        await playlist_msg.edit(embed=embed2)
        playlist = await create_playlist(
            ctx, scope, uploaded_playlist_name, uploaded_playlist_url, track_list, author, guild
        )
        scope_name = humanize_scope(
            scope, ctx=guild if scope == PlaylistScope.GUILD.value else author
        )
        if not track_count:
            msg = _("Empty playlist {name} (`{id}`) [**{scope}**] created.").format(
                name=playlist.name, id=playlist.id, scope=scope_name
            )
        elif uploaded_track_count != track_count:
            bad_tracks = uploaded_track_count - track_count
            msg = _(
                "Added {num} tracks from the {playlist_name} playlist. {num_bad} track(s) "
                "could not be loaded."
            ).format(num=track_count, playlist_name=playlist.name, num_bad=bad_tracks)
        else:
            msg = _("Added {num} tracks from the {playlist_name} playlist.").format(
                num=track_count, playlist_name=playlist.name
            )
        embed3 = discord.Embed(
            colour=await ctx.embed_colour(), title=_("Playlist Saved"), description=msg
        )
        await playlist_msg.edit(embed=embed3)
        database_entries = []
        time_now = int(datetime.datetime.now(datetime.timezone.utc).timestamp())
        for t in track_list:
            uri = t.get("info", {}).get("uri")
            if uri:
                t = {"loadType": "V2_COMPAT", "tracks": [t], "query": uri}
                data = json.dumps(t)
                if all(k in data for k in ["loadType", "playlistInfo", "isSeekable", "isStream"]):
                    database_entries.append(
                        {
                            "query": uri,
                            "data": data,
                            "last_updated": time_now,
                            "last_fetched": time_now,
                        }
                    )
        if database_entries:
            await self.music_cache.database.insert("lavalink", database_entries)

    async def _load_v2_playlist(
        self,
        ctx: commands.Context,
        uploaded_track_list,
        player: lavalink.player_manager.Player,
        playlist_url: str,
        uploaded_playlist_name: str,
        scope: str,
        author: Union[discord.User, discord.Member],
        guild: Union[discord.Guild],
    ):
        track_list = []
        track_count = 0
        successful_count = 0
        uploaded_track_count = len(uploaded_track_list)

        embed1 = discord.Embed(title=_("Please wait, adding tracks..."))
        playlist_msg = await self._embed_msg(ctx, embed=embed1)
        notifier = Notifier(ctx, playlist_msg, {"playlist": _("Loading track {num}/{total}...")})
        for song_url in uploaded_track_list:
            track_count += 1
            try:
                try:
                    result, called_api = await self.music_cache.lavalink_query(
                        ctx, player, audio_dataclasses.Query.process_input(song_url)
                    )
                except TrackEnqueueError:
                    self._play_lock(ctx, False)
                    return await self._embed_msg(
                        ctx,
                        title=_("Unable to Get Track"),
                        description=_(
                            "I'm unable get a track from Lavalink at the moment, try again in a few "
                            "minutes."
                        ),
                    )

                track = result.tracks
            except Exception as err:
                debug_exc_log(log, err, f"Failed to get track for {song_url}")
                continue
            try:
                track_obj = track_creator(player, other_track=track[0])
                track_list.append(track_obj)
                successful_count += 1
            except Exception as err:
                debug_exc_log(log, err, f"Failed to create track for {track[0]}")
                continue
            if (track_count % 2 == 0) or (track_count == len(uploaded_track_list)):
                await notifier.notify_user(
                    current=track_count, total=len(uploaded_track_list), key="playlist"
                )

        playlist = await create_playlist(
            ctx, scope, uploaded_playlist_name, playlist_url, track_list, author, guild
        )
        scope_name = humanize_scope(
            scope, ctx=guild if scope == PlaylistScope.GUILD.value else author
        )
        if not successful_count:
            msg = _("Empty playlist {name} (`{id}`) [**{scope}**] created.").format(
                name=playlist.name, id=playlist.id, scope=scope_name
            )
        elif uploaded_track_count != successful_count:
            bad_tracks = uploaded_track_count - successful_count
            msg = _(
                "Added {num} tracks from the {playlist_name} playlist. {num_bad} track(s) "
                "could not be loaded."
            ).format(num=successful_count, playlist_name=playlist.name, num_bad=bad_tracks)
        else:
            msg = _("Added {num} tracks from the {playlist_name} playlist.").format(
                num=successful_count, playlist_name=playlist.name
            )
        embed3 = discord.Embed(
            colour=await ctx.embed_colour(), title=_("Playlist Saved"), description=msg
        )
        await playlist_msg.edit(embed=embed3)

    async def _maybe_update_playlist(
        self, ctx: commands.Context, player: lavalink.player_manager.Player, playlist: Playlist
    ) -> Tuple[List[lavalink.Track], List[lavalink.Track], Playlist]:
        if playlist.url is None:
            return [], [], playlist
        results = {}
        updated_tracks = await self._playlist_tracks(
            ctx, player, audio_dataclasses.Query.process_input(playlist.url)
        )
        if isinstance(updated_tracks, discord.Message):
            return [], [], playlist
        if not updated_tracks:
            # No Tracks available on url Lets set it to none to avoid repeated calls here
            results["url"] = None
        if updated_tracks:  # Tracks have been updated
            results["tracks"] = updated_tracks

        old_tracks = playlist.tracks_obj
        new_tracks = [lavalink.Track(data=track) for track in updated_tracks]
        removed = list(set(old_tracks) - set(new_tracks))
        added = list(set(new_tracks) - set(old_tracks))
        if removed or added:
            await playlist.edit(results)

        return added, removed, playlist

    async def _playlist_check(self, ctx: commands.Context):
        if not self._player_check(ctx):
            if self._connection_aborted:
                msg = _("Connection to Lavalink has failed")
                desc = EmptyEmbed
                if await ctx.bot.is_owner(ctx.author):
                    desc = _("Please check your console or logs for details.")
                await self._embed_msg(ctx, title=msg, description=desc)
                return False
            try:
                if (
                    not ctx.author.voice.channel.permissions_for(ctx.me).connect
                    or not ctx.author.voice.channel.permissions_for(ctx.me).move_members
                    and userlimit(ctx.author.voice.channel)
                ):
                    await self._embed_msg(
                        ctx,
                        title=_("Unable To Get Playlists"),
                        description=_("I don't have permission to connect to your channel."),
                    )
                    return False
                await lavalink.connect(ctx.author.voice.channel)
                player = lavalink.get_player(ctx.guild.id)
                player.store("connect", datetime.datetime.utcnow())
            except IndexError:
                await self._embed_msg(
                    ctx,
                    title=_("Unable To Get Playlists"),
                    description=_("Connection to Lavalink has not yet been established."),
                )
                return False
            except AttributeError:
                await self._embed_msg(
                    ctx,
                    title=_("Unable To Get Playlists"),
                    description=_("Connect to a voice channel first."),
                )
                return False

        player = lavalink.get_player(ctx.guild.id)
        player.store("channel", ctx.channel.id)
        player.store("guild", ctx.guild.id)
        if (
            not ctx.author.voice or ctx.author.voice.channel != player.channel
        ) and not await self._can_instaskip(ctx, ctx.author):
            await self._embed_msg(
                ctx,
                title=_("Unable To Get Playlists"),
                description=_("You must be in the voice channel to use the playlist command."),
            )
            return False
        await self._eq_check(ctx, player)
        await self._data_check(ctx)
        return True

    async def _playlist_tracks(
        self,
        ctx: commands.Context,
        player: lavalink.player_manager.Player,
        query: audio_dataclasses.Query,
    ):
        search = query.is_search
        tracklist = []

        if query.is_spotify:
            try:
                if self.play_lock[ctx.message.guild.id]:
                    return await self._embed_msg(
                        ctx,
                        title=_("Unable To Get Tracks"),
                        description=_("Wait until the playlist has finished loading."),
                    )
            except KeyError:
                pass
            tracks = await self._get_spotify_tracks(ctx, query)

            if isinstance(tracks, discord.Message):
                return None

            if not tracks:
                embed = discord.Embed(title=_("Nothing found."))
                if (
                    query.is_local
                    and query.suffix in audio_dataclasses._PARTIALLY_SUPPORTED_MUSIC_EXT
                ):
                    embed = discord.Embed(title=_("Track is not playable."))
                    embed.description = _(
                        "**{suffix}** is not a fully supported format and some "
                        "tracks may not play."
                    ).format(suffix=query.suffix)
                return await self._embed_msg(ctx, embed=embed)
            for track in tracks:
                track_obj = track_creator(player, other_track=track)
                tracklist.append(track_obj)
                await asyncio.sleep(0)
            self._play_lock(ctx, False)
        elif query.is_search:
            try:
                result, called_api = await self.music_cache.lavalink_query(ctx, player, query)
            except TrackEnqueueError:
                self._play_lock(ctx, False)
                return await self._embed_msg(
                    ctx,
                    title=_("Unable to Get Track"),
                    description=_(
                        "I'm unable get a track from Lavalink at the moment, try again in a few "
                        "minutes."
                    ),
                )

            tracks = result.tracks
            if not tracks:
                embed = discord.Embed(title=_("Nothing found."))
                if (
                    query.is_local
                    and query.suffix in audio_dataclasses._PARTIALLY_SUPPORTED_MUSIC_EXT
                ):
                    embed = discord.Embed(title=_("Track is not playable."))
                    embed.description = _(
                        "**{suffix}** is not a fully supported format and some "
                        "tracks may not play."
                    ).format(suffix=query.suffix)
                return await self._embed_msg(ctx, embed=embed)
        else:
            try:
                result, called_api = await self.music_cache.lavalink_query(ctx, player, query)
            except TrackEnqueueError:
                self._play_lock(ctx, False)
                return await self._embed_msg(
                    ctx,
                    title=_("Unable to Get Track"),
                    description=_(
                        "I'm unable get a track from Lavalink at the moment, try again in a few "
                        "minutes."
                    ),
                )

            tracks = result.tracks

        if not search and len(tracklist) == 0:
            for track in tracks:
                track_obj = track_creator(player, other_track=track)
                tracklist.append(track_obj)
                await asyncio.sleep(0)
        elif len(tracklist) == 0:
            track_obj = track_creator(player, other_track=tracks[0])
            tracklist.append(track_obj)
        return tracklist

    @commands.command()
    @commands.guild_only()
    @commands.bot_has_permissions(embed_links=True)
    async def prev(self, ctx: commands.Context):
        """Skip to the start of the previously played track."""
        if not self._player_check(ctx):
            return await self._embed_msg(ctx, title=_("Nothing playing."))
        dj_enabled = self._dj_status_cache.setdefault(
            ctx.guild.id, await self.config.guild(ctx.guild).dj_enabled()
        )
        vote_enabled = await self.config.guild(ctx.guild).vote_enabled()
        is_alone = await self._is_alone(ctx)
        is_requester = await self.is_requester(ctx, ctx.author)
        can_skip = await self._can_instaskip(ctx, ctx.author)
        player = lavalink.get_player(ctx.guild.id)
        if (not ctx.author.voice or ctx.author.voice.channel != player.channel) and not can_skip:
            return await self._embed_msg(
                ctx,
                title=_("Unable To Skip Tracks"),
                description=_("You must be in the voice channel to skip the track."),
            )
        if vote_enabled or vote_enabled and dj_enabled:
            if not await self._can_instaskip(ctx, ctx.author) and not await self._is_alone(ctx):
                return await self._embed_msg(
                    ctx,
                    title=_("Unable To Skip Tracks"),
                    description=_("There are other people listening - vote to skip instead."),
                )
        if dj_enabled and not vote_enabled:
            if not (can_skip or is_requester) and not is_alone:
                return await self._embed_msg(
                    ctx,
                    title=_("Unable To Skip Tracks"),
                    description=_(
                        "You need the DJ role or be the track requester "
                        "to enqueue the previous song tracks."
                    ),
                )

        if player.fetch("prev_song") is None:
            return await self._embed_msg(
                ctx, title=_("Unable To Play Tracks"), description=_("No previous track.")
            )
        else:
            track = player.fetch("prev_song")
            track.extras.update(
                {
                    "enqueue_time": int(time.time()),
                    "vc": player.channel.id,
                    "requester": player.fetch("prev_requester").id,
                }
            )
            player.add(player.fetch("prev_requester"), track)
            self.bot.dispatch("red_audio_track_enqueue", player.channel.guild, track, ctx.author)
            queue_len = len(player.queue)
            bump_song = player.queue[-1]
            player.queue.insert(0, bump_song)
            player.queue.pop(queue_len)
            await player.skip()
            description = get_track_description(player.current)
            embed = discord.Embed(title=_("Replaying Track"), description=description)
            await self._embed_msg(ctx, embed=embed)

    @commands.group(invoke_without_command=True)
    @commands.guild_only()
    @commands.bot_has_permissions(embed_links=True, add_reactions=True)
    async def queue(self, ctx: commands.Context, *, page: int = 1):
        """List the songs in the queue."""

        async def _queue_menu(
            ctx: commands.Context,
            pages: list,
            controls: MutableMapping,
            message: discord.Message,
            page: int,
            timeout: float,
            emoji: str,
        ):
            if message:
                await ctx.send_help(self.queue)
                with contextlib.suppress(discord.HTTPException):
                    await message.delete()
                return None

        queue_controls = {
            "\N{LEFTWARDS BLACK ARROW}": prev_page,
            "\N{CROSS MARK}": close_menu,
            "\N{BLACK RIGHTWARDS ARROW}": next_page,
            "\N{INFORMATION SOURCE}": _queue_menu,
        }

        if not self._player_check(ctx):
            return await self._embed_msg(ctx, title=_("There's nothing in the queue."))
        player = lavalink.get_player(ctx.guild.id)
        if player.current and not player.queue:
            arrow = await draw_time(ctx)
            pos = lavalink.utils.format_time(player.position)
            if player.current.is_stream:
                dur = "LIVE"
            else:
                dur = lavalink.utils.format_time(player.current.length)
            song = get_track_description(player.current)
            song += _("\n Requested by: **{track.requester}**")
            song += "\n\n{arrow}`{pos}`/`{dur}`"
            song = song.format(track=player.current, arrow=arrow, pos=pos, dur=dur)
            embed = discord.Embed(title=_("Now Playing"), description=song)
            if await self.config.guild(ctx.guild).thumbnail() and player.current:
                if player.current.thumbnail:
                    embed.set_thumbnail(url=player.current.thumbnail)

            shuffle = await self.config.guild(ctx.guild).shuffle()
            repeat = await self.config.guild(ctx.guild).repeat()
            autoplay = await self.config.guild(ctx.guild).auto_play()
            text = ""
            text += (
                _("Auto-Play")
                + ": "
                + ("\N{WHITE HEAVY CHECK MARK}" if autoplay else "\N{CROSS MARK}")
            )
            text += (
                (" | " if text else "")
                + _("Shuffle")
                + ": "
                + ("\N{WHITE HEAVY CHECK MARK}" if shuffle else "\N{CROSS MARK}")
            )
            text += (
                (" | " if text else "")
                + _("Repeat")
                + ": "
                + ("\N{WHITE HEAVY CHECK MARK}" if repeat else "\N{CROSS MARK}")
            )
            embed.set_footer(text=text)
            message = await self._embed_msg(ctx, embed=embed)
            dj_enabled = self._dj_status_cache.setdefault(
                ctx.guild.id, await self.config.guild(ctx.guild).dj_enabled()
            )
            vote_enabled = await self.config.guild(ctx.guild).vote_enabled()
            if dj_enabled or vote_enabled:
                if not await self._can_instaskip(ctx, ctx.author) and not await self._is_alone(
                    ctx
                ):
                    return

            expected = ("⏹", "⏯")
            emoji = {"stop": "⏹", "pause": "⏯"}
            if player.current:
                task = start_adding_reactions(message, expected[:4], ctx.bot.loop)
            else:
                task = None

            try:
                (r, u) = await self.bot.wait_for(
                    "reaction_add",
                    check=ReactionPredicate.with_emojis(expected, message, ctx.author),
                    timeout=30.0,
                )
            except asyncio.TimeoutError:
                return await self._clear_react(message, emoji)
            else:
                if task is not None:
                    task.cancel()
            reacts = {v: k for k, v in emoji.items()}
            react = reacts[r.emoji]
            if react == "stop":
                await self._clear_react(message, emoji)
                return await ctx.invoke(self.stop)
            elif react == "pause":
                await self._clear_react(message, emoji)
                return await ctx.invoke(self.pause)
            return
        elif not player.current and not player.queue:
            return await self._embed_msg(ctx, title=_("There's nothing in the queue."))

        async with ctx.typing():
            limited_queue = player.queue[:500]  # TODO: Improve when Toby menu's are merged
            len_queue_pages = math.ceil(len(limited_queue) / 10)
            queue_page_list = []
            for page_num in range(1, len_queue_pages + 1):
                embed = await self._build_queue_page(ctx, limited_queue, player, page_num)
                queue_page_list.append(embed)
                await asyncio.sleep(0)
            if page > len_queue_pages:
                page = len_queue_pages
        return await menu(ctx, queue_page_list, queue_controls, page=(page - 1))

    async def _build_queue_page(
        self, ctx: commands.Context, queue: list, player: lavalink.player_manager.Player, page_num
    ):
        shuffle = await self.config.guild(ctx.guild).shuffle()
        repeat = await self.config.guild(ctx.guild).repeat()
        autoplay = await self.config.guild(ctx.guild).auto_play()

        queue_num_pages = math.ceil(len(queue) / 10)
        queue_idx_start = (page_num - 1) * 10
        queue_idx_end = queue_idx_start + 10
        if len(player.queue) > 500:
            queue_list = "__Too many songs in the queue, only showing the first 500__.\n\n"
        else:
            queue_list = ""

        try:
            arrow = await draw_time(ctx)
        except AttributeError:
            return await self._embed_msg(ctx, title=_("There's nothing in the queue."))
        pos = lavalink.utils.format_time(player.position)

        if player.current.is_stream:
            dur = "LIVE"
        else:
            dur = lavalink.utils.format_time(player.current.length)

        query = audio_dataclasses.Query.process_input(player.current)

        if query.is_stream:
            queue_list += _("**Currently livestreaming:**\n")
            queue_list += "**[{current.title}]({current.uri})**\n".format(current=player.current)
            queue_list += _("Requested by: **{user}**").format(user=player.current.requester)
            queue_list += f"\n\n{arrow}`{pos}`/`{dur}`\n\n"

        elif query.is_local:
            if player.current.title != "Unknown title":
                queue_list += "\n".join(
                    (
                        _("Playing: ")
                        + "**{current.author} - {current.title}**".format(current=player.current),
                        audio_dataclasses.LocalPath(player.current.uri).to_string_user(),
                        _("Requested by: **{user}**\n").format(user=player.current.requester),
                        f"{arrow}`{pos}`/`{dur}`\n\n",
                    )
                )
            else:
                queue_list += "\n".join(
                    (
                        _("Playing: ")
                        + audio_dataclasses.LocalPath(player.current.uri).to_string_user(),
                        _("Requested by: **{user}**\n").format(user=player.current.requester),
                        f"{arrow}`{pos}`/`{dur}`\n\n",
                    )
                )
        else:
            queue_list += _("Playing: ")
            queue_list += "**[{current.title}]({current.uri})**\n".format(current=player.current)
            queue_list += _("Requested by: **{user}**").format(user=player.current.requester)
            queue_list += f"\n\n{arrow}`{pos}`/`{dur}`\n\n"

        for i, track in enumerate(queue[queue_idx_start:queue_idx_end], start=queue_idx_start):
            if i % 100 == 0:  # TODO: Improve when Toby menu's are merged
                await asyncio.sleep(0.1)

            if len(track.title) > 40:
                track_title = str(track.title).replace("[", "")
                track_title = "{}...".format((track_title[:40]).rstrip(" "))
            else:
                track_title = track.title
            req_user = track.requester
            track_idx = i + 1
            query = audio_dataclasses.Query.process_input(track)

            if query.is_local:
                if track.title == "Unknown title":
                    queue_list += f"`{track_idx}.` " + ", ".join(
                        (
                            bold(audio_dataclasses.LocalPath(track.uri).to_string_user()),
                            _("requested by **{user}**\n").format(user=req_user),
                        )
                    )
                else:
                    queue_list += f"`{track_idx}.` **{track.author} - {track_title}**, " + _(
                        "requested by **{user}**\n"
                    ).format(user=req_user)
            else:
                queue_list += f"`{track_idx}.` **[{track_title}]({track.uri})**, "
                queue_list += _("requested by **{user}**\n").format(user=req_user)
            await asyncio.sleep(0)

        embed = discord.Embed(
            colour=await ctx.embed_colour(),
            title="Queue for __{guild.name}__".format(guild=ctx.guild),
            description=queue_list,
        )
        if await self.config.guild(ctx.guild).thumbnail() and player.current.thumbnail:
            embed.set_thumbnail(url=player.current.thumbnail)
        queue_dur = await queue_duration(ctx)
        queue_total_duration = lavalink.utils.format_time(queue_dur)
        text = _(
            "Page {page_num}/{total_pages} | {num_tracks} tracks, {num_remaining} remaining\n"
        ).format(
            page_num=humanize_number(page_num),
            total_pages=humanize_number(queue_num_pages),
            num_tracks=len(player.queue),
            num_remaining=queue_total_duration,
        )
        text += (
            _("Auto-Play")
            + ": "
            + ("\N{WHITE HEAVY CHECK MARK}" if autoplay else "\N{CROSS MARK}")
        )
        text += (
            (" | " if text else "")
            + _("Shuffle")
            + ": "
            + ("\N{WHITE HEAVY CHECK MARK}" if shuffle else "\N{CROSS MARK}")
        )
        text += (
            (" | " if text else "")
            + _("Repeat")
            + ": "
            + ("\N{WHITE HEAVY CHECK MARK}" if repeat else "\N{CROSS MARK}")
        )
        embed.set_footer(text=text)
        return embed

    @staticmethod
    async def _build_queue_search_list(queue_list, search_words):
        track_list = []
        queue_idx = 0
        for i, track in enumerate(queue_list, start=1):
            if i % 100 == 0:  # TODO: Improve when Toby menu's are merged
                await asyncio.sleep(0.1)
            queue_idx = queue_idx + 1
            if not match_url(track.uri):
                query = audio_dataclasses.Query.process_input(track)
                if track.title == "Unknown title":
                    track_title = query.track.to_string_user()
                else:
                    track_title = "{} - {}".format(track.author, track.title)
            else:
                track_title = track.title

            song_info = {str(queue_idx): track_title}
            track_list.append(song_info)
            await asyncio.sleep(0)
        search_results = process.extract(search_words, track_list, limit=50)
        search_list = []
        for search, percent_match in search_results:
            for queue_position, title in search.items():
                if percent_match > 89:
                    search_list.append([queue_position, title])
        return search_list

    @staticmethod
    async def _build_queue_search_page(ctx: commands.Context, page_num, search_list):
        search_num_pages = math.ceil(len(search_list) / 10)
        search_idx_start = (page_num - 1) * 10
        search_idx_end = search_idx_start + 10
        track_match = ""
        for i, track in enumerate(
            search_list[search_idx_start:search_idx_end], start=search_idx_start
        ):
            if i % 100 == 0:  # TODO: Improve when Toby menu's are merged
                await asyncio.sleep(0.1)
            track_idx = i + 1
            if type(track) is str:
                track_location = audio_dataclasses.LocalPath(track).to_string_user()
                track_match += "`{}.` **{}**\n".format(track_idx, track_location)
            else:
                track_match += "`{}.` **{}**\n".format(track[0], track[1])
            await asyncio.sleep(0)
        embed = discord.Embed(
            colour=await ctx.embed_colour(), title=_("Matching Tracks:"), description=track_match
        )
        embed.set_footer(
            text=(_("Page {page_num}/{total_pages}") + " | {num_tracks} tracks").format(
                page_num=humanize_number(page_num),
                total_pages=humanize_number(search_num_pages),
                num_tracks=len(search_list),
            )
        )
        return embed

    @queue.command(name="clear")
    @commands.guild_only()
    async def _queue_clear(self, ctx: commands.Context):
        """Clears the queue."""
        try:
            player = lavalink.get_player(ctx.guild.id)
        except KeyError:
            return await self._embed_msg(ctx, title=_("There's nothing in the queue."))
        dj_enabled = self._dj_status_cache.setdefault(
            ctx.guild.id, await self.config.guild(ctx.guild).dj_enabled()
        )
        if not self._player_check(ctx) or not player.queue:
            return await self._embed_msg(ctx, title=_("There's nothing in the queue."))
        if dj_enabled:
            if not await self._can_instaskip(ctx, ctx.author) and not await self._is_alone(ctx):
                return await self._embed_msg(
                    ctx,
                    title=_("Unable To Clear Queue"),
                    description=_("You need the DJ role to clear the queue."),
                )
        for track in player.queue:
            self.music_cache.persist_queue.played(
                    ctx.guild.id, track.extras.get("enqueue_time")
                )
            await asyncio.sleep(0)
        player.queue.clear()
        await self._embed_msg(
            ctx, title=_("Queue Modified"), description=_("The queue has been cleared.")
        )

    @queue.command(name="clean")
    @commands.guild_only()
    async def _queue_clean(self, ctx: commands.Context):
        """Removes songs from the queue if the requester is not in the voice channel."""
        try:
            player = lavalink.get_player(ctx.guild.id)
        except KeyError:
            return await self._embed_msg(ctx, title=_("There's nothing in the queue."))
        dj_enabled = self._dj_status_cache.setdefault(
            ctx.guild.id, await self.config.guild(ctx.guild).dj_enabled()
        )
        if not self._player_check(ctx) or not player.queue:
            return await self._embed_msg(ctx, title=_("There's nothing in the queue."))
        if dj_enabled:
            if not await self._can_instaskip(ctx, ctx.author) and not await self._is_alone(ctx):
                return await self._embed_msg(
                    ctx,
                    title=_("Unable To Clean Queue"),
                    description=_("You need the DJ role to clean the queue."),
                )
        clean_tracks = []
        removed_tracks = 0
        listeners = player.channel.members
        for track in player.queue:
            if track.requester in listeners:
                clean_tracks.append(track)
            else:
                self.music_cache.persist_queue.played(
                    ctx.guild.id, track.extras.get("enqueue_time")
                )
                removed_tracks += 1
            await asyncio.sleep(0)
        player.queue = clean_tracks
        if removed_tracks == 0:
            await self._embed_msg(ctx, title=_("Removed 0 tracks."))
        else:
            await self._embed_msg(
                ctx,
                title=_("Removed racks from the queue"),
                description=_(
                    "Removed {removed_tracks} tracks queued by members "
                    "outside of the voice channel."
                ).format(removed_tracks=removed_tracks),
            )

    @queue.command(name="cleanself")
    @commands.guild_only()
    async def _queue_cleanself(self, ctx: commands.Context):
        """Removes all tracks you requested from the queue."""

        try:
            player = lavalink.get_player(ctx.guild.id)
        except KeyError:
            return await self._embed_msg(ctx, title=_("There's nothing in the queue."))
        if not self._player_check(ctx) or not player.queue:
            return await self._embed_msg(ctx, title=_("There's nothing in the queue."))

        clean_tracks = []
        removed_tracks = 0
        for track in player.queue:
            if track.requester != ctx.author:
                clean_tracks.append(track)
            else:
                self.music_cache.persist_queue.played(
                    ctx.guild.id, track.extras.get("enqueue_time")
                )
                removed_tracks += 1
            await asyncio.sleep(0)
        player.queue = clean_tracks
        if removed_tracks == 0:
            await self._embed_msg(ctx, title=_("Removed 0 tracks."))
        else:
            await self._embed_msg(
                ctx,
                title=_("Removed tracks from the queue"),
                description=_(
                    "Removed {removed_tracks} tracks queued by {member.display_name}."
                ).format(removed_tracks=removed_tracks, member=ctx.author),
            )

    @queue.command(name="search")
    @commands.guild_only()
    async def _queue_search(self, ctx: commands.Context, *, search_words: str):
        """Search the queue."""
        try:
            player = lavalink.get_player(ctx.guild.id)
        except KeyError:
            return await self._embed_msg(ctx, title=_("There's nothing in the queue."))
        if not self._player_check(ctx) or not player.queue:
            return await self._embed_msg(ctx, title=_("There's nothing in the queue."))

        search_list = await self._build_queue_search_list(player.queue, search_words)
        if not search_list:
            return await self._embed_msg(ctx, title=_("No matches."))

        len_search_pages = math.ceil(len(search_list) / 10)
        search_page_list = []
        for page_num in range(1, len_search_pages + 1):
            embed = await self._build_queue_search_page(ctx, page_num, search_list)
            search_page_list.append(embed)
        await menu(ctx, search_page_list, DEFAULT_CONTROLS)

    @queue.command(name="shuffle")
    @commands.guild_only()
    @commands.cooldown(1, 30, commands.BucketType.guild)
    async def _queue_shuffle(self, ctx: commands.Context):
        """Shuffles the queue."""
        dj_enabled = self._dj_status_cache.setdefault(
            ctx.guild.id, await self.config.guild(ctx.guild).dj_enabled()
        )
        if dj_enabled:
            if not await self._can_instaskip(ctx, ctx.author) and not await self._is_alone(ctx):
                ctx.command.reset_cooldown(ctx)
                return await self._embed_msg(
                    ctx,
                    title=_("Unable To Shuffle Queue"),
                    description=_("You need the DJ role to shuffle the queue."),
                )
        if not self._player_check(ctx):
            ctx.command.reset_cooldown(ctx)
            return await self._embed_msg(
                ctx,
                title=_("Unable To Shuffle Queue"),
                description=_("There's nothing in the queue."),
            )
        try:
            if (
                not ctx.author.voice.channel.permissions_for(ctx.me).connect
                or not ctx.author.voice.channel.permissions_for(ctx.me).move_members
                and userlimit(ctx.author.voice.channel)
            ):
                ctx.command.reset_cooldown(ctx)
                return await self._embed_msg(
                    ctx,
                    title=_("Unable To Shuffle Queue"),
                    description=_("I don't have permission to connect to your channel."),
                )
            await lavalink.connect(ctx.author.voice.channel)
            player = lavalink.get_player(ctx.guild.id)
            player.store("connect", datetime.datetime.utcnow())
        except AttributeError:
            ctx.command.reset_cooldown(ctx)
            return await self._embed_msg(
                ctx,
                title=_("Unable To Shuffle Queue"),
                description=_("Connect to a voice channel first."),
            )
        except IndexError:
            ctx.command.reset_cooldown(ctx)
            return await self._embed_msg(
                ctx,
                title=_("Unable To Shuffle Queue"),
                description=_("Connection to Lavalink has not yet been established."),
            )
        except KeyError:
            ctx.command.reset_cooldown(ctx)
            return await self._embed_msg(
                ctx,
                title=_("Unable To Shuffle Queue"),
                description=_("There's nothing in the queue."),
            )

        if not self._player_check(ctx) or not player.queue:
            ctx.command.reset_cooldown(ctx)
            return await self._embed_msg(
                ctx,
                title=_("Unable To Shuffle Queue"),
                description=_("There's nothing in the queue."),
            )

        player.force_shuffle(0)
        return await self._embed_msg(ctx, title=_("Queue has been shuffled."))

    @commands.command()
    @commands.guild_only()
    @commands.bot_has_permissions(embed_links=True)
    async def repeat(self, ctx: commands.Context):
        """Toggle repeat."""
        dj_enabled = self._dj_status_cache.setdefault(
            ctx.guild.id, await self.config.guild(ctx.guild).dj_enabled()
        )
        if dj_enabled:
            if not await self._can_instaskip(ctx, ctx.author) and not await self._has_dj_role(
                ctx, ctx.author
            ):
                return await self._embed_msg(
                    ctx,
                    title=_("Unable To Toggle Repeat"),
                    description=_("You need the DJ role to toggle repeat."),
                )
        if self._player_check(ctx):
            await self._data_check(ctx)
            player = lavalink.get_player(ctx.guild.id)
            if (
                not ctx.author.voice or ctx.author.voice.channel != player.channel
            ) and not await self._can_instaskip(ctx, ctx.author):
                return await self._embed_msg(
                    ctx,
                    title=_("Unable To Toggle Repeat"),
                    description=_("You must be in the voice channel to toggle repeat."),
                )

        autoplay = await self.config.guild(ctx.guild).auto_play()
        repeat = await self.config.guild(ctx.guild).repeat()
        msg = ""
        msg += _("Repeat tracks: {true_or_false}.").format(
            true_or_false=_("Enabled") if not repeat else _("Disabled")
        )
        await self.config.guild(ctx.guild).repeat.set(not repeat)
        if repeat is not True and autoplay is True:
            msg += _("\nAuto-play has been disabled.")
            await self.config.guild(ctx.guild).auto_play.set(False)

        embed = discord.Embed(title=_("Setting Changed"), description=msg)
        await self._embed_msg(ctx, embed=embed)
        if self._player_check(ctx):
            await self._data_check(ctx)

    @commands.command()
    @commands.guild_only()
    @commands.bot_has_permissions(embed_links=True)
    async def remove(self, ctx: commands.Context, index_or_url: Union[int, str]):
        """Remove a specific track number or url from the queue."""
        dj_enabled = self._dj_status_cache.setdefault(
            ctx.guild.id, await self.config.guild(ctx.guild).dj_enabled()
        )
        if not self._player_check(ctx):
            return await self._embed_msg(ctx, title=_("Nothing playing."))
        player = lavalink.get_player(ctx.guild.id)
        if not player.queue:
            return await self._embed_msg(ctx, title=_("Nothing queued."))
        if dj_enabled:
            if not await self._can_instaskip(ctx, ctx.author):
                return await self._embed_msg(
                    ctx,
                    title=_("Unable To Modify Queue"),
                    description=_("You need the DJ role to remove tracks."),
                )
        if (
            not ctx.author.voice or ctx.author.voice.channel != player.channel
        ) and not await self._can_instaskip(ctx, ctx.author):
            return await self._embed_msg(
                ctx,
                title=_("Unable To Modify Queue"),
                description=_("You must be in the voice channel to manage the queue."),
            )
        if isinstance(index_or_url, int):
            if index_or_url > len(player.queue) or index_or_url < 1:
                return await self._embed_msg(
                    ctx,
                    title=_("Unable To Modify Queue"),
                    description=_(
                        "Song number must be greater than 1 and within the queue limit."
                    ),
                )
            index_or_url -= 1
            removed = player.queue.pop(index_or_url)
            removed_title = get_track_description(removed)
            await self._embed_msg(
                ctx,
                title=_("Removed track from queue"),
                description=_("Removed {track} from the queue.").format(track=removed_title),
            )
        else:
            clean_tracks = []
            removed_tracks = 0
            for track in player.queue:
                if track.uri != index_or_url:
                    clean_tracks.append(track)
                else:
                    removed_tracks += 1
            player.queue = clean_tracks
            if removed_tracks == 0:
                await self._embed_msg(
                    ctx,
                    title=_("Unable To Modify Queue"),
                    description=_("Removed 0 tracks, nothing matches the URL provided."),
                )
            else:
                await self._embed_msg(
                    ctx,
                    title=_("Removed track from queue"),
                    description=_(
                        "Removed {removed_tracks} tracks from queue "
                        "which matched the URL provided."
                    ).format(removed_tracks=removed_tracks),
                )

    @commands.command()
    @commands.guild_only()
    @commands.bot_has_permissions(embed_links=True, add_reactions=True)
    async def search(self, ctx: commands.Context, *, query: str):
        """Pick a track with a search.

        Use `[p]search list <search term>` to queue all tracks found on YouTube.
        `[p]search sc<search term>` will search SoundCloud instead of YouTube.
        """

        async def _search_menu(
            ctx: commands.Context,
            pages: list,
            controls: MutableMapping,
            message: discord.Message,
            page: int,
            timeout: float,
            emoji: str,
        ):
            if message:
                await self._search_button_action(ctx, tracks, emoji, page)
                with contextlib.suppress(discord.HTTPException):
                    await message.delete()
                return None

        search_controls = {
            "\N{DIGIT ONE}\N{COMBINING ENCLOSING KEYCAP}": _search_menu,
            "\N{DIGIT TWO}\N{COMBINING ENCLOSING KEYCAP}": _search_menu,
            "\N{DIGIT THREE}\N{COMBINING ENCLOSING KEYCAP}": _search_menu,
            "\N{DIGIT FOUR}\N{COMBINING ENCLOSING KEYCAP}": _search_menu,
            "\N{DIGIT FIVE}\N{COMBINING ENCLOSING KEYCAP}": _search_menu,
            "\N{LEFTWARDS BLACK ARROW}": prev_page,
            "\N{CROSS MARK}": close_menu,
            "\N{BLACK RIGHTWARDS ARROW}": next_page,
        }

        if not self._player_check(ctx):
            if self._connection_aborted:
                msg = _("Connection to Lavalink has failed")
                desc = EmptyEmbed
                if await ctx.bot.is_owner(ctx.author):
                    desc = _("Please check your console or logs for details.")
                return await self._embed_msg(ctx, title=msg, description=desc)
            try:
                if (
                    not ctx.author.voice.channel.permissions_for(ctx.me).connect
                    or not ctx.author.voice.channel.permissions_for(ctx.me).move_members
                    and userlimit(ctx.author.voice.channel)
                ):
                    return await self._embed_msg(
                        ctx,
                        title=_("Unable To Search For Tracks"),
                        description=_("I don't have permission to connect to your channel."),
                    )
                await lavalink.connect(ctx.author.voice.channel)
                player = lavalink.get_player(ctx.guild.id)
                player.store("connect", datetime.datetime.utcnow())
            except AttributeError:
                return await self._embed_msg(
                    ctx,
                    title=_("Unable To Search For Tracks"),
                    description=_("Connect to a voice channel first."),
                )
            except IndexError:
                return await self._embed_msg(
                    ctx,
                    title=_("Unable To Search For Tracks"),
                    description=_("Connection to Lavalink has not yet been established."),
                )
        player = lavalink.get_player(ctx.guild.id)
        guild_data = await self.config.guild(ctx.guild).all()
        player.store("channel", ctx.channel.id)
        player.store("guild", ctx.guild.id)
        if (
            not ctx.author.voice or ctx.author.voice.channel != player.channel
        ) and not await self._can_instaskip(ctx, ctx.author):
            return await self._embed_msg(
                ctx,
                title=_("Unable To Search For Tracks"),
                description=_("You must be in the voice channel to enqueue tracks."),
            )
        await self._eq_check(ctx, player)
        await self._data_check(ctx)

        before_queue_length = len(player.queue)

        if not isinstance(query, list):
            query = audio_dataclasses.Query.process_input(query)
            restrict = await self.config.restrict()
            if restrict and match_url(query):
                valid_url = url_check(query)
                if not valid_url:
                    return await self._embed_msg(
                        ctx,
                        title=_("Unable To Play Tracks"),
                        description=_("That URL is not allowed."),
                    )
            if not await is_allowed(ctx.guild, f"{query}", query_obj=query):
                return await self._embed_msg(
                    ctx,
                    title=_("Unable To Play Tracks"),
                    description=_("That track is not allowed."),
                )
            if query.invoked_from == "search list" or query.invoked_from == "local folder":
                if query.invoked_from == "search list" and not query.is_local:
                    try:
                        result, called_api = await self.music_cache.lavalink_query(
                            ctx, player, query
                        )
                    except TrackEnqueueError:
                        self._play_lock(ctx, False)
                        return await self._embed_msg(
                            ctx,
                            title=_("Unable to Get Track"),
                            description=_(
                                "I'm unable get a track from Lavalink at the moment, try again in a "
                                "few "
                                "minutes."
                            ),
                        )

                    tracks = result.tracks
                else:
                    try:
                        tracks = await self._folder_tracks(ctx, player, query)
                    except TrackEnqueueError:
                        self._play_lock(ctx, False)
                        return await self._embed_msg(
                            ctx,
                            title=_("Unable to Get Track"),
                            description=_(
                                "I'm unable get a track from Lavalink at the moment, try again in a "
                                "few "
                                "minutes."
                            ),
                        )
                if not tracks:
                    embed = discord.Embed(title=_("Nothing found."))
                    if await self.config.use_external_lavalink() and query.is_local:
                        embed.description = _(
                            "Local tracks will not work "
                            "if the `Lavalink.jar` cannot see the track.\n"
                            "This may be due to permissions or because Lavalink.jar is being run "
                            "in a different machine than the local tracks."
                        )
                    elif (
                        query.is_local
                        and query.suffix in audio_dataclasses._PARTIALLY_SUPPORTED_MUSIC_EXT
                    ):
                        embed = discord.Embed(title=_("Track is not playable."))
                        embed.description = _(
                            "**{suffix}** is not a fully supported format and some "
                            "tracks may not play."
                        ).format(suffix=query.suffix)
                    return await self._embed_msg(ctx, embed=embed)
                queue_dur = await queue_duration(ctx)
                queue_total_duration = lavalink.utils.format_time(queue_dur)
                if guild_data["dj_enabled"]:
                    if not await self._can_instaskip(ctx, ctx.author):
                        return await self._embed_msg(
                            ctx,
                            title=_("Unable To Play Tracks"),
                            description=_("You need the DJ role to queue tracks."),
                        )
                track_len = 0
                empty_queue = not player.queue
                for track in tracks:
                    if len(player.queue) >= 10000:
                        continue
                    if not await is_allowed(
                        ctx.guild,
                        (
                            f"{track.title} {track.author} {track.uri} "
                            f"{str(audio_dataclasses.Query.process_input(track))}"
                        ),
                    ):
                        if IS_DEBUG:
                            log.debug(f"Query is not allowed in {ctx.guild} ({ctx.guild.id})")
                        continue
                    elif guild_data["maxlength"] > 0:
                        if track_limit(track, guild_data["maxlength"]):
                            track_len += 1
                            track.extras.update(
                                {
                                    "enqueue_time": int(time.time()),
                                    "vc": player.channel.id,
                                    "requester": ctx.author.id,
                                }
                            )
                            player.add(ctx.author, track)
                            self.bot.dispatch(
                                "red_audio_track_enqueue", player.channel.guild, track, ctx.author
                            )
                    else:
                        track_len += 1
                        track.extras.update(
                            {
                                "enqueue_time": int(time.time()),
                                "vc": player.channel.id,
                                "requester": ctx.author.id,
                            }
                        )
                        player.add(ctx.author, track)
                        self.bot.dispatch(
                            "red_audio_track_enqueue", player.channel.guild, track, ctx.author
                        )
                    if not player.current:
                        await player.play()
                    await asyncio.sleep(0)
                player.maybe_shuffle(0 if empty_queue else 1)
                if len(tracks) > track_len:
                    maxlength_msg = " {bad_tracks} tracks cannot be queued.".format(
                        bad_tracks=(len(tracks) - track_len)
                    )
                else:
                    maxlength_msg = ""
                songembed = discord.Embed(
                    title=_("Queued {num} track(s).{maxlength_msg}").format(
                        num=track_len, maxlength_msg=maxlength_msg
                    )
                )
                if not guild_data["shuffle"] and queue_dur > 0:
                    songembed.set_footer(
                        text=_(
                            "{time} until start of search playback: starts at #{position} in queue"
                        ).format(time=queue_total_duration, position=before_queue_length + 1)
                    )
                return await self._embed_msg(ctx, embed=songembed)
            elif query.is_local and query.single_track:
                tracks = await self._folder_list(ctx, query)
            elif query.is_local and query.is_album:
                if ctx.invoked_with == "folder":
                    return await self._local_play_all(ctx, query, from_search=True)
                else:
                    tracks = await self._folder_list(ctx, query)
            else:
                try:
                    result, called_api = await self.music_cache.lavalink_query(ctx, player, query)
                except TrackEnqueueError:
                    self._play_lock(ctx, False)
                    return await self._embed_msg(
                        ctx,
                        title=_("Unable to Get Track"),
                        description=_(
                            "I'm unable get a track from Lavalink at the moment,"
                            "try again in a few minutes."
                        ),
                    )
                tracks = result.tracks
            if not tracks:
                embed = discord.Embed(title=_("Nothing found."))
                if await self.config.use_external_lavalink() and query.is_local:
                    embed.description = _(
                        "Local tracks will not work "
                        "if the `Lavalink.jar` cannot see the track.\n"
                        "This may be due to permissions or because Lavalink.jar is being run "
                        "in a different machine than the local tracks."
                    )
                elif (
                    query.is_local
                    and query.suffix in audio_dataclasses._PARTIALLY_SUPPORTED_MUSIC_EXT
                ):
                    embed = discord.Embed(title=_("Track is not playable."))
                    embed.description = _(
                        "**{suffix}** is not a fully supported format and some "
                        "tracks may not play."
                    ).format(suffix=query.suffix)
                return await self._embed_msg(ctx, embed=embed)
        else:
            tracks = query

        dj_enabled = self._dj_status_cache.setdefault(
            ctx.guild.id, await self.config.guild(ctx.guild).dj_enabled()
        )

        len_search_pages = math.ceil(len(tracks) / 5)
        search_page_list = []
        for page_num in range(1, len_search_pages + 1):
            embed = await self._build_search_page(ctx, tracks, page_num)
            search_page_list.append(embed)
            await asyncio.sleep(0)

        if dj_enabled and not await self._can_instaskip(ctx, ctx.author):
            return await menu(ctx, search_page_list, DEFAULT_CONTROLS)

        await menu(ctx, search_page_list, search_controls)

    async def _search_button_action(self, ctx: commands.Context, tracks, emoji, page):
        if not self._player_check(ctx):
            if self._connection_aborted:
                msg = _("Connection to Lavalink has failed.")
                description = EmptyEmbed
                if await ctx.bot.is_owner(ctx.author):
                    description = _("Please check your console or logs for details.")
                return await self._embed_msg(ctx, title=msg, description=description)
            try:
                await lavalink.connect(ctx.author.voice.channel)
                player = lavalink.get_player(ctx.guild.id)
                player.store("connect", datetime.datetime.utcnow())
            except AttributeError:
                return await self._embed_msg(ctx, title=_("Connect to a voice channel first."))
            except IndexError:
                return await self._embed_msg(
                    ctx, title=_("Connection to Lavalink has not yet been established.")
                )
        player = lavalink.get_player(ctx.guild.id)
        guild_data = await self.config.guild(ctx.guild).all()
        if len(player.queue) >= 10000:
            return await self._embed_msg(
                ctx, title=_("Unable To Play Tracks"), description=_("Queue size limit reached.")
            )
        if not await self._currency_check(ctx, guild_data["jukebox_price"]):
            return
        try:
            if emoji == "\N{DIGIT ONE}\N{COMBINING ENCLOSING KEYCAP}":
                search_choice = tracks[0 + (page * 5)]
            elif emoji == "\N{DIGIT TWO}\N{COMBINING ENCLOSING KEYCAP}":
                search_choice = tracks[1 + (page * 5)]
            elif emoji == "\N{DIGIT THREE}\N{COMBINING ENCLOSING KEYCAP}":
                search_choice = tracks[2 + (page * 5)]
            elif emoji == "\N{DIGIT FOUR}\N{COMBINING ENCLOSING KEYCAP}":
                search_choice = tracks[3 + (page * 5)]
            elif emoji == "\N{DIGIT FIVE}\N{COMBINING ENCLOSING KEYCAP}":
                search_choice = tracks[4 + (page * 5)]
            else:
                search_choice = tracks[0 + (page * 5)]
        except IndexError:
            search_choice = tracks[-1]
        if getattr(search_choice, "uri", None):
            description = get_track_description(search_choice)
        else:
            search_choice = audio_dataclasses.Query.process_input(search_choice)
            if search_choice.track.exists() and search_choice.track.is_dir():
                return await ctx.invoke(self.search, query=search_choice)
            elif search_choice.track.exists() and search_choice.track.is_file():
                search_choice.invoked_from = "localtrack"
            return await ctx.invoke(self.play, query=search_choice)

        songembed = discord.Embed(title=_("Track Enqueued"), description=description)
        queue_dur = await queue_duration(ctx)
        queue_total_duration = lavalink.utils.format_time(queue_dur)
        before_queue_length = len(player.queue)

        if not await is_allowed(
            ctx.guild,
            (
                f"{search_choice.title} {search_choice.author} {search_choice.uri} "
                f"{str(audio_dataclasses.Query.process_input(search_choice))}"
            ),
        ):
            if IS_DEBUG:
                log.debug(f"Query is not allowed in {ctx.guild} ({ctx.guild.id})")
            self._play_lock(ctx, False)
            return await self._embed_msg(ctx, title=_("This track is not allowed in this server."))
        elif guild_data["maxlength"] > 0:

            if track_limit(search_choice.length, guild_data["maxlength"]):
                search_choice.extras.update(
                    {
                        "enqueue_time": int(time.time()),
                        "vc": player.channel.id,
                        "requester": ctx.author.id,
                    }
                )
                player.add(ctx.author, search_choice)
                player.maybe_shuffle()
                self.bot.dispatch(
                    "red_audio_track_enqueue", player.channel.guild, search_choice, ctx.author
                )
            else:
                return await self._embed_msg(ctx, title=_("Track exceeds maximum length."))
        else:
            search_choice.extras.update(
                {
                    "enqueue_time": int(time.time()),
                    "vc": player.channel.id,
                    "requester": ctx.author.id,
                }
            )
            player.add(ctx.author, search_choice)
            player.maybe_shuffle()
            self.bot.dispatch(
                "red_audio_track_enqueue", player.channel.guild, search_choice, ctx.author
            )

        if not guild_data["shuffle"] and queue_dur > 0:
            songembed.set_footer(
                text=_("{time} until track playback: #{position} in queue").format(
                    time=queue_total_duration, position=before_queue_length + 1
                )
            )

        if not player.current:
            await player.play()
        return await self._embed_msg(ctx, embed=songembed)

    @staticmethod
    def _format_search_options(search_choice):
        query = audio_dataclasses.Query.process_input(search_choice)
        description = get_track_description(search_choice)
        return description, query

    @staticmethod
    async def _build_search_page(ctx: commands.Context, tracks, page_num):
        search_num_pages = math.ceil(len(tracks) / 5)
        search_idx_start = (page_num - 1) * 5
        search_idx_end = search_idx_start + 5
        search_list = ""
        command = ctx.invoked_with
        folder = False
        for i, track in enumerate(tracks[search_idx_start:search_idx_end], start=search_idx_start):
            search_track_num = i + 1
            if search_track_num > 5:
                search_track_num = search_track_num % 5
            if search_track_num == 0:
                search_track_num = 5
            try:
                query = audio_dataclasses.Query.process_input(track.uri)
                if query.is_local:
                    search_list += "`{0}.` **{1}**\n[{2}]\n".format(
                        search_track_num,
                        track.title,
                        audio_dataclasses.LocalPath(track.uri).to_string_user(),
                    )
                else:
                    search_list += "`{0}.` **[{1}]({2})**\n".format(
                        search_track_num, track.title, track.uri
                    )
            except AttributeError:
                track = audio_dataclasses.Query.process_input(track)
                if track.is_local and command != "search":
                    search_list += "`{}.` **{}**\n".format(
                        search_track_num, track.to_string_user()
                    )
                    if track.is_album:
                        folder = True
                elif command == "search":
                    search_list += "`{}.` **{}**\n".format(
                        search_track_num, track.to_string_user()
                    )
                else:
                    search_list += "`{}.` **{}**\n".format(
                        search_track_num, track.to_string_user()
                    )
            await asyncio.sleep(0)
        if hasattr(tracks[0], "uri") and hasattr(tracks[0], "track_identifier"):
            title = _("Tracks Found:")
            footer = _("search results")
        elif folder:
            title = _("Folders Found:")
            footer = _("local folders")
        else:
            title = _("Files Found:")
            footer = _("local tracks")
        embed = discord.Embed(
            colour=await ctx.embed_colour(), title=title, description=search_list
        )
        embed.set_footer(
            text=(_("Page {page_num}/{total_pages}") + " | {num_results} {footer}").format(
                page_num=page_num,
                total_pages=search_num_pages,
                num_results=len(tracks),
                footer=footer,
            )
        )
        return embed

    @commands.command()
    @commands.guild_only()
    @commands.bot_has_permissions(embed_links=True)
    async def seek(self, ctx: commands.Context, seconds: Union[int, str]):
        """Seek ahead or behind on a track by seconds or a to a specific time.

        Accepts seconds or a value formatted like 00:00:00 (`hh:mm:ss`) or 00:00 (`mm:ss`).
        """
        dj_enabled = self._dj_status_cache.setdefault(
            ctx.guild.id, await self.config.guild(ctx.guild).dj_enabled()
        )
        vote_enabled = await self.config.guild(ctx.guild).vote_enabled()
        is_alone = await self._is_alone(ctx)
        is_requester = await self.is_requester(ctx, ctx.author)
        can_skip = await self._can_instaskip(ctx, ctx.author)

        if not self._player_check(ctx):
            return await self._embed_msg(ctx, title=_("Nothing playing."))
        player = lavalink.get_player(ctx.guild.id)
        if (not ctx.author.voice or ctx.author.voice.channel != player.channel) and not can_skip:
            return await self._embed_msg(
                ctx,
                title=_("Unable To Seek Tracks"),
                description=_("You must be in the voice channel to use seek."),
            )

        if vote_enabled and not can_skip and not is_alone:
            return await self._embed_msg(
                ctx,
                title=_("Unable To Seek Tracks"),
                description=_("There are other people listening - vote to skip instead."),
            )

        if dj_enabled and not (can_skip or is_requester) and not is_alone:
            return await self._embed_msg(
                ctx,
                title=_("Unable To Seek Tracks"),
                description=_("You need the DJ role or be the track requester to use seek."),
            )

        if player.current:
            if player.current.is_stream:
                return await self._embed_msg(
                    ctx, title=_("Unable To Seek Tracks"), description=_("Can't seek on a stream.")
                )
            else:
                try:
                    int(seconds)
                    abs_position = False
                except ValueError:
                    abs_position = True
                    seconds = time_convert(seconds)
                if seconds == 0:
                    return await self._embed_msg(
                        ctx,
                        title=_("Unable To Seek Tracks"),
                        description=_("Invalid input for the time to seek."),
                    )
                if not abs_position:
                    time_sec = int(seconds) * 1000
                    seek = player.position + time_sec
                    if seek <= 0:
                        await self._embed_msg(
                            ctx,
                            title=_("Moved {num_seconds}s to 00:00:00").format(
                                num_seconds=seconds
                            ),
                        )
                    else:
                        await self._embed_msg(
                            ctx,
                            title=_("Moved {num_seconds}s to {time}").format(
                                num_seconds=seconds, time=lavalink.utils.format_time(seek)
                            ),
                        )
                    await player.seek(seek)
                else:
                    await self._embed_msg(
                        ctx,
                        title=_("Moved to {time}").format(
                            time=lavalink.utils.format_time(seconds * 1000)
                        ),
                    )
                    await player.seek(seconds * 1000)
        else:
            await self._embed_msg(ctx, title=_("Nothing playing."))

    @commands.group(autohelp=False)
    @commands.guild_only()
    @commands.bot_has_permissions(embed_links=True)
    async def shuffle(self, ctx: commands.Context):
        """Toggle shuffle."""
        if ctx.invoked_subcommand is None:
            dj_enabled = self._dj_status_cache.setdefault(
                ctx.guild.id, await self.config.guild(ctx.guild).dj_enabled()
            )
            if dj_enabled:
                if not await self._can_instaskip(ctx, ctx.author):
                    return await self._embed_msg(
                        ctx,
                        title=_("Unable To Toggle Shuffle"),
                        description=_("You need the DJ role to toggle shuffle."),
                    )
            if self._player_check(ctx):
                await self._data_check(ctx)
                player = lavalink.get_player(ctx.guild.id)
                if (
                    not ctx.author.voice or ctx.author.voice.channel != player.channel
                ) and not await self._can_instaskip(ctx, ctx.author):
                    return await self._embed_msg(
                        ctx,
                        title=_("Unable To Toggle Shuffle"),
                        description=_("You must be in the voice channel to toggle shuffle."),
                    )

            shuffle = await self.config.guild(ctx.guild).shuffle()
            await self.config.guild(ctx.guild).shuffle.set(not shuffle)
            await self._embed_msg(
                ctx,
                title=_("Setting Changed"),
                description=_("Shuffle tracks: {true_or_false}.").format(
                    true_or_false=_("Enabled") if not shuffle else _("Disabled")
                ),
            )
            if self._player_check(ctx):
                await self._data_check(ctx)

    @shuffle.command(name="bumped")
    @commands.guild_only()
    @commands.bot_has_permissions(embed_links=True)
    async def _shuffle_bumpped(self, ctx: commands.Context):
        """Toggle bumped track shuffle.

        Set this to disabled if you wish to avoid bumped songs being shuffled.
        This takes priority over `[p]shuffle`.
        """
        dj_enabled = self._dj_status_cache.setdefault(
            ctx.guild.id, await self.config.guild(ctx.guild).dj_enabled()
        )
        if dj_enabled:
            if not await self._can_instaskip(ctx, ctx.author):
                return await self._embed_msg(
                    ctx,
                    title=_("Unable To Toggle Shuffle"),
                    description=_("You need the DJ role to toggle shuffle."),
                )
        if self._player_check(ctx):
            await self._data_check(ctx)
            player = lavalink.get_player(ctx.guild.id)
            if (
                not ctx.author.voice or ctx.author.voice.channel != player.channel
            ) and not await self._can_instaskip(ctx, ctx.author):
                return await self._embed_msg(
                    ctx,
                    title=_("Unable To Toggle Shuffle"),
                    description=_("You must be in the voice channel to toggle shuffle."),
                )

        bumped = await self.config.guild(ctx.guild).shuffle_bumped()
        await self.config.guild(ctx.guild).shuffle_bumped.set(not bumped)
        await self._embed_msg(
            ctx,
            title=_("Setting Changed"),
            description=_("Shuffle bumped tracks: {true_or_false}.").format(
                true_or_false=_("Enabled") if not bumped else _("Disabled")
            ),
        )
        if self._player_check(ctx):
            await self._data_check(ctx)

    @commands.command()
    @commands.guild_only()
    @commands.bot_has_permissions(embed_links=True)
    async def sing(self, ctx: commands.Context):
        """Make Red sing one of her songs."""
        ids = (
            "zGTkAVsrfg8",
            "cGMWL8cOeAU",
            "vFrjMq4aL-g",
            "WROI5WYBU_A",
            "41tIUr_ex3g",
            "f9O2Rjn1azc",
        )
        url = f"https://www.youtube.com/watch?v={random.choice(ids)}"
        await ctx.invoke(self.play, query=url)

    @commands.command()
    @commands.guild_only()
    @commands.bot_has_permissions(embed_links=True)
    async def skip(self, ctx: commands.Context, skip_to_track: int = None):
        """Skip to the next track, or to a given track number."""
        if not self._player_check(ctx):
            return await self._embed_msg(ctx, title=_("Nothing playing."))
        player = lavalink.get_player(ctx.guild.id)
        if (
            not ctx.author.voice or ctx.author.voice.channel != player.channel
        ) and not await self._can_instaskip(ctx, ctx.author):
            return await self._embed_msg(
                ctx,
                title=_("Unable To Skip Tracks"),
                description=_("You must be in the voice channel to skip the music."),
            )
        if not player.current:
            return await self._embed_msg(ctx, title=_("Nothing playing."))
        dj_enabled = self._dj_status_cache.setdefault(
            ctx.guild.id, await self.config.guild(ctx.guild).dj_enabled()
        )
        vote_enabled = await self.config.guild(ctx.guild).vote_enabled()
        is_alone = await self._is_alone(ctx)
        is_requester = await self.is_requester(ctx, ctx.author)
        can_skip = await self._can_instaskip(ctx, ctx.author)
        if dj_enabled and not vote_enabled:
            if not (can_skip or is_requester) and not is_alone:
                return await self._embed_msg(
                    ctx,
                    title=_("Unable To Skip Tracks"),
                    description=_(
                        "You need the DJ role or be the track requester to skip tracks."
                    ),
                )
            if (
                is_requester
                and not can_skip
                and isinstance(skip_to_track, int)
                and skip_to_track > 1
            ):
                return await self._embed_msg(
                    ctx,
                    title=_("Unable To Skip Tracks"),
                    description=_("You can only skip the current track."),
                )

        if vote_enabled:
            if not can_skip:
                if skip_to_track is not None:
                    return await self._embed_msg(
                        ctx,
                        title=_("Unable To Skip Tracks"),
                        description=_(
                            "Can't skip to a specific track in vote mode without the DJ role."
                        ),
                    )
                if ctx.author.id in self.skip_votes[ctx.message.guild]:
                    self.skip_votes[ctx.message.guild].remove(ctx.author.id)
                    reply = _("I removed your vote to skip.")
                else:
                    self.skip_votes[ctx.message.guild].append(ctx.author.id)
                    reply = _("You voted to skip.")

                num_votes = len(self.skip_votes[ctx.message.guild])
                vote_mods = []
                for member in player.channel.members:
                    can_skip = await self._can_instaskip(ctx, member)
                    if can_skip:
                        vote_mods.append(member)
                num_members = len(player.channel.members) - len(vote_mods)
                vote = int(100 * num_votes / num_members)
                percent = await self.config.guild(ctx.guild).vote_percent()
                if vote >= percent:
                    self.skip_votes[ctx.message.guild] = []
                    await self._embed_msg(ctx, title=_("Vote threshold met."))
                    return await self._skip_action(ctx)
                else:
                    reply += _(
                        " Votes: {num_votes}/{num_members}"
                        " ({cur_percent}% out of {required_percent}% needed)"
                    ).format(
                        num_votes=humanize_number(num_votes),
                        num_members=humanize_number(num_members),
                        cur_percent=vote,
                        required_percent=percent,
                    )
                    return await self._embed_msg(ctx, title=reply)
            else:
                return await self._skip_action(ctx, skip_to_track)
        else:
            return await self._skip_action(ctx, skip_to_track)

    async def _can_instaskip(self, ctx: commands.Context, member: discord.Member):

        dj_enabled = self._dj_status_cache.setdefault(
            ctx.guild.id, await self.config.guild(ctx.guild).dj_enabled()
        )

        if member.bot:
            return True

        if member.id == ctx.guild.owner_id:
            return True

        if dj_enabled:
            if await self._has_dj_role(ctx, member):
                return True

        if await ctx.bot.is_owner(member):
            return True

        if await ctx.bot.is_mod(member):
            return True

        if await self._channel_check(ctx):
            return True

        return False

    @staticmethod
    async def _is_alone(ctx: commands.Context):
        channel_members = rgetattr(ctx, "guild.me.voice.channel.members", [])
        nonbots = sum(m.id != ctx.author.id for m in channel_members if not m.bot)
        return nonbots < 1

    async def _has_dj_role(self, ctx: commands.Context, member: discord.Member):
        dj_role = self._dj_role_cache.setdefault(
            ctx.guild.id, await self.config.guild(ctx.guild).dj_role()
        )
        dj_role_obj = ctx.guild.get_role(dj_role)
        return dj_role_obj in ctx.guild.get_member(member.id).roles

    @staticmethod
    async def is_requester(ctx: commands.Context, member: discord.Member):
        try:
            player = lavalink.get_player(ctx.guild.id)
            if IS_DEBUG:
                log.debug(f"Current requester is {player.current}")
            return player.current.requester.id == member.id
        except Exception as err:
            debug_exc_log(log, err, "Caught error in `is_requester`")
        return False

    async def _skip_action(self, ctx: commands.Context, skip_to_track: int = None):
        player = lavalink.get_player(ctx.guild.id)
        autoplay = await self.config.guild(player.channel.guild).auto_play()
        if not player.current or (not player.queue and not autoplay):
            try:
                pos, dur = player.position, player.current.length
            except AttributeError:
                return await self._embed_msg(ctx, title=_("There's nothing in the queue."))
            time_remain = lavalink.utils.format_time(dur - pos)
            if player.current.is_stream:
                embed = discord.Embed(title=_("There's nothing in the queue."))
                embed.set_footer(
                    text=_("Currently livestreaming {track}").format(track=player.current.title)
                )
            else:
                embed = discord.Embed(title=_("There's nothing in the queue."))
                embed.set_footer(
                    text=_("{time} left on {track}").format(
                        time=time_remain, track=player.current.title
                    )
                )
            return await self._embed_msg(ctx, embed=embed)
        elif autoplay and not player.queue:
            embed = discord.Embed(
                title=_("Track Skipped"), description=get_track_description(player.current)
            )
            await self._embed_msg(ctx, embed=embed)
            return await player.skip()

        queue_to_append = []
        if skip_to_track is not None and skip_to_track != 1:
            if skip_to_track < 1:
                return await self._embed_msg(
                    ctx, title=_("Track number must be equal to or greater than 1.")
                )
            elif skip_to_track > len(player.queue):
                return await self._embed_msg(
                    ctx,
                    title=_(
                        "There are only {queuelen} songs currently queued.".format(
                            queuelen=len(player.queue)
                        )
                    ),
                )
            embed = discord.Embed(
                title=_("{skip_to_track} Tracks Skipped".format(skip_to_track=skip_to_track))
            )
            await self._embed_msg(ctx, embed=embed)
            if player.repeat:
                queue_to_append = player.queue[0 : min(skip_to_track - 1, len(player.queue) - 1)]
            player.queue = player.queue[
                min(skip_to_track - 1, len(player.queue) - 1) : len(player.queue)
            ]
        else:
            embed = discord.Embed(
                title=_("Track Skipped"), description=get_track_description(player.current)
            )
            await self._embed_msg(ctx, embed=embed)
        self.bot.dispatch("red_audio_skip_track", player.channel.guild, player.current, ctx.author)
        await player.play()
        player.queue += queue_to_append

    @commands.command()
    @commands.guild_only()
    @commands.bot_has_permissions(embed_links=True)
    async def stop(self, ctx: commands.Context):
        """Stop playback and clear the queue."""
        dj_enabled = self._dj_status_cache.setdefault(
            ctx.guild.id, await self.config.guild(ctx.guild).dj_enabled()
        )
        vote_enabled = await self.config.guild(ctx.guild).vote_enabled()
        if not self._player_check(ctx):
            return await self._embed_msg(ctx, title=_("Nothing playing."))
        player = lavalink.get_player(ctx.guild.id)
        if (
            not ctx.author.voice or ctx.author.voice.channel != player.channel
        ) and not await self._can_instaskip(ctx, ctx.author):
            return await self._embed_msg(
                ctx,
                title=_("Unable To Stop Player"),
                description=_("You must be in the voice channel to stop the music."),
            )
        if vote_enabled or vote_enabled and dj_enabled:
            if not await self._can_instaskip(ctx, ctx.author) and not await self._is_alone(ctx):
                return await self._embed_msg(
                    ctx,
                    title=_("Unable To Stop Player"),
                    description=_("There are other people listening - vote to skip instead."),
                )
        if dj_enabled and not vote_enabled:
            if not await self._can_instaskip(ctx, ctx.author):
                return await self._embed_msg(
                    ctx,
                    title=_("Unable To Stop Player"),
                    description=_("You need the DJ role to stop the music."),
                )
        if (
            player.is_playing
            or (not player.is_playing and player.paused)
            or player.queue
            or getattr(player.current, "extras", {}).get("autoplay")
        ):
            eq = player.fetch("eq")
            if eq:
                await self.config.custom("EQUALIZER", ctx.guild.id).eq_bands.set(eq.bands)
            player.queue = []
            player.store("playing_song", None)
            player.store("prev_requester", None)
            player.store("prev_song", None)
            player.store("requester", None)
            await player.stop()
            await self._embed_msg(ctx, title=_("Stopping..."))

    @commands.command()
    @commands.guild_only()
    @commands.cooldown(1, 15, commands.BucketType.guild)
    @commands.bot_has_permissions(embed_links=True)
    async def summon(self, ctx: commands.Context):
        """Summon the bot to a voice channel."""
        dj_enabled = self._dj_status_cache.setdefault(
            ctx.guild.id, await self.config.guild(ctx.guild).dj_enabled()
        )
        vote_enabled = await self.config.guild(ctx.guild).vote_enabled()
        is_alone = await self._is_alone(ctx)
        is_requester = await self.is_requester(ctx, ctx.author)
        can_skip = await self._can_instaskip(ctx, ctx.author)
        if vote_enabled or (vote_enabled and dj_enabled):
            if not can_skip and not is_alone:
                ctx.command.reset_cooldown(ctx)
                return await self._embed_msg(
                    ctx,
                    title=_("Unable To Join Voice Channel"),
                    description=_("There are other people listening."),
                )
        if dj_enabled and not vote_enabled:
            if not (can_skip or is_requester) and not is_alone:
                ctx.command.reset_cooldown(ctx)
                return await self._embed_msg(
                    ctx,
                    title=_("Unable To Join Voice Channel"),
                    description=_("You need the DJ role to summon the bot."),
                )

        try:
            if (
                not ctx.author.voice.channel.permissions_for(ctx.me).connect
                or not ctx.author.voice.channel.permissions_for(ctx.me).move_members
                and userlimit(ctx.author.voice.channel)
            ):
                ctx.command.reset_cooldown(ctx)
                return await self._embed_msg(
                    ctx,
                    title=_("Unable To Join Voice Channel"),
                    description=_("I don't have permission to connect to your channel."),
                )
            if not self._player_check(ctx):
                await lavalink.connect(ctx.author.voice.channel)
                player = lavalink.get_player(ctx.guild.id)
                player.store("connect", datetime.datetime.utcnow())
            else:
                player = lavalink.get_player(ctx.guild.id)
                if ctx.author.voice.channel == player.channel:
                    ctx.command.reset_cooldown(ctx)
                    return
                await player.move_to(ctx.author.voice.channel)
        except AttributeError:
            ctx.command.reset_cooldown(ctx)
            return await self._embed_msg(
                ctx,
                title=_("Unable To Join Voice Channel"),
                description=_("Connect to a voice channel first."),
            )
        except IndexError:
            ctx.command.reset_cooldown(ctx)
            return await self._embed_msg(
                ctx,
                title=_("Unable To Join Voice Channel"),
                description=_("Connection to Lavalink has not yet been established."),
            )

    @commands.command()
    @commands.guild_only()
    @commands.bot_has_permissions(embed_links=True)
    async def volume(self, ctx: commands.Context, vol: int = None):
        """Set the volume, 1% - 150%."""
        dj_enabled = self._dj_status_cache.setdefault(
            ctx.guild.id, await self.config.guild(ctx.guild).dj_enabled()
        )
        if not vol:
            vol = await self.config.guild(ctx.guild).volume()
            embed = discord.Embed(title=_("Current Volume:"), description=str(vol) + "%")
            if not self._player_check(ctx):
                embed.set_footer(text=_("Nothing playing."))
            return await self._embed_msg(ctx, embed=embed)
        if self._player_check(ctx):
            player = lavalink.get_player(ctx.guild.id)
            if (
                not ctx.author.voice or ctx.author.voice.channel != player.channel
            ) and not await self._can_instaskip(ctx, ctx.author):
                return await self._embed_msg(
                    ctx,
                    title=_("Unable To Change Volume"),
                    description=_("You must be in the voice channel to change the volume."),
                )
        if dj_enabled:
            if not await self._can_instaskip(ctx, ctx.author) and not await self._has_dj_role(
                ctx, ctx.author
            ):
                return await self._embed_msg(
                    ctx,
                    title=_("Unable To Change Volume"),
                    description=_("You need the DJ role to change the volume."),
                )
        if vol < 0:
            vol = 0
        if vol > 150:
            vol = 150
            await self.config.guild(ctx.guild).volume.set(vol)
            if self._player_check(ctx):
                await lavalink.get_player(ctx.guild.id).set_volume(vol)
        else:
            await self.config.guild(ctx.guild).volume.set(vol)
            if self._player_check(ctx):
                await lavalink.get_player(ctx.guild.id).set_volume(vol)
        embed = discord.Embed(title=_("Volume:"), description=str(vol) + "%")
        if not self._player_check(ctx):
            embed.set_footer(text=_("Nothing playing."))
        await self._embed_msg(ctx, embed=embed)

    @commands.group(aliases=["llset"])
    @commands.guild_only()
    @commands.bot_has_permissions(embed_links=True)
    @checks.is_owner()
    async def llsetup(self, ctx: commands.Context):
        """Lavalink server configuration options."""

    @llsetup.command()
    async def external(self, ctx: commands.Context):
        """Toggle using external lavalink servers."""
        external = await self.config.use_external_lavalink()
        await self.config.use_external_lavalink.set(not external)

        if external:
            embed = discord.Embed(
                title=_("Setting Changed"),
                description=_("External lavalink server: {true_or_false}.").format(
                    true_or_false=_("Enabled") if not external else _("Disabled")
                ),
            )
            await self._embed_msg(ctx, embed=embed)
        else:
            if self._manager is not None:
                await self._manager.shutdown()
            await self._embed_msg(
                ctx,
                title=_("Setting Changed"),
                description=_("External lavalink server: {true_or_false}.").format(
                    true_or_false=_("Enabled") if not external else _("Disabled")
                ),
            )

        self._restart_connect()

    @llsetup.command()
    async def host(self, ctx: commands.Context, host: str):
        """Set the lavalink server host."""
        await self.config.host.set(host)
        footer = None
        if await self._check_external():
            footer = _("External lavalink server set to True.")
        await self._embed_msg(
            ctx,
            title=_("Setting Changed"),
            description=_("Host set to {host}.").format(host=host),
            footer=footer,
        )
        self._restart_connect()

    @llsetup.command()
    async def password(self, ctx: commands.Context, password: str):
        """Set the lavalink server password."""
        await self.config.password.set(str(password))
        footer = None
        if await self._check_external():
            footer = _("External lavalink server set to True.")
        await self._embed_msg(
            ctx,
            title=_("Setting Changed"),
            description=_("Server password set to {password}.").format(password=password),
            footer=footer,
        )

        self._restart_connect()

    @llsetup.command()
    async def restport(self, ctx: commands.Context, rest_port: int):
        """Set the lavalink REST server port."""
        await self.config.rest_port.set(rest_port)
        footer = None
        if await self._check_external():
            footer = _("External lavalink server set to True.")
        await self._embed_msg(
            ctx,
            title=_("Setting Changed"),
            description=_("REST port set to {port}.").format(port=rest_port),
            footer=footer,
        )

        self._restart_connect()

    @llsetup.command()
    async def wsport(self, ctx: commands.Context, ws_port: int):
        """Set the lavalink websocket server port."""
        await self.config.ws_port.set(ws_port)
        footer = None
        if await self._check_external():
            footer = _("External lavalink server set to True.")
        await self._embed_msg(
            ctx,
            title=_("Setting Changed"),
            description=_("Websocket port set to {port}.").format(port=ws_port),
            footer=footer,
        )

        self._restart_connect()

    @staticmethod
    async def _apply_gain(guild_id: int, band, gain):
        const = {
            "op": "equalizer",
            "guildId": str(guild_id),
            "bands": [{"band": band, "gain": gain}],
        }

        try:
            await lavalink.get_player(guild_id).node.send({**const})
        except (KeyError, IndexError):
            pass

    @staticmethod
    async def _apply_gains(guild_id: int, gains):
        const = {
            "op": "equalizer",
            "guildId": str(guild_id),
            "bands": [{"band": x, "gain": y} for x, y in enumerate(gains)],
        }

        try:
            await lavalink.get_player(guild_id).node.send({**const})
        except (KeyError, IndexError):
            pass

    async def _channel_check(self, ctx: commands.Context):
        try:
            player = lavalink.get_player(ctx.guild.id)
        except KeyError:
            return False
        try:
            in_channel = sum(
                not m.bot for m in ctx.guild.get_member(self.bot.user.id).voice.channel.members
            )
        except AttributeError:
            return False

        if not ctx.author.voice:
            user_channel = None
        else:
            user_channel = ctx.author.voice.channel

        if in_channel == 0 and user_channel:
            if (
                (player.channel != user_channel)
                and not player.current
                and player.position == 0
                and len(player.queue) == 0
            ):
                await player.move_to(user_channel)
                return True
        else:
            return False

    async def _check_api_tokens(self):
        spotify = await self.bot.get_shared_api_tokens("spotify")
        youtube = await self.bot.get_shared_api_tokens("youtube")
        return {
            "spotify_client_id": spotify.get("client_id", ""),
            "spotify_client_secret": spotify.get("client_secret", ""),
            "youtube_api": youtube.get("api_key", ""),
        }

    async def _check_external(self):
        external = await self.config.use_external_lavalink()
        if not external:
            if self._manager is not None:
                await self._manager.shutdown()
            await self.config.use_external_lavalink.set(True)
            return True
        else:
            return False

    async def _clear_react(self, message: discord.Message, emoji: MutableMapping = None):
        """Non blocking version of clear_react."""
        return self.bot.loop.create_task(clear_react(self.bot, message, emoji))

    async def _currency_check(self, ctx: commands.Context, jukebox_price: int):
        jukebox = await self.config.guild(ctx.guild).jukebox()
        if jukebox and not await self._can_instaskip(ctx, ctx.author):
            can_spend = await bank.can_spend(ctx.author, jukebox_price)
            if can_spend:
                await bank.withdraw_credits(ctx.author, jukebox_price)
            else:
                credits_name = await bank.get_currency_name(ctx.guild)
                bal = await bank.get_balance(ctx.author)
                await self._embed_msg(
                    ctx,
                    title=_("Not enough {currency}").format(currency=credits_name),
                    description=_(
                        "{required_credits} {currency} required, but you have {bal}."
                    ).format(
                        currency=credits_name,
                        required_credits=humanize_number(jukebox_price),
                        bal=humanize_number(bal),
                    ),
                )
            return can_spend
        else:
            return True

    async def _data_check(self, ctx: commands.Context):
        player = lavalink.get_player(ctx.guild.id)
        shuffle = await self.config.guild(ctx.guild).shuffle()
        repeat = await self.config.guild(ctx.guild).repeat()
        volume = await self.config.guild(ctx.guild).volume()
        shuffle_bumped = await self.config.guild(ctx.guild).shuffle_bumped()
        player.repeat = repeat
        player.shuffle = shuffle
        player.shuffle_bumped = shuffle_bumped
        if player.volume != volume:
            await player.set_volume(volume)

    async def disconnect_timer(self):
        stop_times = {}
        pause_times = {}
        while True:
            for p in lavalink.all_players():
                server = p.channel.guild

                if [self.bot.user] == p.channel.members:
                    stop_times.setdefault(server.id, time.time())
                    pause_times.setdefault(server.id, time.time())
                else:
                    stop_times.pop(server.id, None)
                    if p.paused and server.id in pause_times:
                        try:
                            await p.pause(False)
                        except Exception as err:
                            debug_exc_log(
                                log, err, "Exception raised in Audio's emptypause_timer for: {sid}"
                            )
                    pause_times.pop(server.id, None)
            servers = stop_times.copy()
            servers.update(pause_times)
            for sid in servers:
                server_obj = self.bot.get_guild(sid)
                if sid in stop_times and await self.config.guild(server_obj).emptydc_enabled():
                    emptydc_timer = await self.config.guild(server_obj).emptydc_timer()
                    if (time.time() - stop_times[sid]) >= emptydc_timer:
                        stop_times.pop(sid)
                        try:
                            player = lavalink.get_player(sid)
                            await player.stop()
                            await player.disconnect()
                        except Exception as err:
                            debug_exc_log(
<<<<<<< HEAD
                                log, err, f"Exception raised in Audio's emptydc_timer for : {sid}"
=======
                                log, err, f"Exception raised in Audio's emptydc_timer for: {sid}"
>>>>>>> 64793969
                            )
                            if "No such player for that guild" in str(err):
                                stop_times.pop(sid, None)
                elif (
                    sid in pause_times and await self.config.guild(server_obj).emptypause_enabled()
                ):
                    emptypause_timer = await self.config.guild(server_obj).emptypause_timer()
                    if (time.time() - pause_times.get(sid)) >= emptypause_timer:
                        try:
                            await lavalink.get_player(sid).pause()
                        except Exception as err:
                            debug_exc_log(
                                log,
                                err,
                                f"Exception raised in Audio's emptypause_timer for : {sid}",
                            )
                            if "No such player for that guild" in str(err):
                                pause_times.pop(sid, None)
            await asyncio.sleep(5)

    async def _embed_msg(self, ctx: commands.Context, **kwargs):
        colour = kwargs.get("colour") or kwargs.get("color") or await self.bot.get_embed_color(ctx)
        error = kwargs.get("error", False)
        success = kwargs.get("success", False)
        title = kwargs.get("title", EmptyEmbed) or EmptyEmbed
        _type = kwargs.get("type", "rich") or "rich"
        url = kwargs.get("url", EmptyEmbed) or EmptyEmbed
        description = kwargs.get("description", EmptyEmbed) or EmptyEmbed
        timestamp = kwargs.get("timestamp")
        footer = kwargs.get("footer")
        thumbnail = kwargs.get("thumbnail")
        contents = dict(title=title, type=_type, url=url, description=description)
        embed = kwargs.get("embed").to_dict() if hasattr(kwargs.get("embed"), "to_dict") else {}
        colour = embed.get("color") if embed.get("color") else colour
        contents.update(embed)
        if timestamp and isinstance(timestamp, datetime.datetime):
            contents["timestamp"] = timestamp
        embed = discord.Embed.from_dict(contents)
        embed.color = colour
        if footer:
            embed.set_footer(text=footer)
        if thumbnail:
            embed.set_thumbnail(url=thumbnail)
        return await ctx.send(embed=embed)

    async def _eq_check(self, ctx: commands.Context, player: lavalink.Player):
        eq = player.fetch("eq", Equalizer())

        config_bands = await self.config.custom("EQUALIZER", ctx.guild.id).eq_bands()
        if not config_bands:
            config_bands = eq.bands
            await self.config.custom("EQUALIZER", ctx.guild.id).eq_bands.set(eq.bands)

        if eq.bands != config_bands:
            band_num = list(range(0, eq._band_count))
            band_value = config_bands
            eq_dict = {}
            for k, v in zip(band_num, band_value):
                eq_dict[k] = v
            for band, value in eq_dict.items():
                eq.set_gain(band, value)
            player.store("eq", eq)
            await self._apply_gains(ctx.guild.id, config_bands)

    async def _eq_interact(
        self, ctx: commands.Context, player: lavalink.Player, eq, message, selected
    ):
        player.store("eq", eq)
        emoji = {
            "far_left": "\N{BLACK LEFT-POINTING TRIANGLE}",
            "one_left": "\N{LEFTWARDS BLACK ARROW}",
            "max_output": "\N{BLACK UP-POINTING DOUBLE TRIANGLE}",
            "output_up": "\N{UP-POINTING SMALL RED TRIANGLE}",
            "output_down": "\N{DOWN-POINTING SMALL RED TRIANGLE}",
            "min_output": "\N{BLACK DOWN-POINTING DOUBLE TRIANGLE}",
            "one_right": "\N{BLACK RIGHTWARDS ARROW}",
            "far_right": "\N{BLACK RIGHT-POINTING TRIANGLE}",
            "reset": "\N{BLACK CIRCLE FOR RECORD}",
            "info": "\N{INFORMATION SOURCE}",
        }
        selector = f'{" " * 8}{"   " * selected}^^'
        try:
            await message.edit(content=box(f"{eq.visualise()}\n{selector}", lang="ini"))
        except discord.errors.NotFound:
            return
        try:
            (react_emoji, react_user) = await self._get_eq_reaction(ctx, message, emoji)
        except TypeError:
            return

        if not react_emoji:
            await self.config.custom("EQUALIZER", ctx.guild.id).eq_bands.set(eq.bands)
            await self._clear_react(message, emoji)

        if react_emoji == "\N{LEFTWARDS BLACK ARROW}":
            await remove_react(message, react_emoji, react_user)
            await self._eq_interact(ctx, player, eq, message, max(selected - 1, 0))

        if react_emoji == "\N{BLACK RIGHTWARDS ARROW}":
            await remove_react(message, react_emoji, react_user)
            await self._eq_interact(ctx, player, eq, message, min(selected + 1, 14))

        if react_emoji == "\N{UP-POINTING SMALL RED TRIANGLE}":
            await remove_react(message, react_emoji, react_user)
            _max = "{:.2f}".format(min(eq.get_gain(selected) + 0.1, 1.0))
            eq.set_gain(selected, float(_max))
            await self._apply_gain(ctx.guild.id, selected, _max)
            await self._eq_interact(ctx, player, eq, message, selected)

        if react_emoji == "\N{DOWN-POINTING SMALL RED TRIANGLE}":
            await remove_react(message, react_emoji, react_user)
            _min = "{:.2f}".format(max(eq.get_gain(selected) - 0.1, -0.25))
            eq.set_gain(selected, float(_min))
            await self._apply_gain(ctx.guild.id, selected, _min)
            await self._eq_interact(ctx, player, eq, message, selected)

        if react_emoji == "\N{BLACK UP-POINTING DOUBLE TRIANGLE}":
            await remove_react(message, react_emoji, react_user)
            _max = 1.0
            eq.set_gain(selected, _max)
            await self._apply_gain(ctx.guild.id, selected, _max)
            await self._eq_interact(ctx, player, eq, message, selected)

        if react_emoji == "\N{BLACK DOWN-POINTING DOUBLE TRIANGLE}":
            await remove_react(message, react_emoji, react_user)
            _min = -0.25
            eq.set_gain(selected, _min)
            await self._apply_gain(ctx.guild.id, selected, _min)
            await self._eq_interact(ctx, player, eq, message, selected)

        if react_emoji == "\N{BLACK LEFT-POINTING TRIANGLE}":
            await remove_react(message, react_emoji, react_user)
            selected = 0
            await self._eq_interact(ctx, player, eq, message, selected)

        if react_emoji == "\N{BLACK RIGHT-POINTING TRIANGLE}":
            await remove_react(message, react_emoji, react_user)
            selected = 14
            await self._eq_interact(ctx, player, eq, message, selected)

        if react_emoji == "\N{BLACK CIRCLE FOR RECORD}":
            await remove_react(message, react_emoji, react_user)
            for band in range(eq._band_count):
                eq.set_gain(band, 0.0)
            await self._apply_gains(ctx.guild.id, eq.bands)
            await self._eq_interact(ctx, player, eq, message, selected)

        if react_emoji == "\N{INFORMATION SOURCE}":
            await remove_react(message, react_emoji, react_user)
            await ctx.send_help(self.eq)
            await self._eq_interact(ctx, player, eq, message, selected)

    @staticmethod
    async def _eq_msg_clear(eq_message: discord.Message):
        if eq_message is not None:
            with contextlib.suppress(discord.HTTPException):
                await eq_message.delete()

    async def _get_eq_reaction(self, ctx: commands.Context, message: discord.Message, emoji):
        try:
            reaction, user = await self.bot.wait_for(
                "reaction_add",
                check=lambda r, u: r.message.id == message.id
                and u.id == ctx.author.id
                and r.emoji in emoji.values(),
                timeout=30,
            )
        except asyncio.TimeoutError:
            await self._clear_react(message, emoji)
            return None
        else:
            return reaction.emoji, user

    def _play_lock(self, ctx: commands.Context, tf):
        if tf:
            self.play_lock[ctx.message.guild.id] = True
        else:
            self.play_lock[ctx.message.guild.id] = False

    def _player_check(self, ctx: commands.Context):
        if self._connection_aborted:
            return False
        try:
            lavalink.get_player(ctx.guild.id)
            return True
        except IndexError:
            return False
        except KeyError:
            return False

    @commands.Cog.listener()
    async def on_red_audio_track_start(
        self, guild: discord.Guild, track: lavalink.Track, requester: discord.Member
    ):
        daily_cache = self._daily_playlist_cache.setdefault(
            guild.id, await self.config.guild(guild).daily_playlists()
        )
        scope = PlaylistScope.GUILD.value
        today = datetime.date.today()
        midnight = datetime.datetime.combine(today, datetime.datetime.min.time())
        track_identifier = track.track_identifier
        if daily_cache:
            name = f"Daily playlist - {today}"
            today_id = int(time.mktime(today.timetuple()))
            track = track_to_json(track)
            try:
                playlist = await get_playlist(
                    playlist_number=today_id,
                    scope=PlaylistScope.GUILD.value,
                    bot=self.bot,
                    guild=guild,
                    author=self.bot.user,
                )
            except RuntimeError:
                playlist = None
            if playlist:
                tracks = playlist.tracks
                tracks.append(track)
                await playlist.edit({"tracks": tracks})
            else:
                playlist = Playlist(
                    bot=self.bot,
                    scope=scope,
                    author=self.bot.user.id,
                    playlist_id=today_id,
                    name=name,
                    playlist_url=None,
                    tracks=[track],
                    guild=guild,
                )
                await playlist.save()
<<<<<<< HEAD
        with contextlib.suppress(Exception):
            too_old = midnight - datetime.timedelta(days=8)
            too_old_id = int(time.mktime(too_old.timetuple()))
            await delete_playlist(
                scope=scope, playlist_id=too_old_id, guild=guild, author=self.bot.user
            )
=======
        too_old = midnight - datetime.timedelta(days=8)
        too_old_id = int(time.mktime(too_old.timetuple()))
        try:
            await delete_playlist(
                scope=scope, playlist_id=too_old_id, guild=guild, author=self.bot.user
            )
        except Exception as err:
            debug_exc_log(log, err, f"Failed to delete daily playlist ID: {too_old_id}")
>>>>>>> 64793969
        self.music_cache.persist_queue.played(guild_id=guild.id, track_id=track_identifier)

    @commands.Cog.listener()
    async def on_voice_state_update(
        self, member: discord.Member, before: discord.VoiceState, after: discord.VoiceState
    ):
        await self._ready_event.wait()
        if after.channel != before.channel:
            try:
                self.skip_votes[before.channel.guild].remove(member.id)
            except (ValueError, KeyError, AttributeError):
                pass

    @commands.Cog.listener()
    async def on_red_audio_track_enqueue(
        self, guild: discord.Guild, track: lavalink.Track, requester: discord.Member
    ):
        persist_cache = self._persist_queue_cache.setdefault(
            guild.id, await self.config.guild(guild).persist_queue()
        )
        if persist_cache:
            self.music_cache.persist_queue.enqueued(
                guild_id=guild.id, room_id=track.extras["vc"], track=track
            )

    @commands.Cog.listener()
    async def on_red_audio_queue_end(
        self, guild: discord.Guild, track: lavalink.Track, requester: discord.Member
    ):
        self.music_cache.persist_queue.drop(guild.id)
        await asyncio.sleep(5)
        await self.music_cache.database.clean_up_old_entries()
        await asyncio.sleep(5)
        dat = get_playlist_database()
        if dat:
            dat.delete_scheduled()
            await asyncio.sleep(5)
        self.music_cache.persist_queue.delete_scheduled()

    async def restore_players(self):
        tries = 0
        tracks_to_restore = await self.music_cache.persist_queue.fetch()
        for guild_id, track_data in itertools.groupby(tracks_to_restore, key=lambda x: x.guild_id):
<<<<<<< HEAD
=======
            await asyncio.sleep(0)
>>>>>>> 64793969
            try:
                player: Optional[lavalink.Player]
                track_data = list(track_data)
                guild = self.bot.get_guild(guild_id)
                persist_cache = self._persist_queue_cache.setdefault(
                    guild_id, await self.config.guild(guild).persist_queue()
                )
                if not persist_cache:
                    self.music_cache.persist_queue.drop(guild_id)
                    continue
                if self._connection_aborted:
                    player = None
                else:
                    try:
                        player = lavalink.get_player(guild_id)
                    except IndexError:
                        player = None
                    except KeyError:
                        player = None

                vc = 0
                if player is None:
                    while tries < 121 and vc is not None:
                        try:
                            vc = guild.get_channel(track_data[0].room_id)
                            await lavalink.connect(vc)
                            player = lavalink.get_player(guild.id)
                            player.store("connect", datetime.datetime.utcnow())
                            break
                        except IndexError:
                            await asyncio.sleep(5)
                            tries += 5
                        except Exception:
                            if vc is None:
                                break

                if tries >= 121 or guild is None or vc is None:
                    self.music_cache.persist_queue.drop(guild_id)
                    continue

                shuffle = await self.config.guild(guild).shuffle()
                repeat = await self.config.guild(guild).repeat()
                volume = await self.config.guild(guild).volume()
                shuffle_bumped = await self.config.guild(guild).shuffle_bumped()
                player.repeat = repeat
                player.shuffle = shuffle
                player.shuffle_bumped = shuffle_bumped
                if player.volume != volume:
                    await player.set_volume(volume)
                for track in track_data:
                    track = track.track_object
                    player.add(guild.get_member(track.extras.get("requester")) or guild.me, track)
                player.maybe_shuffle()
                await player.play()
            except Exception as err:
                debug_exc_log(log, err, f"Error restoring player in {guild_id}")
                self.music_cache.persist_queue.drop(guild_id)
            # self.music_cache.persist_queue.drop(guild_id)

    def cog_unload(self):
        if not self._cleaned_up:
            self.bot.dispatch("red_audio_unload", self)
            self.session.detach()
            self.bot.loop.create_task(self._close_database())
            if self._disconnect_task:
                self._disconnect_task.cancel()

            if self._connect_task:
                self._connect_task.cancel()

            if self._init_task:
                self._init_task.cancel()

            lavalink.unregister_event_listener(self.event_handler)
            self.bot.loop.create_task(lavalink.close())
            if self._manager is not None:
                self.bot.loop.create_task(self._manager.shutdown())

            self._cleaned_up = True

<<<<<<< HEAD
    @autoplay.error
    @bump.error
    @bumpplay.error
    @disconnect.error
    @genre.error
    @local_folder.error
    @local_play.error
    @local_search.error
    @play.error
    @prev.error
    @search.error
    @_playlist_append.error
    @_playlist_save.error
    @_playlist_update.error
    @_playlist_upload.error
    async def _clear_lock_on_error(self, ctx: commands.Context, error):
        # TODO: Change this in a future PR
        # FIXME: This seems to be consuming tracebacks and not adding them to last traceback
        # which is handled by on_command_error
        # Make it so that this can be used to show user friendly errors
=======
    async def cog_command_error(self, ctx: commands.Context, error: Exception):
>>>>>>> 64793969
        if not isinstance(
            getattr(error, "original", error),
            (
                commands.CheckFailure,
                commands.UserInputError,
                commands.DisabledCommand,
                commands.CommandOnCooldown,
            ),
        ):
            self._play_lock(ctx, False)
            await self.music_cache.run_tasks(ctx)
            message = "```py" + "\n"
            message += "Error in command '{}'\nType: {}\nThe Bot owner has received your error.".format(
                ctx.command.qualified_name, error.original
            )
            message += "```" + "\n"
            message += "Use the ``b!support`` command \nThen join the support server and the owner of the bot or a mod will help you when they are available"
            await ctx.send(message)
            exception_log = "Exception in command '{}'\n" "".format(ctx.command.qualified_name)
            exception_log += "".join(
                traceback.format_exception(type(error), error, error.__traceback__)
            )
            self.bot._last_exception = exception_log

        await ctx.bot.on_command_error(
            ctx, getattr(error, "original", error), unhandled_by_cog=True
        )

    async def cog_after_invoke(self, ctx: commands.Context):
        await self._process_db(ctx)

    async def _process_db(self, ctx: commands.Context):
        await self.music_cache.run_tasks(ctx)

    async def _close_database(self):
        await self.music_cache.run_all_pending_tasks()
        self.music_cache.database.close()

    __del__ = cog_unload<|MERGE_RESOLUTION|>--- conflicted
+++ resolved
@@ -44,11 +44,7 @@
 from .apis import MusicCache
 from .config import pass_config_to_dependencies
 from .converters import ComplexScopeParser, ScopeParser, get_lazy_converter, get_playlist_converter
-<<<<<<< HEAD
-from .debug import debug_exc_log
-=======
 from .debug import is_debug, debug_exc_log
->>>>>>> 64793969
 from .equalizer import Equalizer
 from .errors import (
     DatabaseError,
@@ -120,11 +116,7 @@
             cache_level=0,
             cache_age=365,
             global_db_enabled=False,
-<<<<<<< HEAD
-            global_db_get_timeout=2.0,
-=======
             global_db_get_timeout=5,  # Here as a placeholder in case we want to enable the command
->>>>>>> 64793969
             status=False,
             use_external_lavalink=False,
             restrict=True,
@@ -750,11 +742,7 @@
         """
 
         await self.config.global_db_get_timeout.set(timeout)
-<<<<<<< HEAD
-        await ctx.send(_(f"Request timeout set to {timeout} second(s)"))
-=======
         await ctx.send(_("Request timeout set to {time} second(s)").format(time=timeout))
->>>>>>> 64793969
 
     @_audiodb.command(name="contribute")
     async def contribute(self, ctx: commands.Context):
@@ -2939,17 +2927,6 @@
                 ctx, title=_("Unable To Play Tracks"), description=_("Queue size limit reached.")
             )
 
-        if not await self._currency_check(ctx, guild_data["jukebox_price"]):
-            return
-        query = audio_dataclasses.Query.process_input(query)
-        if not query.valid:
-            return await self._embed_msg(
-                ctx,
-                title=_("Unable To Play Tracks"),
-                description=_("No tracks found for `{query}`.").format(
-                    query=query.to_string_user()
-                ),
-            )
         if not await self._currency_check(ctx, guild_data["jukebox_price"]):
             return
         if query.is_spotify:
@@ -3488,7 +3465,6 @@
             )
         if not await self._currency_check(ctx, guild_data["jukebox_price"]):
             return
-
         try:
             await self.music_cache.autoplay(player)
         except DatabaseError:
@@ -5586,10 +5562,6 @@
                 if maxlength > 0:
                     if not track_limit(track.length, maxlength):
                         continue
-<<<<<<< HEAD
-
-=======
->>>>>>> 64793969
                 track.extras.update(
                     {
                         "enqueue_time": int(time.time()),
@@ -5861,18 +5833,10 @@
             await self._embed_msg(
                 ctx,
                 title=_(
-<<<<<<< HEAD
-                    "Please upload the playlist file. "
-                    "Any other message will cancel this operation."
-                ),
-            )
-
-=======
                     "Please upload the playlist file. Any other message will cancel this "
                     "operation."
                 ),
             )
->>>>>>> 64793969
             try:
                 file_message = await ctx.bot.wait_for(
                     "message", timeout=30.0, check=MessagePredicate.same_context(ctx)
@@ -8326,11 +8290,7 @@
                             await player.disconnect()
                         except Exception as err:
                             debug_exc_log(
-<<<<<<< HEAD
-                                log, err, f"Exception raised in Audio's emptydc_timer for : {sid}"
-=======
                                 log, err, f"Exception raised in Audio's emptydc_timer for: {sid}"
->>>>>>> 64793969
                             )
                             if "No such player for that guild" in str(err):
                                 stop_times.pop(sid, None)
@@ -8562,14 +8522,6 @@
                     guild=guild,
                 )
                 await playlist.save()
-<<<<<<< HEAD
-        with contextlib.suppress(Exception):
-            too_old = midnight - datetime.timedelta(days=8)
-            too_old_id = int(time.mktime(too_old.timetuple()))
-            await delete_playlist(
-                scope=scope, playlist_id=too_old_id, guild=guild, author=self.bot.user
-            )
-=======
         too_old = midnight - datetime.timedelta(days=8)
         too_old_id = int(time.mktime(too_old.timetuple()))
         try:
@@ -8578,7 +8530,6 @@
             )
         except Exception as err:
             debug_exc_log(log, err, f"Failed to delete daily playlist ID: {too_old_id}")
->>>>>>> 64793969
         self.music_cache.persist_queue.played(guild_id=guild.id, track_id=track_identifier)
 
     @commands.Cog.listener()
@@ -8622,10 +8573,7 @@
         tries = 0
         tracks_to_restore = await self.music_cache.persist_queue.fetch()
         for guild_id, track_data in itertools.groupby(tracks_to_restore, key=lambda x: x.guild_id):
-<<<<<<< HEAD
-=======
             await asyncio.sleep(0)
->>>>>>> 64793969
             try:
                 player: Optional[lavalink.Player]
                 track_data = list(track_data)
@@ -8706,30 +8654,7 @@
 
             self._cleaned_up = True
 
-<<<<<<< HEAD
-    @autoplay.error
-    @bump.error
-    @bumpplay.error
-    @disconnect.error
-    @genre.error
-    @local_folder.error
-    @local_play.error
-    @local_search.error
-    @play.error
-    @prev.error
-    @search.error
-    @_playlist_append.error
-    @_playlist_save.error
-    @_playlist_update.error
-    @_playlist_upload.error
-    async def _clear_lock_on_error(self, ctx: commands.Context, error):
-        # TODO: Change this in a future PR
-        # FIXME: This seems to be consuming tracebacks and not adding them to last traceback
-        # which is handled by on_command_error
-        # Make it so that this can be used to show user friendly errors
-=======
     async def cog_command_error(self, ctx: commands.Context, error: Exception):
->>>>>>> 64793969
         if not isinstance(
             getattr(error, "original", error),
             (
