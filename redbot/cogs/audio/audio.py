import asyncio
import contextlib
import datetime
import heapq
import json
import logging
import math
import random
import re
import time
import traceback
from collections import namedtuple
from io import StringIO
from pathlib import Path
from typing import List, Optional, Tuple, Union, cast

import aiohttp
import discord
import lavalink
<<<<<<< HEAD
from discord.embeds import EmptyEmbed
=======
>>>>>>> b457f8d1
from fuzzywuzzy import process

import redbot.core
from redbot.core import Config, bank, checks, commands
from redbot.core.data_manager import cog_data_path
from redbot.core.i18n import Translator, cog_i18n
from redbot.core.utils.chat_formatting import bold, box, humanize_number, inline, pagify, escape
from redbot.core.utils.menus import (
    DEFAULT_CONTROLS,
    close_menu,
    menu,
    next_page,
    prev_page,
    start_adding_reactions,
)
from redbot.core.utils.predicates import MessagePredicate, ReactionPredicate

from . import audio_dataclasses
from .apis import _ERROR, HAS_SQL, MusicCache
from .checks import can_have_caching
from .config import pass_config_to_dependencies
from .converters import ComplexScopeParser, ScopeParser, get_lazy_converter, get_playlist_converter
from .equalizer import Equalizer
from .errors import (
    DatabaseError,
    LavalinkDownloadFailed,
    MissingGuild,
    QueryUnauthorized,
    SpotifyFetchError,
    TooManyMatches,
)
from .manager import ServerManager
from .playlists import (
    FakePlaylist,
    Playlist,
    PlaylistScope,
    create_playlist,
    delete_playlist,
    get_all_playlist,
    get_playlist,
    humanize_scope,
)
<<<<<<< HEAD
from .utils import *
=======
from .utils import (
    CacheLevel,
    Notifier,
    clear_react,
    draw_time,
    dynamic_time,
    get_description,
    is_allowed,
    match_url,
    match_yt_playlist,
    pass_config_to_dependencies,
    queue_duration,
    remove_react,
    rgetattr,
    time_convert,
    track_creator,
    track_limit,
    url_check,
    userlimit,
)
>>>>>>> b457f8d1

_ = Translator("Audio", __file__)

__version__ = "1.1.0"
__author__ = ["aikaterna", "Draper"]

log = logging.getLogger("red.audio")

_SCHEMA_VERSION = 2
LazyGreedyConverter = get_lazy_converter("--")
PlaylistConverter = get_playlist_converter()


@cog_i18n(_)
class Audio(commands.Cog):
    """Play audio through voice channels."""

    _default_lavalink_settings = {
        "host": "localhost",
        "rest_port": 2333,
        "ws_port": 2333,
        "password": "youshallnotpass",
    }

    def __init__(self, bot):
        super().__init__()
        self.bot = bot
        self.config = Config.get_conf(self, 2711759130, force_registration=True)
        self.skip_votes = {}
        self.play_lock = {}
        self._dj_status_cache = {}
        self._dj_role_cache = {}
        self.session = aiohttp.ClientSession()
        self._connect_task = None
        self._disconnect_task = None
        self._cleaned_up = False
        self._connection_aborted = False
        self._manager: Optional[ServerManager] = None
        self._cog_name = None
        self._cog_id = None
        default_global = dict(
            schema_version=1,
            cache_level=0,
            cache_age=365,
            status=False,
            use_external_lavalink=False,
            restrict=True,
            current_version=redbot.core.VersionInfo.from_str("3.0.0a0").to_json(),
            localpath=str(cog_data_path(raw_name="Audio")),
            url_keyword_blacklist=[],
            url_keyword_whitelist=[],
            **self._default_lavalink_settings,
        )

        default_guild = dict(
            auto_play=False,
            autoplaylist=dict(enabled=False, id=None, name=None, scope=None),
            disconnect=False,
            dj_enabled=False,
            dj_role=None,
            emptydc_enabled=False,
            emptydc_timer=0,
            emptypause_enabled=False,
            emptypause_timer=0,
            jukebox=False,
            jukebox_price=0,
            maxlength=0,
            notify=False,
            repeat=False,
            shuffle=False,
            shuffle_bumped=True,
            thumbnail=False,
            volume=100,
            vote_enabled=False,
            vote_percent=0,
            room_lock=None,
            url_keyword_blacklist=[],
            url_keyword_whitelist=[],
        )
        _playlist = dict(id=None, author=None, name=None, playlist_url=None, tracks=[])
        self.config.init_custom("EQUALIZER", 1)
        self.config.register_custom("EQUALIZER", eq_bands=[], eq_presets={})
        self.config.init_custom(PlaylistScope.GLOBAL.value, 1)
        self.config.register_custom(PlaylistScope.GLOBAL.value, **_playlist)
        self.config.init_custom(PlaylistScope.GUILD.value, 2)
        self.config.register_custom(PlaylistScope.GUILD.value, **_playlist)
        self.config.init_custom(PlaylistScope.USER.value, 2)
        self.config.register_custom(PlaylistScope.USER.value, **_playlist)
        self.config.register_guild(**default_guild)
        self.config.register_global(**default_global)
        self.music_cache = MusicCache(bot, self.session, path=str(cog_data_path(raw_name="Audio")))

        self._manager: Optional[ServerManager] = None
        # These has to be a task since this requires the bot to be ready
        # If it waits for ready in startup, we cause a deadlock during initial load
        # as initial load happens before the bot can ever be ready.
        self._init_task = self.bot.loop.create_task(self.initialize())
        self._ready_event = asyncio.Event()

    @property
    def owns_autoplay(self):
        c = self.bot.get_cog(self._cog_name)
        if c and id(c) == self._cog_id:
            return c

    @owns_autoplay.setter
    def owns_autoplay(self, value: commands.Cog):
        if self.owns_autoplay:
            raise RuntimeError(
                f"`{self._cog_name}` already has ownership of autoplay, "
                f"please unload it if you wish to load `{value.qualified_name}`."
            )
        self._cog_name = value.qualified_name
        self._cog_id = id(value)

    @owns_autoplay.deleter
    def owns_autoplay(self):
        self._cog_name = None
        self._cog_id = None

    async def cog_before_invoke(self, ctx: commands.Context):
        await self._ready_event.wait()
        # check for unsupported arch
        # Check on this needs refactoring at a later date
        # so that we have a better way to handle the tasks
        if self.llsetup in [ctx.command, ctx.command.root_parent]:
            pass

        elif self._connect_task and self._connect_task.cancelled():
            await ctx.send(
                _(
                    "You have attempted to run Audio's Lavalink server on an unsupported"
                    " architecture. Only settings related commands will be available."
                )
            )
            raise RuntimeError(
                "Not running audio command due to invalid machine architecture for Lavalink."
            )
        dj_enabled = self._dj_status_cache.setdefault(
            ctx.guild.id, await self.config.guild(ctx.guild).dj_enabled()
        )
        if dj_enabled:
            dj_role = self._dj_role_cache.setdefault(
                ctx.guild.id, await self.config.guild(ctx.guild).dj_role()
            )
            dj_role_obj = ctx.guild.get_role(dj_role)
            if not dj_role_obj:
                await self.config.guild(ctx.guild).dj_enabled.set(None)
                self._dj_status_cache[ctx.guild.id] = None
                await self.config.guild(ctx.guild).dj_role.set(None)
                self._dj_role_cache[ctx.guild.id] = None
                await self._embed_msg(ctx, title=_("No DJ role found. Disabling DJ mode."))

    async def initialize(self) -> None:
        await self.bot.wait_until_ready()
        # Unlike most cases, we want the cache to exit before migration.
        await self.music_cache.initialize(self.config)
        await self._migrate_config(
            from_version=await self.config.schema_version(), to_version=_SCHEMA_VERSION
        )
        pass_config_to_dependencies(self.config, self.bot, await self.config.localpath())
        self._restart_connect()
        self._disconnect_task = self.bot.loop.create_task(self.disconnect_timer())
        lavalink.register_event_listener(self.event_handler)
        if not HAS_SQL:
            error_message = (
                "Audio version: {version}\nThis version requires some SQL dependencies to "
                "access the caching features, "
                "your Python install is missing some of them.\n\n"
                "For instructions on how to fix it Google "
                f"`{_ERROR}`.\n"
                "You will need to install the missing SQL dependency.\n\n"
            ).format(version=__version__)
            with contextlib.suppress(discord.HTTPException):
                for page in pagify(error_message):
                    await self.bot.send_to_owners(page)
            log.critical(error_message)

        self._ready_event.set()
        self.bot.dispatch("red_audio_initialized", self)

    async def _migrate_config(self, from_version: int, to_version: int) -> None:
        database_entries = []
        time_now = str(datetime.datetime.now(datetime.timezone.utc))
        if from_version == to_version:
            return
        elif from_version < to_version:
            all_guild_data = await self.config.all_guilds()
            all_playlist = {}
            for (guild_id, guild_data) in all_guild_data.items():
                temp_guild_playlist = guild_data.pop("playlists", None)
                if temp_guild_playlist:
                    guild_playlist = {}
                    for (count, (name, data)) in enumerate(temp_guild_playlist.items(), 1):
                        if not data or not name:
                            continue
                        playlist = {"id": count, "name": name, "guild": int(guild_id)}
                        playlist.update(data)
                        guild_playlist[str(count)] = playlist

                        tracks_in_playlist = data.get("tracks", []) or []
                        for t in tracks_in_playlist:
                            uri = t.get("info", {}).get("uri")
                            if uri:
                                t = {"loadType": "V2_COMPACT", "tracks": [t], "query": uri}
                                database_entries.append(
                                    {
                                        "query": uri,
                                        "data": json.dumps(t),
                                        "last_updated": time_now,
                                        "last_fetched": time_now,
                                    }
                                )
                    if guild_playlist:
                        all_playlist[str(guild_id)] = guild_playlist
            await self.config.custom(PlaylistScope.GUILD.value).set(all_playlist)
            # new schema is now in place
            await self.config.schema_version.set(_SCHEMA_VERSION)

            # migration done, now let's delete all the old stuff
            for guild_id in all_guild_data:
                await self.config.guild(
                    cast(discord.Guild, discord.Object(id=guild_id))
                ).clear_raw("playlists")
        if database_entries and HAS_SQL:
            await self.music_cache.insert("lavalink", database_entries)

    def _restart_connect(self):
        if self._connect_task:
            self._connect_task.cancel()

        self._connect_task = self.bot.loop.create_task(self.attempt_connect())

    async def attempt_connect(self, timeout: int = 50):
        self._connection_aborted = False
        max_retries = 5
        retry_count = 0
        while retry_count < max_retries:
            external = await self.config.use_external_lavalink()
            if external is False:
                settings = self._default_lavalink_settings
                host = settings["host"]
                password = settings["password"]
                rest_port = settings["rest_port"]
                ws_port = settings["ws_port"]
                if self._manager is not None:
                    await self._manager.shutdown()
                self._manager = ServerManager()
                try:
                    await self._manager.start()
                except LavalinkDownloadFailed as exc:
                    await asyncio.sleep(1)
                    if exc.should_retry:
                        log.exception(
                            "Exception whilst starting internal Lavalink server, retrying...",
                            exc_info=exc,
                        )
                        retry_count += 1
                        continue
                    else:
                        log.exception(
                            "Fatal exception whilst starting internal Lavalink server, "
                            "aborting...",
                            exc_info=exc,
                        )
                        self._connection_aborted = True
                        raise
                except asyncio.CancelledError:
                    log.exception("Invalid machine architecture, cannot run Lavalink.")
                    raise
                except Exception as exc:
                    log.exception(
                        "Unhandled exception whilst starting internal Lavalink server, "
                        "aborting...",
                        exc_info=exc,
                    )
                    self._connection_aborted = True
                    raise
                else:
                    break
            else:
                host = await self.config.host()
                password = await self.config.password()
                rest_port = await self.config.rest_port()
                ws_port = await self.config.ws_port()
                break
        else:
            log.critical(
                "Setting up the Lavalink server failed after multiple attempts. See above "
                "tracebacks for details."
            )
            self._connection_aborted = True
            return

        retry_count = 0
        while retry_count < max_retries:
            try:
                await lavalink.initialize(
                    bot=self.bot,
                    host=host,
                    password=password,
                    rest_port=rest_port,
                    ws_port=ws_port,
                    timeout=timeout,
                )
            except asyncio.TimeoutError:
                log.error("Connecting to Lavalink server timed out, retrying...")
                if external is False and self._manager is not None:
                    await self._manager.shutdown()
                retry_count += 1
                await asyncio.sleep(1)  # prevent busylooping
            except Exception as exc:
                log.exception(
                    "Unhandled exception whilst connecting to Lavalink, aborting...", exc_info=exc
                )
                self._connection_aborted = True
                raise
            else:
                break
        else:
            self._connection_aborted = True
            log.critical(
                "Connecting to the Lavalink server failed after multiple attempts. See above "
                "tracebacks for details."
            )

    async def event_handler(
        self, player: lavalink.Player, event_type: lavalink.LavalinkEvents, extra
    ):
        disconnect = await self.config.guild(player.channel.guild).disconnect()
        autoplay = await self.config.guild(player.channel.guild).auto_play() or self.owns_autoplay
        notify = await self.config.guild(player.channel.guild).notify()
        status = await self.config.status()
        repeat = await self.config.guild(player.channel.guild).repeat()

        async def _players_check():
            try:
                get_single_title = get_track_description_unformatted(
                    lavalink.active_players()[0].current
                )
                playing_servers = len(lavalink.active_players())
            except IndexError:
                get_single_title = None
                playing_servers = 0
            return get_single_title, playing_servers

        async def _status_check(track, playing_servers):
            if playing_servers == 0:
                await self.bot.change_presence(activity=None)
            elif playing_servers == 1:
                await self.bot.change_presence(
                    activity=discord.Activity(name=track, type=discord.ActivityType.listening)
                )
            elif playing_servers > 1:
                await self.bot.change_presence(
                    activity=discord.Activity(
                        name=_("music in {} servers").format(playing_servers),
                        type=discord.ActivityType.playing,
                    )
                )

        if event_type == lavalink.LavalinkEvents.TRACK_START:
            self.skip_votes[player.channel.guild] = []
            playing_song = player.fetch("playing_song")
            requester = player.fetch("requester")
            player.store("prev_song", playing_song)
            player.store("prev_requester", requester)
            player.store("playing_song", player.current)
            player.store(
                "requester", player.current.requester if player.current else player.current
            )
            self.bot.dispatch(
                "red_audio_track_start",
                player.channel.guild,
                player.current,
                player.current.requester,
            )
        if event_type == lavalink.LavalinkEvents.TRACK_END:
            prev_song = player.fetch("prev_song")
            prev_requester = player.fetch("prev_requester")
            self.bot.dispatch(
                "red_audio_track_end", player.channel.guild, prev_song, prev_requester
            )

        if event_type == lavalink.LavalinkEvents.QUEUE_END:
            prev_song = player.fetch("prev_song")
            prev_requester = player.fetch("prev_requester")
            self.bot.dispatch(
                "red_audio_queue_end", player.channel.guild, prev_song, prev_requester
            )
            if autoplay and not player.queue and player.fetch("playing_song") is not None:
                if self.owns_autoplay is None:
                    try:
                        await self.music_cache.autoplay(player)
                    except DatabaseError:
                        notify_channel = player.fetch("channel")
                        if notify_channel:
                            notify_channel = self.bot.get_channel(notify_channel)
                            await self._embed_msg(
                                notify_channel, title=_("Couldn't get a valid track.")
                            )
                        return
                else:
                    self.bot.dispatch(
                        "red_audio_should_auto_play",
                        player,
                        player.channel.guild,
                        player.channel,
                        self.play_query,
                    )

        if event_type == lavalink.LavalinkEvents.TRACK_START and notify:
            notify_channel = player.fetch("channel")
            prev_song = player.fetch("prev_song")
            if notify_channel:
                notify_channel = self.bot.get_channel(notify_channel)
                if player.fetch("notify_message") is not None:
                    with contextlib.suppress(discord.HTTPException):
                        await player.fetch("notify_message").delete()

                if (
                    autoplay
                    and player.current.extras.get("autoplay")
                    and (
                        prev_song is None
                        or (hasattr(prev_song, "extras") and not prev_song.extras.get("autoplay"))
                    )
                ):
                    await self._embed_msg(notify_channel, title=_("Auto Play Started."))

                description = get_track_description(player.current)
                if not description:
                    return
                if player.current.is_stream:
                    dur = "LIVE"
                else:
                    dur = lavalink.utils.format_time(player.current.length)

                thumb = None
                if (
                    await self.config.guild(player.channel.guild).thumbnail()
                    and player.current.thumbnail
                ):
                    thumb = player.current.thumbnail

                notify_message = await self._embed_msg(
                    notify_channel,
                    title=_("Now Playing"),
                    description=description,
                    footer=_("Track length: {length} | Requested by: {user}").format(
                        length=dur, user=player.current.requester
                    ),
                    thumbnail=thumb,
                )
                player.store("notify_message", notify_message)

        if event_type == lavalink.LavalinkEvents.TRACK_START and status:
            player_check = await _players_check()
            await _status_check(*player_check)

        if event_type == lavalink.LavalinkEvents.TRACK_END and status:
            await asyncio.sleep(1)
            if not player.is_playing:
                player_check = await _players_check()
                await _status_check(*player_check)

        if event_type == lavalink.LavalinkEvents.QUEUE_END and notify and not autoplay:
            notify_channel = player.fetch("channel")
            if notify_channel:
                notify_channel = self.bot.get_channel(notify_channel)
                await self._embed_msg(notify_channel, title=_("Queue Ended."))

        elif event_type == lavalink.LavalinkEvents.QUEUE_END and disconnect and not autoplay:
            self.bot.dispatch("red_audio_audio_disconnect", player.channel.guild)
            await player.disconnect()

        if event_type == lavalink.LavalinkEvents.QUEUE_END and status:
            player_check = await _players_check()
            await _status_check(*player_check)

        if event_type in [
            lavalink.LavalinkEvents.TRACK_EXCEPTION,
            lavalink.LavalinkEvents.TRACK_STUCK,
        ]:
            message_channel = player.fetch("channel")
            if message_channel:
                message_channel = self.bot.get_channel(message_channel)
                description = get_track_description(player.current)
                if event_type == lavalink.LavalinkEvents.TRACK_STUCK:
                    embed = discord.Embed(
                        title=_("Track Is Stuck"), description="{}".format(description)
                    )
                else:
                    embed = discord.Embed(
                        title=_("Track Error"), description="{}\n{}".format(extra, description)
                    )
                await self._embed_msg(message_channel, embed=embed, footer=_("Skipping..."))
            while True:
                if player.current in player.queue:
                    player.queue.remove(player.current)
                else:
                    break
            if repeat:
                player.current = None
            await player.skip()

    async def play_query(
        self,
        query: str,
        guild: discord.Guild,
        channel: discord.VoiceChannel,
        is_autoplay: bool = True,
    ):
        if not self._player_check(guild.me):
            try:
                if (
                    not channel.permissions_for(guild.me).connect
                    or not channel.permissions_for(guild.me).move_members
                    and userlimit(channel)
                ):
                    log.error(f"I don't have permission to connect to {channel} in {guild}.")

                await lavalink.connect(channel)
                player = lavalink.get_player(guild.id)
                player.store("connect", datetime.datetime.utcnow())
            except IndexError:
                log.debug(
                    f"Connection to Lavalink has not yet been established"
                    f" while trying to connect to to {channel} in {guild}."
                )
                return
        query = audio_dataclasses.Query.process_input(query)
        restrict = await self.config.restrict()
        if restrict and match_url(query):
            valid_url = url_check(query)
            if not valid_url:
                raise QueryUnauthorized(f"{query} is not an allowed query.")
        elif not await is_allowed(guild, f"{query}", query_obj=query):
            raise QueryUnauthorized(f"{query} is not an allowed query.")

        player = lavalink.get_player(guild.id)
        player.store("channel", channel.id)
        player.store("guild", guild.id)
        await self._data_check(guild.me)

        ctx = namedtuple("Context", "message")
        (results, called_api) = await self.music_cache.lavalink_query(ctx(guild), player, query)

        if not results.tracks:
            log.debug(f"Query returned no tracks.")
            return
        track = results.tracks[0]

        if not await is_allowed(
            guild, f"{track.title} {track.author} {track.uri} {str(query._raw)}"
        ):
            log.debug(f"Query is not allowed in {guild} ({guild.id})")
            return
        track.extras["autoplay"] = is_autoplay
        player.add(player.channel.guild.me, track)
        self.bot.dispatch(
            "red_audio_track_auto_play", player.channel.guild, track, player.channel.guild.me
        )
        if not player.current:
            await player.play()

    async def delegate_autoplay(self, cog: commands.Cog = None):
        """
        Parameters
        ----------
        cog: Optional[commands.Cog]
            The Cog who is taking ownership of Audio's autoplay.
            If :code:`None` gives ownership back to Audio
        """
        if isinstance(cog, commands.Cog):
            self.owns_autoplay = cog
        else:
            del self.owns_autoplay

    @commands.group()
    @commands.guild_only()
    @commands.bot_has_permissions(embed_links=True)
    async def audioset(self, ctx: commands.Context):
        """Music configuration options."""
        pass

    @audioset.command()
    @checks.mod_or_permissions(manage_messages=True)
    async def dc(self, ctx: commands.Context):
        """Toggle the bot auto-disconnecting when done playing.

        This setting takes precedence over [p]audioset emptydisconnect.
        """

        disconnect = await self.config.guild(ctx.guild).disconnect()
        autoplay = await self.config.guild(ctx.guild).auto_play()
        msg = ""
        msg += _("Auto-disconnection at queue end: {true_or_false}.").format(
            true_or_false=_("Enabled") if not disconnect else _("Disabled")
        )
        await self.config.guild(ctx.guild).repeat.set(not disconnect)
        if disconnect is not True and autoplay is True:
            msg += _("\nAuto-play has been disabled.")
            await self.config.guild(ctx.guild).auto_play.set(False)

        await self.config.guild(ctx.guild).disconnect.set(not disconnect)

        await self._embed_msg(ctx, title=_("Setting Changed"), description=msg)

    @audioset.group(name="restrictions")
    @checks.mod_or_permissions(manage_messages=True)
    async def _perms(self, ctx: commands.Context):
        """Manages the keyword whitelist and blacklist."""

    @checks.is_owner()
    @_perms.group(name="global")
    async def _perms_global(self, ctx: commands.Context):
        """Manages the global keyword whitelist/blacklist."""

    @_perms_global.group(name="whitelist")
    async def _perms_global_whitelist(self, ctx: commands.Context):
        """Manages the global keyword whitelist."""

    @_perms_global.group(name="blacklist")
    async def _perms_global_blacklist(self, ctx: commands.Context):
        """Manages the global keyword blacklist."""

    @_perms_global_blacklist.command(name="add")
    async def _perms_global_blacklist_add(self, ctx: commands.Context, *, keyword: str):
        """Adds a keyword to the blacklist."""
        keyword = keyword.lower().strip()
        if not keyword:
            return await ctx.send_help()
        exists = False
        async with self.config.url_keyword_blacklist() as blacklist:
            if keyword in blacklist:
                exists = True
            else:
                blacklist.append(keyword)
        if exists:
            return await self._embed_msg(ctx, title=_("Keyword already in the blacklist."))
        else:
            return await self._embed_msg(
                ctx,
                title=_("Blacklist Modified"),
                description=_("Added: `{blacklisted}` to the blacklist.").format(
                    blacklisted=keyword
                ),
            )

    @_perms_global_whitelist.command(name="add")
    async def _perms_global_whitelist_add(self, ctx: commands.Context, *, keyword: str):
        """Adds a keyword to the whitelist.

        If anything is added to whitelist, it will blacklist everything else.
        """
        keyword = keyword.lower().strip()
        if not keyword:
            return await ctx.send_help()
        exists = False
        async with self.config.url_keyword_whitelist() as whitelist:
            if keyword in whitelist:
                exists = True
            else:
                whitelist.append(keyword)
        if exists:
            return await self._embed_msg(ctx, title=_("Keyword already in the whitelist."))
        else:
            return await self._embed_msg(
                ctx,
                title=_("Whitelist Modified"),
                description=_("Added: `{whitelisted}` to the whitelist.").format(
                    whitelisted=keyword
                ),
            )

    @_perms_global_blacklist.command(name="delete", aliases=["del", "remove"])
    async def _perms_global_blacklist_delete(self, ctx: commands.Context, *, keyword: str):
        """Removes a keyword from the blacklist."""
        keyword = keyword.lower().strip()
        if not keyword:
            return await ctx.send_help()
        exists = True
        async with self.config.url_keyword_blacklist() as blacklist:
            if keyword not in blacklist:
                exists = False
            else:
                blacklist.remove(keyword)
        if not exists:
            return await self._embed_msg(ctx, title=_("Keyword is not in the blacklist."))
        else:
            return await self._embed_msg(
                ctx,
                title=_("Blacklist Modified"),
                description=_("Removed: `{blacklisted}` from the blacklist.").format(
                    blacklisted=keyword
                ),
            )

    @_perms_global_whitelist.command(name="delete", aliases=["del", "remove"])
    async def _perms_global_whitelist_delete(self, ctx: commands.Context, *, keyword: str):
        """Removes a keyword from the whitelist."""
        keyword = keyword.lower().strip()
        if not keyword:
            return await ctx.send_help()
        exists = True
        async with self.config.url_keyword_whitelist() as whitelist:
            if keyword not in whitelist:
                exists = False
            else:
                whitelist.remove(keyword)
        if not exists:
            return await self._embed_msg(ctx, title=_("Keyword already in the whitelist."))
        else:
            return await self._embed_msg(
                ctx,
                title=_("Whitelist Modified"),
                description=_("Removed: `{whitelisted}` from the whitelist.").format(
                    whitelisted=keyword
                ),
            )

    @_perms_global_whitelist.command(name="list")
    async def _perms_global_whitelist_list(self, ctx: commands.Context):
        """List all keywords added to the whitelist."""
        whitelist = await self.config.url_keyword_whitelist()
        if not whitelist:
            return await self._embed_msg(ctx, title=_("Nothing in the whitelist."))
        whitelist.sort()
        text = ""
        total = len(whitelist)
        pages = []
        for i, entry in enumerate(whitelist, 1):
            text += f"{i}. [{entry}]"
            if i != total:
                text += "\n"
                if i % 10 == 0:
                    pages.append(box(text, lang="ini"))
                    text = ""
            else:
                pages.append(box(text, lang="ini"))
        embed_colour = await ctx.embed_colour()
        pages = list(
            discord.Embed(title="Global Whitelist", description=page, colour=embed_colour)
            for page in pages
        )
        await menu(ctx, pages, DEFAULT_CONTROLS)

    @_perms_global_blacklist.command(name="list")
    async def _perms_global_blacklist_list(self, ctx: commands.Context):
        """List all keywords added to the blacklist."""
        blacklist = await self.config.url_keyword_blacklist()
        if not blacklist:
            return await self._embed_msg(ctx, title=_("Nothing in the blacklist."))
        blacklist.sort()
        text = ""
        total = len(blacklist)
        pages = []
        for i, entry in enumerate(blacklist, 1):
            text += f"{i}. [{entry}]"
            if i != total:
                text += "\n"
                if i % 10 == 0:
                    pages.append(box(text, lang="ini"))
                    text = ""
            else:
                pages.append(box(text, lang="ini"))
        embed_colour = await ctx.embed_colour()
        pages = list(
            discord.Embed(title="Global Blacklist", description=page, colour=embed_colour)
            for page in pages
        )
        await menu(ctx, pages, DEFAULT_CONTROLS)

    @_perms_global_whitelist.command(name="clear")
    async def _perms_global_whitelist_clear(self, ctx: commands.Context):
        """Clear all keywords from the whitelist."""
        whitelist = await self.config.url_keyword_whitelist()
        if not whitelist:
            return await self._embed_msg(ctx, title=_("Nothing in the whitelist."))
        await self.config.url_keyword_whitelist.clear()
        return await self._embed_msg(
            ctx,
            title=_("Whitelist Modified"),
            description=_("All entries have been removed from the whitelist."),
        )

    @_perms_global_blacklist.command(name="clear")
    async def _perms_global_blacklist_clear(self, ctx: commands.Context):
        """Clear all keywords added to the blacklist."""
        blacklist = await self.config.url_keyword_blacklist()
        if not blacklist:
            return await self._embed_msg(ctx, title=_("Nothing in the blacklist."))
        await self.config.url_keyword_blacklist.clear()
        return await self._embed_msg(
            ctx,
            title=_("Blacklist Modified"),
            description=_("All entries have been removed from the blacklist."),
        )

    @_perms.group(name="whitelist")
    async def _perms_whitelist(self, ctx: commands.Context):
        """Manages the keyword whitelist."""
        pass

    @_perms.group(name="blacklist")
    async def _perms_blacklist(self, ctx: commands.Context):
        """Manages the keyword blacklist."""
        pass

    @_perms_blacklist.command(name="add")
    async def _perms_blacklist_add(self, ctx: commands.Context, *, keyword: str):
        """Adds a keyword to the blacklist."""
        keyword = keyword.lower().strip()
        if not keyword:
            return await ctx.send_help()
        exists = False
        async with self.config.guild(ctx.guild).url_keyword_blacklist() as blacklist:
            if keyword in blacklist:
                exists = True
            else:
                blacklist.append(keyword)
        if exists:
            return await self._embed_msg(ctx, title=_("Keyword already in the blacklist."))
        else:
            return await self._embed_msg(
                ctx,
                title=_("Blacklist Modified"),
                description=_("Added: `{blacklisted}` to the blacklist.").format(
                    blacklisted=keyword
                ),
            )

    @_perms_whitelist.command(name="add")
    async def _perms_whitelist_add(self, ctx: commands.Context, *, keyword: str):
        """Adds a keyword to the whitelist.

        If anything is added to whitelist, it will blacklist everything else.
        """
        keyword = keyword.lower().strip()
        if not keyword:
            return await ctx.send_help()
        exists = False
        async with self.config.guild(ctx.guild).url_keyword_whitelist() as whitelist:
            if keyword in whitelist:
                exists = True
            else:
                whitelist.append(keyword)
        if exists:
            return await self._embed_msg(ctx, title=_("Keyword already in the whitelist."))
        else:
            return await self._embed_msg(
                ctx,
                title=_("Whitelist Modified"),
                description=_("Added: `{whitelisted}` to the whitelist.").format(
                    whitelisted=keyword
                ),
            )

    @_perms_blacklist.command(name="delete", aliases=["del", "remove"])
    async def _perms_blacklist_delete(self, ctx: commands.Context, *, keyword: str):
        """Removes a keyword from the blacklist."""
        keyword = keyword.lower().strip()
        if not keyword:
            return await ctx.send_help()
        exists = True
        async with self.config.guild(ctx.guild).url_keyword_blacklist() as blacklist:
            if keyword not in blacklist:
                exists = False
            else:
                blacklist.remove(keyword)
        if not exists:
            return await self._embed_msg(ctx, title=_("Keyword is not in the blacklist."))
        else:
            return await self._embed_msg(
                ctx,
                title=_("Blacklist Modified"),
                description=_("Removed: `{blacklisted}` from the blacklist.").format(
                    blacklisted=keyword
                ),
            )

    @_perms_whitelist.command(name="delete", aliases=["del", "remove"])
    async def _perms_whitelist_delete(self, ctx: commands.Context, *, keyword: str):
        """Removes a keyword from the whitelist."""
        keyword = keyword.lower().strip()
        if not keyword:
            return await ctx.send_help()
        exists = True
        async with self.config.guild(ctx.guild).url_keyword_whitelist() as whitelist:
            if keyword not in whitelist:
                exists = False
            else:
                whitelist.remove(keyword)
        if not exists:
            return await self._embed_msg(ctx, title=_("Keyword already in the whitelist."))
        else:
            return await self._embed_msg(
                ctx,
                title=_("Whitelist Modified"),
                description=_("Removed: `{whitelisted}` from the whitelist.").format(
                    whitelisted=keyword
                ),
            )

    @_perms_whitelist.command(name="list")
    async def _perms_whitelist_list(self, ctx: commands.Context):
        """List all keywords added to the whitelist."""
        whitelist = await self.config.guild(ctx.guild).url_keyword_whitelist()
        if not whitelist:
            return await self._embed_msg(ctx, title=_("Nothing in the whitelist."))
        whitelist.sort()
        text = ""
        total = len(whitelist)
        pages = []
        for i, entry in enumerate(whitelist, 1):
            text += f"{i}. [{entry}]"
            if i != total:
                text += "\n"
                if i % 10 == 0:
                    pages.append(box(text, lang="ini"))
                    text = ""
            else:
                pages.append(box(text, lang="ini"))
        embed_colour = await ctx.embed_colour()
        pages = list(
            discord.Embed(title="Whitelist", description=page, colour=embed_colour)
            for page in pages
        )
        await menu(ctx, pages, DEFAULT_CONTROLS)

    @_perms_blacklist.command(name="list")
    async def _perms_blacklist_list(self, ctx: commands.Context):
        """List all keywords added to the blacklist."""
        blacklist = await self.config.guild(ctx.guild).url_keyword_blacklist()
        if not blacklist:
            return await self._embed_msg(ctx, title=_("Nothing in the blacklist."))
        blacklist.sort()
        text = ""
        total = len(blacklist)
        pages = []
        for i, entry in enumerate(blacklist, 1):
            text += f"{i}. [{entry}]"
            if i != total:
                text += "\n"
                if i % 10 == 0:
                    pages.append(box(text, lang="ini"))
                    text = ""
            else:
                pages.append(box(text, lang="ini"))
        embed_colour = await ctx.embed_colour()
        pages = list(
            discord.Embed(title="Blacklist", description=page, colour=embed_colour)
            for page in pages
        )
        await menu(ctx, pages, DEFAULT_CONTROLS)

    @_perms_whitelist.command(name="clear")
    async def _perms_whitelist_clear(self, ctx: commands.Context):
        """Clear all keywords from the whitelist."""
        whitelist = await self.config.guild(ctx.guild).url_keyword_whitelist()
        if not whitelist:
            return await self._embed_msg(ctx, title=_("Nothing in the whitelist."))
        await self.config.guild(ctx.guild).url_keyword_whitelist.clear()
        return await self._embed_msg(
            ctx,
            title=_("Whitelist Modified"),
            description=_("All entries have been removed from the whitelist."),
        )

    @_perms_blacklist.command(name="clear")
    async def _perms_blacklist_clear(self, ctx: commands.Context):
        """Clear all keywords added to the blacklist."""
        blacklist = await self.config.guild(ctx.guild).url_keyword_blacklist()
        if not blacklist:
            return await self._embed_msg(ctx, title=_("Nothing in the blacklist."))
        await self.config.guild(ctx.guild).url_keyword_blacklist.clear()
        return await self._embed_msg(
            ctx,
            title=_("Blacklist Modified"),
            description=_("All entries have been removed from the blacklist."),
        )

    @audioset.group(name="autoplay")
    @checks.mod_or_permissions(manage_messages=True)
    async def _autoplay(self, ctx: commands.Context):
        """Change auto-play setting."""

    @_autoplay.command(name="toggle")
    async def _autoplay_toggle(self, ctx: commands.Context):
        """Toggle auto-play when there no songs in queue."""
        autoplay = await self.config.guild(ctx.guild).auto_play()
        repeat = await self.config.guild(ctx.guild).repeat()
        disconnect = await self.config.guild(ctx.guild).disconnect()
        msg = _("Auto-play when queue ends: {true_or_false}.").format(
            true_or_false=_("Enabled") if not autoplay else _("Disabled")
        )
        await self.config.guild(ctx.guild).auto_play.set(not autoplay)
        if autoplay is not True and repeat is True:
            msg += _("\nRepeat has been disabled.")
            await self.config.guild(ctx.guild).repeat.set(False)
        if autoplay is not True and disconnect is True:
            msg += _("\nAuto-disconnecting at queue end has been disabled.")
            await self.config.guild(ctx.guild).disconnect.set(False)

        await self._embed_msg(ctx, title=_("Setting Changed"), description=msg)
        if self._player_check(ctx):
            await self._data_check(ctx)

    @_autoplay.command(name="playlist", usage="<playlist_name_OR_id> [args]")
    async def _autoplay_playlist(
        self,
        ctx: commands.Context,
        playlist_matches: PlaylistConverter,
        *,
        scope_data: ScopeParser = None,
    ):
        """Set a playlist to auto-play songs from.

        **Usage**:
        ​ ​ ​ ​ [p]audioset autoplay playlist_name_OR_id args

        **Args**:
        ​ ​ ​ ​ The following are all optional:
        ​ ​ ​ ​ ​ ​ ​ ​ --scope <scope>
        ​ ​ ​ ​ ​ ​ ​ ​ --author [user]
        ​ ​ ​ ​ ​ ​ ​ ​ --guild [guild] **Only the bot owner can use this**

        **Scope** is one of the following:
            ​Global
        ​ ​ ​ ​ Guild
        ​ ​ ​ ​ User

        **Author** can be one of the following:
        ​ ​ ​ ​ User ID
        ​ ​ ​ ​ User Mention
        ​ ​ ​ ​ User Name#123

        **Guild** can be one of the following:
        ​ ​ ​ ​ Guild ID
        ​ ​ ​ ​ Exact guild name

        Example use:
        ​ ​ ​ ​ [p]audioset autoplay MyGuildPlaylist
        ​ ​ ​ ​ [p]audioset autoplay MyGlobalPlaylist --scope Global
        ​ ​ ​ ​ [p]audioset autoplay PersonalPlaylist --scope User --author Draper
        """
        if scope_data is None:
            scope_data = [PlaylistScope.GUILD.value, ctx.author, ctx.guild, False]

        scope, author, guild, specified_user = scope_data
        try:
            playlist_id, playlist_arg = await self._get_correct_playlist_id(
                ctx, playlist_matches, scope, author, guild, specified_user
            )
        except TooManyMatches as e:
            return await self._embed_msg(ctx, title=str(e))
        if playlist_id is None:
            return await self._embed_msg(
                ctx,
                title=_("No Playlist Found"),
                description=_("Could not match '{arg}' to a playlist").format(arg=playlist_arg),
            )
        try:
            playlist = await get_playlist(playlist_id, scope, self.bot, guild, author)
            tracks = playlist.tracks
            if not tracks:
                return await self._embed_msg(
                    ctx,
                    title=_("No Tracks Found"),
                    description=_("Playlist {name} has no tracks.").format(name=playlist.name),
                )
            playlist_data = dict(enabled=True, id=playlist.id, name=playlist.name, scope=scope)
            await self.config.guild(ctx.guild).autoplaylist.set(playlist_data)
        except RuntimeError:
            return await self._embed_msg(
                ctx,
                title=_("No Playlist Found"),
                description=_("Playlist {id} does not exist in {scope} scope.").format(
                    id=playlist_id, scope=humanize_scope(scope, the=True)
                ),
            )
        except MissingGuild:
            return await self._embed_msg(
                ctx,
                title=_("Missing Arguments"),
                description=_("You need to specify the Guild ID for the guild to lookup."),
            )
        else:
            return await self._embed_msg(
                ctx,
                title=_("Setting Changed"),
                description=_(
                    "Playlist {name} (`{id}`) [**{scope}**] will be used for autoplay."
                ).format(
                    name=playlist.name,
                    id=playlist.id,
                    scope=humanize_scope(
                        scope, ctx=guild if scope == PlaylistScope.GUILD.value else author
                    ),
                ),
            )

    @_autoplay.command(name="reset")
    async def _autoplay_reset(self, ctx: commands.Context):
        """Resets auto-play to the default playlist."""
        playlist_data = dict(enabled=False, id=None, name=None, scope=None)
        await self.config.guild(ctx.guild).autoplaylist.set(playlist_data)
        return await self._embed_msg(
            ctx,
            title=_("Setting Changed"),
            description=_("Set auto-play playlist to default value."),
        )

    @audioset.command()
    @checks.admin_or_permissions(manage_roles=True)
    async def dj(self, ctx: commands.Context):
        """Toggle DJ mode.

        DJ mode allows users with the DJ role to use audio commands.
        """
        dj_role = self._dj_role_cache.setdefault(
            ctx.guild.id, await self.config.guild(ctx.guild).dj_role()
        )
        dj_role = ctx.guild.get_role(dj_role)
        if dj_role is None:
            await self._embed_msg(
                ctx,
                title=_("Missing DJ Role"),
                description=_(
                    "Please set a role to use with DJ mode. Enter the role name or ID now."
                ),
            )

            try:
                pred = MessagePredicate.valid_role(ctx)
                await ctx.bot.wait_for("message", timeout=15.0, check=pred)
                await ctx.invoke(self.role, pred.result)
            except asyncio.TimeoutError:
                return await self._embed_msg(ctx, title=_("Response timed out, try again later."))
        dj_enabled = self._dj_status_cache.setdefault(
            ctx.guild.id, await self.config.guild(ctx.guild).dj_enabled()
        )
        await self.config.guild(ctx.guild).dj_enabled.set(not dj_enabled)
        self._dj_status_cache[ctx.guild.id] = not dj_enabled
        await self._embed_msg(
            ctx,
            title=_("Setting Changed"),
            description=_("DJ role: {true_or_false}.").format(
                true_or_false=_("Enabled") if not dj_enabled else _("Disabled")
            ),
        )

    @audioset.command()
    @checks.mod_or_permissions(administrator=True)
    async def emptydisconnect(self, ctx: commands.Context, seconds: int):
        """Auto-disconnect from channel when bot is alone in it for x seconds, 0 to disable."""
        if seconds < 0:
            return await self._embed_msg(
                ctx, title=_("Invalid Time"), description=_("Seconds can't be less than zero.")
            )
        if 10 > seconds > 0:
            seconds = 10
        if seconds == 0:
            enabled = False
            await self._embed_msg(
                ctx, title=_("Setting Changed"), description=_("Empty disconnect disabled.")
            )
        else:
            enabled = True
            await self._embed_msg(
                ctx,
                title=_("Setting Changed"),
                description=_("Empty disconnect timer set to {num_seconds}.").format(
                    num_seconds=dynamic_time(seconds)
                ),
            )

        await self.config.guild(ctx.guild).emptydc_timer.set(seconds)
        await self.config.guild(ctx.guild).emptydc_enabled.set(enabled)

    @audioset.command()
    @checks.mod_or_permissions(administrator=True)
    async def emptypause(self, ctx: commands.Context, seconds: int):
        """Auto-pause after x seconds when room is empty, 0 to disable."""
        if seconds < 0:
            return await self._embed_msg(
                ctx, title=_("Invalid Time"), description=_("Seconds can't be less than zero.")
            )
        if 10 > seconds > 0:
            seconds = 10
        if seconds == 0:
            enabled = False
            await self._embed_msg(
                ctx, title=_("Setting Changed"), description=_("Empty pause disabled.")
            )
        else:
            enabled = True
            await self._embed_msg(
                ctx,
                title=_("Setting Changed"),
                description=_("Empty pause timer set to {num_seconds}.").format(
                    num_seconds=dynamic_time(seconds)
                ),
            )
        await self.config.guild(ctx.guild).emptypause_timer.set(seconds)
        await self.config.guild(ctx.guild).emptypause_enabled.set(enabled)

    @audioset.command()
    @checks.mod_or_permissions(administrator=True)
    async def jukebox(self, ctx: commands.Context, price: int):
        """Set a price for queueing tracks for non-mods, 0 to disable."""
        if price < 0:
            return await self._embed_msg(
                ctx, title=_("Invalid Price"), description=_("Price can't be less than zero.")
            )
        if price == 0:
            jukebox = False
            await self._embed_msg(
                ctx, title=_("Setting Changed"), description=_("Jukebox mode disabled.")
            )
        else:
            jukebox = True
            await self._embed_msg(
                ctx,
                title=_("Setting Changed"),
                description=_("Track queueing command price set to {price} {currency}.").format(
                    price=humanize_number(price), currency=await bank.get_currency_name(ctx.guild)
                ),
            )

        await self.config.guild(ctx.guild).jukebox_price.set(price)
        await self.config.guild(ctx.guild).jukebox.set(jukebox)

    @audioset.command()
    @checks.is_owner()
    async def localpath(self, ctx: commands.Context, *, local_path=None):
        """Set the localtracks path if the Lavalink.jar is not run from the Audio data folder.

        Leave the path blank to reset the path to the default, the Audio data directory.
        """

        if not local_path:
            await self.config.localpath.set(str(cog_data_path(raw_name="Audio")))
            pass_config_to_dependencies(
                self.config, self.bot, str(cog_data_path(raw_name="Audio"))
            )
            return await self._embed_msg(
                ctx,
                title=_("Setting Changed"),
                description=_(
                    "The localtracks path location has been reset to {localpath}"
                ).format(localpath=str(cog_data_path(raw_name="Audio").absolute())),
            )

        info_msg = _(
            "This setting is only for bot owners to set a localtracks folder location "
            "In the example below, the full path for 'ParentDirectory' "
            "must be passed to this command.\n"
            "The path must not contain spaces.\n"
            "```\n"
            "ParentDirectory\n"
            "  |__ localtracks  (folder)\n"
            "  |     |__ Awesome Album Name  (folder)\n"
            "  |           |__01 Cool Song.mp3\n"
            "  |           |__02 Groovy Song.mp3\n"
            "```\n"
            "The folder path given to this command must contain the localtracks folder.\n"
            "**This folder and files need to be visible to the user where `"
            "Lavalink.jar` is being run from.**\n"
            "Use this command with no path given to reset it to the default, "
            "the Audio data directory for this bot.\n"
            "Do you want to continue to set the provided path for local tracks?"
        )
        info = await ctx.maybe_send_embed(info_msg)

        start_adding_reactions(info, ReactionPredicate.YES_OR_NO_EMOJIS)
        pred = ReactionPredicate.yes_or_no(info, ctx.author)
        await ctx.bot.wait_for("reaction_add", check=pred)

        if not pred.result:
            with contextlib.suppress(discord.HTTPException):
                await info.delete()
            return
        temp = audio_dataclasses.LocalPath(local_path, forced=True)
        if not temp.exists() or not temp.is_dir():
            return await self._embed_msg(
                ctx,
                title=_("Invalid Path"),
                description=_("{local_path} does not seem like a valid path.").format(
                    local_path=local_path
                ),
            )

        if not temp.localtrack_folder.exists():
            warn_msg = _(
                "`{localtracks}` does not exist. "
                "The path will still be saved, but please check the path and "
                "create a localtracks folder in `{localfolder}` before attempting "
                "to play local tracks."
            ).format(localfolder=temp.absolute(), localtracks=temp.localtrack_folder.absolute())
            await self._embed_msg(ctx, title=_("Invalid Environment"), description=warn_msg)
        local_path = str(temp.localtrack_folder.absolute())
        await self.config.localpath.set(local_path)
        pass_config_to_dependencies(self.config, self.bot, local_path)
        return await self._embed_msg(
            ctx,
            title=_("Setting Changed"),
            description=_("The localtracks path location has been set to {localpath}").format(
                localpath=local_path
            ),
        )

    @audioset.command()
    @checks.mod_or_permissions(administrator=True)
    async def maxlength(self, ctx: commands.Context, seconds: Union[int, str]):
        """Max length of a track to queue in seconds, 0 to disable.

        Accepts seconds or a value formatted like 00:00:00 (`hh:mm:ss`) or 00:00 (`mm:ss`). Invalid
        input will turn the max length setting off.
        """
        if not isinstance(seconds, int):
            seconds = time_convert(seconds)
        if seconds < 0:
            return await self._embed_msg(
                ctx, title=_("Invalid length"), description=_("Length can't be less than zero.")
            )
        if seconds == 0:
            await self._embed_msg(
                ctx, title=_("Setting Changed"), description=_("Track max length disabled.")
            )
        else:
            await self._embed_msg(
                ctx,
                title=_("Setting Changed"),
                description=_("Track max length set to {seconds}.").format(
                    seconds=dynamic_time(seconds)
                ),
            )
        await self.config.guild(ctx.guild).maxlength.set(seconds)

    @audioset.command()
    @checks.mod_or_permissions(manage_messages=True)
    async def notify(self, ctx: commands.Context):
        """Toggle track announcement and other bot messages."""
        notify = await self.config.guild(ctx.guild).notify()
        await self.config.guild(ctx.guild).notify.set(not notify)
        await self._embed_msg(
            ctx,
            title=_("Setting Changed"),
            description=_("Notify mode: {true_or_false}.").format(
                true_or_false=_("Enabled") if not notify else _("Disabled")
            ),
        )

    @audioset.command()
    @checks.is_owner()
    async def restrict(self, ctx: commands.Context):
        """Toggle the domain restriction on Audio.

        When toggled off, users will be able to play songs from non-commercial websites and links.
        When toggled on, users are restricted to YouTube, SoundCloud, Mixer, Vimeo, Twitch, and
        Bandcamp links.
        """
        restrict = await self.config.restrict()
        await self.config.restrict.set(not restrict)
        await self._embed_msg(
            ctx,
            title=_("Setting Changed"),
            description=_("Commercial links only: {true_or_false}.").format(
                true_or_false=_("Enabled") if not restrict else _("Disabled")
            ),
        )

    @audioset.command()
    @checks.admin_or_permissions(manage_roles=True)
    async def role(self, ctx: commands.Context, role_name: discord.Role):
        """Set the role to use for DJ mode."""
        await self.config.guild(ctx.guild).dj_role.set(role_name.id)
        self._dj_role_cache[ctx.guild.id] = role_name.id
        dj_role = self._dj_role_cache.setdefault(
            ctx.guild.id, await self.config.guild(ctx.guild).dj_role()
        )
        dj_role_obj = ctx.guild.get_role(dj_role)
        await self._embed_msg(
            ctx,
            title=_("Settings Changed"),
            description=_("DJ role set to: {role.name}.").format(role=dj_role_obj),
        )

    @audioset.command()
    async def settings(self, ctx: commands.Context):
        """Show the current settings."""
        is_owner = await ctx.bot.is_owner(ctx.author)
        global_data = await self.config.all()
        data = await self.config.guild(ctx.guild).all()
        dj_role_obj = ctx.guild.get_role(data["dj_role"])
        dj_enabled = data["dj_enabled"]
        emptydc_enabled = data["emptydc_enabled"]
        emptydc_timer = data["emptydc_timer"]
        emptypause_enabled = data["emptypause_enabled"]
        emptypause_timer = data["emptypause_timer"]
        jukebox = data["jukebox"]
        jukebox_price = data["jukebox_price"]
        thumbnail = data["thumbnail"]
        dc = data["disconnect"]
        autoplay = data["auto_play"]
        maxlength = data["maxlength"]
        vote_percent = data["vote_percent"]
        current_level = CacheLevel(global_data["cache_level"])
        song_repeat = _("Enabled") if data["repeat"] else _("Disabled")
        song_shuffle = _("Enabled") if data["shuffle"] else _("Disabled")
        bumpped_shuffle = _("Enabled") if data["shuffle_bumped"] else _("Disabled")
        song_notify = _("Enabled") if data["notify"] else _("Disabled")
        song_status = _("Enabled") if global_data["status"] else _("Disabled")

        spotify_cache = CacheLevel.set_spotify()
        youtube_cache = CacheLevel.set_youtube()
        lavalink_cache = CacheLevel.set_lavalink()
        has_spotify_cache = current_level.is_superset(spotify_cache)
        has_youtube_cache = current_level.is_superset(youtube_cache)
        has_lavalink_cache = current_level.is_superset(lavalink_cache)
        autoplaylist = data["autoplaylist"]
        vote_enabled = data["vote_enabled"]
        msg = "----" + _("Server Settings") + "----        \n"
        msg += _("Auto-disconnect:  [{dc}]\n").format(dc=_("Enabled") if dc else _("Disabled"))
        msg += _("Auto-play:        [{autoplay}]\n").format(
            autoplay=_("Enabled") if autoplay else _("Disabled")
        )
        if emptydc_enabled:
            msg += _("Disconnect timer: [{num_seconds}]\n").format(
                num_seconds=dynamic_time(emptydc_timer)
            )
        if emptypause_enabled:
            msg += _("Auto Pause timer: [{num_seconds}]\n").format(
                num_seconds=dynamic_time(emptypause_timer)
            )
        if dj_enabled and dj_role_obj:
            msg += _("DJ Role:          [{role.name}]\n").format(role=dj_role_obj)
        if jukebox:
            msg += _("Jukebox:          [{jukebox_name}]\n").format(jukebox_name=jukebox)
            msg += _("Command price:    [{jukebox_price}]\n").format(
                jukebox_price=humanize_number(jukebox_price)
            )
        if maxlength > 0:
            msg += _("Max track length: [{tracklength}]\n").format(
                tracklength=dynamic_time(maxlength)
            )
        msg += _(
            "Repeat:           [{repeat}]\n"
            "Shuffle:          [{shuffle}]\n"
            "Shuffle bumped:   [{bumpped_shuffle}]\n"
            "Song notify msgs: [{notify}]\n"
            "Songs as status:  [{status}]\n"
        ).format(
            repeat=song_repeat,
            shuffle=song_shuffle,
            notify=song_notify,
            status=song_status,
            bumpped_shuffle=bumpped_shuffle,
        )
        if thumbnail:
            msg += _("Thumbnails:       [{0}]\n").format(
                _("Enabled") if thumbnail else _("Disabled")
            )
        if vote_percent > 0:
            msg += _(
                "Vote skip:        [{vote_enabled}]\nSkip percentage:  [{vote_percent}%]\n"
            ).format(
                vote_percent=vote_percent,
                vote_enabled=_("Enabled") if vote_enabled else _("Disabled"),
            )

        if self.owns_autoplay is not None:
            msg += (
                "\n---"
                + _("Auto-play Settings")
                + "---        \n"
                + _("Owning Cog:       [{name}]\n").format(name=self._cog_name)
            )
        elif autoplay or autoplaylist["enabled"]:
            if autoplaylist["enabled"]:
                pname = autoplaylist["name"]
                pid = autoplaylist["id"]
                pscope = autoplaylist["scope"]
                if pscope == PlaylistScope.GUILD.value:
                    pscope = f"Server"
                elif pscope == PlaylistScope.USER.value:
                    pscope = f"User"
                else:
                    pscope = "Global"
            else:
                pname = _("Cached")
                pid = _("Cached")
                pscope = _("Cached")
            msg += (
                "\n---"
                + _("Auto-play Settings")
                + "---        \n"
                + _("Playlist name:    [{pname}]\n")
                + _("Playlist ID:      [{pid}]\n")
                + _("Playlist scope:   [{pscope}]\n")
            ).format(pname=pname, pid=pid, pscope=pscope)

        if is_owner:
            msg += (
                "\n---"
                + _("Cache Settings")
                + "---        \n"
                + _("Max age:          [{max_age}]\n")
                + _("Spotify cache:    [{spotify_status}]\n")
                + _("Youtube cache:    [{youtube_status}]\n")
                + _("Lavalink cache:   [{lavalink_status}]\n")
            ).format(
                max_age=str(await self.config.cache_age()) + " " + _("days"),
                spotify_status=_("Enabled") if has_spotify_cache else _("Disabled"),
                youtube_status=_("Enabled") if has_youtube_cache else _("Disabled"),
                lavalink_status=_("Enabled") if has_lavalink_cache else _("Disabled"),
            )

        msg += _(
            "\n---" + _("Lavalink Settings") + "---        \n"
            "Cog version:      [{version}]\n"
            "Red-Lavalink:     [{redlava}]\n"
            "External server:  [{use_external_lavalink}]\n"
        ).format(
            version=__version__,
            redlava=lavalink.__version__,
            use_external_lavalink=_("Enabled")
            if global_data["use_external_lavalink"]
            else _("Disabled"),
        )
        if is_owner:
            msg += _("Localtracks path: [{localpath}]\n").format(**global_data)

        await self._embed_msg(ctx, description=box(msg, lang="ini"))

    @audioset.command()
    @checks.is_owner()
    async def spotifyapi(self, ctx: commands.Context):
        """Instructions to set the Spotify API tokens."""
        message = _(
            "1. Go to Spotify developers and log in with your Spotify account.\n"
            "(https://developer.spotify.com/dashboard/applications)\n"
            '2. Click "Create An App".\n'
            "3. Fill out the form provided with your app name, etc.\n"
            '4. When asked if you\'re developing commercial integration select "No".\n'
            "5. Accept the terms and conditions.\n"
            "6. Copy your client ID and your client secret into:\n"
            "`{prefix}set api spotify client_id <your_client_id_here> "
            "client_secret <your_client_secret_here>`"
        ).format(prefix=ctx.prefix)
        await ctx.maybe_send_embed(message)

    @checks.is_owner()
    @audioset.command()
    async def status(self, ctx: commands.Context):
        """Enable/disable tracks' titles as status."""
        status = await self.config.status()
        await self.config.status.set(not status)
        await self._embed_msg(
            ctx,
            title=_("Setting Changed"),
            description=_("Song titles as status: {true_or_false}.").format(
                true_or_false=_("Enabled") if not status else _("Disabled")
            ),
        )

    @audioset.command()
    @checks.mod_or_permissions(administrator=True)
    async def thumbnail(self, ctx: commands.Context):
        """Toggle displaying a thumbnail on audio messages."""
        thumbnail = await self.config.guild(ctx.guild).thumbnail()
        await self.config.guild(ctx.guild).thumbnail.set(not thumbnail)
        await self._embed_msg(
            ctx,
            title=_("Setting Changed"),
            description=_("Thumbnail display: {true_or_false}.").format(
                true_or_false=_("Enabled") if not thumbnail else _("Disabled")
            ),
        )

    @audioset.command()
    @checks.mod_or_permissions(administrator=True)
    async def vote(self, ctx: commands.Context, percent: int):
        """Percentage needed for non-mods to skip tracks, 0 to disable."""
        if percent < 0:
            return await self._embed_msg(
                ctx, title=_("Invalid Time"), description=_("Seconds can't be less than zero.")
            )
        elif percent > 100:
            percent = 100
        if percent == 0:
            enabled = False
            await self._embed_msg(
                ctx,
                title=_("Setting Changed"),
                description=_("Voting disabled. All users can use queue management commands."),
            )
        else:
            enabled = True
            await self._embed_msg(
                ctx,
                title=_("Setting Changed"),
                description=_("Vote percentage set to {percent}%.").format(percent=percent),
            )

        await self.config.guild(ctx.guild).vote_percent.set(percent)
        await self.config.guild(ctx.guild).vote_enabled.set(enabled)

    @audioset.command()
    @checks.is_owner()
    async def youtubeapi(self, ctx: commands.Context):
        """Instructions to set the YouTube API key."""
        message = _(
            f"1. Go to Google Developers Console and log in with your Google account.\n"
            "(https://console.developers.google.com/)\n"
            "2. You should be prompted to create a new project (name does not matter).\n"
            "3. Click on Enable APIs and Services at the top.\n"
            "4. In the list of APIs choose or search for YouTube Data API v3 and "
            "click on it. Choose Enable.\n"
            "5. Click on Credentials on the left navigation bar.\n"
            "6. Click on Create Credential at the top.\n"
            '7. At the top click the link for "API key".\n'
            "8. No application restrictions are needed. Click Create at the bottom.\n"
            "9. You now have a key to add to `{prefix}set api youtube api_key <your_api_key_here>`"
        ).format(prefix=ctx.prefix)
        await ctx.maybe_send_embed(message)

    @audioset.command(name="cache", usage="level=[5, 3, 2, 1, 0, -1, -2, -3]")
    @checks.is_owner()
    @can_have_caching()
    async def _storage(self, ctx: commands.Context, *, level: int = None):
        """Sets the caching level.

        Level can be one of the following:

        0: Disables all caching
        1: Enables Spotify Cache
        2: Enables YouTube Cache
        3: Enables Lavalink Cache
        5: Enables all Caches

        If you wish to disable a specific cache use a negative number.
        """
        current_level = CacheLevel(await self.config.cache_level())
        spotify_cache = CacheLevel.set_spotify()
        youtube_cache = CacheLevel.set_youtube()
        lavalink_cache = CacheLevel.set_lavalink()
        has_spotify_cache = current_level.is_superset(spotify_cache)
        has_youtube_cache = current_level.is_superset(youtube_cache)
        has_lavalink_cache = current_level.is_superset(lavalink_cache)

        if level is None:
            msg = (
                _("Max age:          [{max_age}]\n")
                + _("Spotify cache:    [{spotify_status}]\n")
                + _("Youtube cache:    [{youtube_status}]\n")
                + _("Lavalink cache:   [{lavalink_status}]\n")
            ).format(
                max_age=str(await self.config.cache_age()) + " " + _("days"),
                spotify_status=_("Enabled") if has_spotify_cache else _("Disabled"),
                youtube_status=_("Enabled") if has_youtube_cache else _("Disabled"),
                lavalink_status=_("Enabled") if has_lavalink_cache else _("Disabled"),
            )
            await self._embed_msg(ctx, title=_("Cache Settings"), description=box(msg, lang="ini"))
            return await ctx.send_help()
        if level not in [5, 3, 2, 1, 0, -1, -2, -3]:
            return await ctx.send_help()

        removing = level < 0

        if level == 5:
            newcache = CacheLevel.all()
        elif level == 0:
            newcache = CacheLevel.none()
        elif level in [-3, 3]:
            if removing:
                newcache = current_level - lavalink_cache
            else:
                newcache = current_level + lavalink_cache
        elif level in [-2, 2]:
            if removing:
                newcache = current_level - youtube_cache
            else:
                newcache = current_level + youtube_cache
        elif level in [-1, 1]:
            if removing:
                newcache = current_level - spotify_cache
            else:
                newcache = current_level + spotify_cache
        else:
            return await ctx.send_help()

        has_spotify_cache = newcache.is_superset(spotify_cache)
        has_youtube_cache = newcache.is_superset(youtube_cache)
        has_lavalink_cache = newcache.is_superset(lavalink_cache)
        msg = (
            _("Max age:          [{max_age}]\n")
            + _("Spotify cache:    [{spotify_status}]\n")
            + _("Youtube cache:    [{youtube_status}]\n")
            + _("Lavalink cache:   [{lavalink_status}]\n")
        ).format(
            max_age=str(await self.config.cache_age()) + " " + _("days"),
            spotify_status=_("Enabled") if has_spotify_cache else _("Disabled"),
            youtube_status=_("Enabled") if has_youtube_cache else _("Disabled"),
            lavalink_status=_("Enabled") if has_lavalink_cache else _("Disabled"),
        )

        await self._embed_msg(ctx, title=_("Cache Settings"), description=box(msg, lang="ini"))

        await self.config.cache_level.set(newcache.value)

    @audioset.command(name="cacheage")
    @checks.is_owner()
    @can_have_caching()
    async def _cacheage(self, ctx: commands.Context, age: int):
        """Sets the cache max age.

        This commands allows you to set the max number of days before an entry in the cache becomes
        invalid.
        """
        msg = ""
        if age < 7:
            msg = _(
                "Cache age cannot be less than 7 days. If you wish to disable it run "
                "{prefix}audioset cache.\n"
            ).format(prefix=ctx.prefix)
            age = 7
        msg += _("I've set the cache age to {age} days").format(age=age)
        await self.config.cache_age.set(age)
        await self._embed_msg(ctx, title=_("Setting Changed"), description=msg)

    @commands.command()
    @commands.guild_only()
    @commands.bot_has_permissions(embed_links=True, add_reactions=True)
    async def audiostats(self, ctx: commands.Context):
        """Audio stats."""
        server_num = len(lavalink.active_players())
        total_num = len(lavalink.all_players())
        localtracks = await self.config.localpath()

        msg = ""
        for p in lavalink.all_players():
            connect_start = p.fetch("connect")
            connect_dur = dynamic_time(
                int((datetime.datetime.utcnow() - connect_start).total_seconds())
            )
            try:
                query = audio_dataclasses.Query.process_input(p.current.uri)
                if query.is_local:
                    if p.current.title == "Unknown title":
                        current_title = localtracks.LocalPath(p.current.uri).to_string_user()
                        msg += "{} [`{}`]: **{}**\n".format(
                            p.channel.guild.name, connect_dur, current_title
                        )
                    else:
                        current_title = p.current.title
                        msg += "{} [`{}`]: **{} - {}**\n".format(
                            p.channel.guild.name, connect_dur, p.current.author, current_title
                        )
                else:
                    msg += "{} [`{}`]: **[{}]({})**\n".format(
                        p.channel.guild.name, connect_dur, p.current.title, p.current.uri
                    )
            except AttributeError:
                msg += "{} [`{}`]: **{}**\n".format(
                    p.channel.guild.name, connect_dur, _("Nothing playing.")
                )

        if total_num == 0:
            return await self._embed_msg(ctx, title=_("Not connected anywhere."))
        servers_embed = []
        pages = 1
        for page in pagify(msg, delims=["\n"], page_length=1500):
            em = discord.Embed(
                colour=await ctx.embed_colour(),
                title=_("Playing in {num}/{total} servers:").format(
                    num=humanize_number(server_num), total=humanize_number(total_num)
                ),
                description=page,
            )
            em.set_footer(
                text="Page {}/{}".format(
                    humanize_number(pages), humanize_number((math.ceil(len(msg) / 1500)))
                )
            )
            pages += 1
            servers_embed.append(em)

        await menu(ctx, servers_embed, DEFAULT_CONTROLS)

    @commands.command()
    @commands.guild_only()
    @commands.bot_has_permissions(embed_links=True)
    async def bump(self, ctx: commands.Context, index: int):
        """Bump a track number to the top of the queue."""
        dj_enabled = self._dj_status_cache.setdefault(
            ctx.guild.id, await self.config.guild(ctx.guild).dj_enabled()
        )

        if not self._player_check(ctx):
            return await self._embed_msg(ctx, title=_("Nothing playing."))
        player = lavalink.get_player(ctx.guild.id)
        if (
            not ctx.author.voice or ctx.author.voice.channel != player.channel
        ) and not await self._can_instaskip(ctx, ctx.author):
            return await self._embed_msg(
                ctx,
                title=_("Unable To Bump Track"),
                description=_("You must be in the voice channel to bump a track."),
            )
        if dj_enabled:
            if not await self._can_instaskip(ctx, ctx.author):
                return await self._embed_msg(
                    ctx,
                    title=_("Unable To Bump Track"),
                    description=_("You need the DJ role to bump tracks."),
                )
        if index > len(player.queue) or index < 1:
            return await self._embed_msg(
                ctx,
                title=_("Unable To Bump Track"),
                description=_("Song number must be greater than 1 and within the queue limit."),
            )

        bump_index = index - 1
        bump_song = player.queue[bump_index]
        bump_song.extras["bumped"] = True
        player.queue.insert(0, bump_song)
        removed = player.queue.pop(index)
        description = get_track_description(removed)
        await self._embed_msg(
            ctx, title=_("Moved track to the top of the queue."), description=description
        )

    @commands.command()
    @commands.guild_only()
    @commands.bot_has_permissions(embed_links=True)
    async def disconnect(self, ctx: commands.Context):
        """Disconnect from the voice channel."""
        if not self._player_check(ctx):
            return await self._embed_msg(ctx, title=_("Nothing playing."))
        else:
            dj_enabled = self._dj_status_cache.setdefault(
                ctx.guild.id, await self.config.guild(ctx.guild).dj_enabled()
            )
            player = lavalink.get_player(ctx.guild.id)

            if dj_enabled:
                if not await self._can_instaskip(ctx, ctx.author):
<<<<<<< HEAD
                    return await self._embed_msg(
                        ctx,
                        title=_("Unable to disconnect"),
                        description=_("You need the DJ role to disconnect."),
                    )
            if not await self._can_instaskip(ctx, ctx.author) and not await self._is_alone(
                ctx, ctx.author
            ):
                return await self._embed_msg(
                    ctx, title=_("There are other people listening to music.")
                )
=======
                    return await self._embed_msg(ctx, _("You need the DJ role to disconnect."))
            if not await self._can_instaskip(ctx, ctx.author) and not await self._is_alone(ctx):
                return await self._embed_msg(ctx, _("There are other people listening to music."))
>>>>>>> b457f8d1
            else:
                await self._embed_msg(ctx, title=_("Disconnecting..."))
                self.bot.dispatch("red_audio_audio_disconnect", ctx.guild)
                self._play_lock(ctx, False)
                eq = player.fetch("eq")
                player.queue = []
                player.store("playing_song", None)
                if eq:
                    await self.config.custom("EQUALIZER", ctx.guild.id).eq_bands.set(eq.bands)
                await player.stop()
                await player.disconnect()

    @commands.group(invoke_without_command=True)
    @commands.guild_only()
    @commands.cooldown(1, 15, commands.BucketType.guild)
    @commands.bot_has_permissions(embed_links=True, add_reactions=True)
    async def eq(self, ctx: commands.Context):
        """Equalizer management."""
        if not self._player_check(ctx):
            ctx.command.reset_cooldown(ctx)
            return await self._embed_msg(ctx, title=_("Nothing playing."))
        dj_enabled = self._dj_status_cache.setdefault(
            ctx.guild.id, await self.config.guild(ctx.guild).dj_enabled()
        )
        player = lavalink.get_player(ctx.guild.id)
        eq = player.fetch("eq", Equalizer())
        reactions = [
            "\N{BLACK LEFT-POINTING TRIANGLE}",
            "\N{LEFTWARDS BLACK ARROW}",
            "\N{BLACK UP-POINTING DOUBLE TRIANGLE}",
            "\N{UP-POINTING SMALL RED TRIANGLE}",
            "\N{DOWN-POINTING SMALL RED TRIANGLE}",
            "\N{BLACK DOWN-POINTING DOUBLE TRIANGLE}",
            "\N{BLACK RIGHTWARDS ARROW}",
            "\N{BLACK RIGHT-POINTING TRIANGLE}",
            "\N{BLACK CIRCLE FOR RECORD}",
            "\N{INFORMATION SOURCE}",
        ]
        await self._eq_msg_clear(player.fetch("eq_message"))
        eq_message = await ctx.send(box(eq.visualise(), lang="ini"))

        if dj_enabled and not await self._can_instaskip(ctx, ctx.author):
            with contextlib.suppress(discord.HTTPException):
                await eq_message.add_reaction("\N{INFORMATION SOURCE}")
        else:
            start_adding_reactions(eq_message, reactions, self.bot.loop)

        eq_msg_with_reacts = await ctx.fetch_message(eq_message.id)
        player.store("eq_message", eq_msg_with_reacts)
        await self._eq_interact(ctx, player, eq, eq_msg_with_reacts, 0)

    @eq.command(name="delete", aliases=["del", "remove"])
    async def _eq_delete(self, ctx: commands.Context, eq_preset: str):
        """Delete a saved eq preset."""
        async with self.config.custom("EQUALIZER", ctx.guild.id).eq_presets() as eq_presets:
            eq_preset = eq_preset.lower()
            try:
                if eq_presets[eq_preset][
                    "author"
                ] != ctx.author.id and not await self._can_instaskip(ctx, ctx.author):
                    return await self._embed_msg(
                        ctx,
                        title=_("Unable To Delete Preset"),
                        description=_("You are not the author of that preset setting."),
                    )
                del eq_presets[eq_preset]
            except KeyError:
                return await self._embed_msg(
                    ctx,
                    title=_("Unable To Delete Preset"),
                    description=_(
                        "{eq_preset} is not in the eq preset list.".format(
                            eq_preset=eq_preset.capitalize()
                        )
                    ),
                )
            except TypeError:
                if await self._can_instaskip(ctx, ctx.author):
                    del eq_presets[eq_preset]
                else:
                    return await self._embed_msg(
                        ctx,
                        title=_("Unable To Delete Preset"),
                        description=_("You are not the author of that preset setting."),
                    )

        await self._embed_msg(
            ctx, title=_("The {preset_name} preset was deleted.".format(preset_name=eq_preset))
        )

    @eq.command(name="list")
    async def _eq_list(self, ctx: commands.Context):
        """List saved eq presets."""
        eq_presets = await self.config.custom("EQUALIZER", ctx.guild.id).eq_presets()
        if not eq_presets.keys():
            return await self._embed_msg(ctx, title=_("No saved equalizer presets."))

        space = "\N{EN SPACE}"
        header_name = _("Preset Name")
        header_author = _("Author")
        header = box(
            "[{header_name}]{space}[{header_author}]\n".format(
                header_name=header_name, space=space * 9, header_author=header_author
            ),
            lang="ini",
        )
        preset_list = ""
        for preset, bands in eq_presets.items():
            try:
                author = self.bot.get_user(bands["author"])
            except TypeError:
                author = "None"
            msg = f"{preset}{space * (22 - len(preset))}{author}\n"
            preset_list += msg

        page_list = []
        colour = await ctx.embed_colour()
        for page in pagify(preset_list, delims=[", "], page_length=1000):
            formatted_page = box(page, lang="ini")
            embed = discord.Embed(colour=colour, description=f"{header}\n{formatted_page}")
            embed.set_footer(
                text=_("{num} preset(s)").format(num=humanize_number(len(list(eq_presets.keys()))))
            )
            page_list.append(embed)
        await menu(ctx, page_list, DEFAULT_CONTROLS)

    @eq.command(name="load")
    async def _eq_load(self, ctx: commands.Context, eq_preset: str):
        """Load a saved eq preset."""
        eq_preset = eq_preset.lower()
        eq_presets = await self.config.custom("EQUALIZER", ctx.guild.id).eq_presets()
        try:
            eq_values = eq_presets[eq_preset]["bands"]
        except KeyError:
            return await self._embed_msg(
                ctx,
                title=_("No Preset Found"),
                description=_(
                    "Preset named {eq_preset} does not exist.".format(eq_preset=eq_preset)
                ),
            )
        except TypeError:
            eq_values = eq_presets[eq_preset]

        if not self._player_check(ctx):
            return await self._embed_msg(ctx, title=_("Nothing playing."))

        dj_enabled = self._dj_status_cache.setdefault(
            ctx.guild.id, await self.config.guild(ctx.guild).dj_enabled()
        )
        player = lavalink.get_player(ctx.guild.id)
        if dj_enabled:
            if not await self._can_instaskip(ctx, ctx.author):
                return await self._embed_msg(
                    ctx,
                    title=_("Unable To Load Preset"),
                    description=_("You need the DJ role to load equalizer presets."),
                )

        await self.config.custom("EQUALIZER", ctx.guild.id).eq_bands.set(eq_values)
        await self._eq_check(ctx, player)
        eq = player.fetch("eq", Equalizer())
        await self._eq_msg_clear(player.fetch("eq_message"))
        message = await ctx.send(
            content=box(eq.visualise(), lang="ini"),
            embed=discord.Embed(
                colour=await ctx.embed_colour(),
                title=_("The {eq_preset} preset was loaded.".format(eq_preset=eq_preset)),
            ),
        )
        player.store("eq_message", message)

    @eq.command(name="reset")
    async def _eq_reset(self, ctx: commands.Context):
        """Reset the eq to 0 across all bands."""
        if not self._player_check(ctx):
            return await self._embed_msg(ctx, title=_("Nothing playing."))
        dj_enabled = self._dj_status_cache.setdefault(
            ctx.guild.id, await self.config.guild(ctx.guild).dj_enabled()
        )
        if dj_enabled:
            if not await self._can_instaskip(ctx, ctx.author):
                return await self._embed_msg(
                    ctx,
                    title=_("Unable To Modify Preset"),
                    description=_("You need the DJ role to reset the equalizer."),
                )
        player = lavalink.get_player(ctx.guild.id)
        eq = player.fetch("eq", Equalizer())

        for band in range(eq._band_count):
            eq.set_gain(band, 0.0)

        await self._apply_gains(ctx.guild.id, eq.bands)
        await self.config.custom("EQUALIZER", ctx.guild.id).eq_bands.set(eq.bands)
        player.store("eq", eq)
        await self._eq_msg_clear(player.fetch("eq_message"))
        message = await ctx.send(
            content=box(eq.visualise(), lang="ini"),
            embed=discord.Embed(
                colour=await ctx.embed_colour(), title=_("Equalizer values have been reset.")
            ),
        )
        player.store("eq_message", message)

    @eq.command(name="save")
    @commands.cooldown(1, 15, commands.BucketType.guild)
    async def _eq_save(self, ctx: commands.Context, eq_preset: str = None):
        """Save the current eq settings to a preset."""
        if not self._player_check(ctx):
            return await self._embed_msg(ctx, title=_("Nothing playing."))
        dj_enabled = self._dj_status_cache.setdefault(
            ctx.guild.id, await self.config.guild(ctx.guild).dj_enabled()
        )
        if dj_enabled:
            if not await self._can_instaskip(ctx, ctx.author):
                ctx.command.reset_cooldown(ctx)
                return await self._embed_msg(
                    ctx,
                    title=_("Unable To Save Preset"),
                    description=_("You need the DJ role to save equalizer presets."),
                )
        if not eq_preset:
            await self._embed_msg(ctx, title=_("Please enter a name for this equalizer preset."))
            try:
                eq_name_msg = await ctx.bot.wait_for(
                    "message",
                    timeout=15.0,
                    check=MessagePredicate.regex(fr"^(?!{re.escape(ctx.prefix)})", ctx),
                )
                eq_preset = eq_name_msg.content.split(" ")[0].strip('"').lower()
            except asyncio.TimeoutError:
                ctx.command.reset_cooldown(ctx)
                return await self._embed_msg(
                    ctx,
                    title=_("Unable To Save Preset"),
                    description=_(
                        "No equalizer preset name entered, try the command again later."
                    ),
                )

        eq_exists_msg = None
        eq_preset = eq_preset.lower().lstrip(ctx.prefix)
        eq_presets = await self.config.custom("EQUALIZER", ctx.guild.id).eq_presets()
        eq_list = list(eq_presets.keys())

        if len(eq_preset) > 20:
            ctx.command.reset_cooldown(ctx)
            return await self._embed_msg(
                ctx,
                title=_("Unable To Save Preset"),
                description=_("Try the command again with a shorter name."),
            )
        if eq_preset in eq_list:
            eq_exists_msg = await self._embed_msg(
                ctx, title=_("Preset name already exists, do you want to replace it?")
            )
            start_adding_reactions(eq_exists_msg, ReactionPredicate.YES_OR_NO_EMOJIS)
            pred = ReactionPredicate.yes_or_no(eq_exists_msg, ctx.author)
            await ctx.bot.wait_for("reaction_add", check=pred)
            if not pred.result:
                await self._clear_react(eq_exists_msg)
                embed2 = discord.Embed(
                    colour=await ctx.embed_colour(), title=_("Not saving preset.")
                )
                ctx.command.reset_cooldown(ctx)
                return await eq_exists_msg.edit(embed=embed2)

        player = lavalink.get_player(ctx.guild.id)
        eq = player.fetch("eq", Equalizer())
        to_append = {eq_preset: {"author": ctx.author.id, "bands": eq.bands}}
        new_eq_presets = {**eq_presets, **to_append}
        await self.config.custom("EQUALIZER", ctx.guild.id).eq_presets.set(new_eq_presets)
        embed3 = discord.Embed(
            colour=await ctx.embed_colour(),
            title=_(
                "Current equalizer saved to the {preset_name} preset.".format(
                    preset_name=eq_preset
                )
            ),
        )
        if eq_exists_msg:
            await self._clear_react(eq_exists_msg)
            await eq_exists_msg.edit(embed=embed3)
        else:
            await self._embed_msg(ctx, embed=embed3)

    @eq.command(name="set")
    async def _eq_set(self, ctx: commands.Context, band_name_or_position, band_value: float):
        """Set an eq band with a band number or name and value.

        Band positions are 1-15 and values have a range of -0.25 to 1.0.
        Band names are 25, 40, 63, 100, 160, 250, 400, 630, 1k, 1.6k, 2.5k, 4k,
        6.3k, 10k, and 16k Hz.
        Setting a band value to -0.25 nullifies it while +0.25 is double.
        """
        if not self._player_check(ctx):
            return await self._embed_msg(ctx, title=_("Nothing playing."))

        dj_enabled = self._dj_status_cache.setdefault(
            ctx.guild.id, await self.config.guild(ctx.guild).dj_enabled()
        )
        if dj_enabled:
            if not await self._can_instaskip(ctx, ctx.author):
                return await self._embed_msg(
                    ctx,
                    title=_("Unable To Set Preset"),
                    description=_("You need the DJ role to set equalizer presets."),
                )

        player = lavalink.get_player(ctx.guild.id)
        band_names = [
            "25",
            "40",
            "63",
            "100",
            "160",
            "250",
            "400",
            "630",
            "1k",
            "1.6k",
            "2.5k",
            "4k",
            "6.3k",
            "10k",
            "16k",
        ]

        eq = player.fetch("eq", Equalizer())
        bands_num = eq._band_count
        if band_value > 1:
            band_value = 1
        elif band_value <= -0.25:
            band_value = -0.25
        else:
            band_value = round(band_value, 1)

        try:
            band_number = int(band_name_or_position) - 1
        except ValueError:
            band_number = None

        if band_number not in range(0, bands_num) and band_name_or_position not in band_names:
            return await self._embed_msg(
                ctx,
                title=_("Invalid Band"),
                description=_(
                    "Valid band numbers are 1-15 or the band names listed in "
                    "the help for this command."
                ),
            )

        if band_name_or_position in band_names:
            band_pos = band_names.index(band_name_or_position)
            band_int = False
            eq.set_gain(int(band_pos), band_value)
            await self._apply_gain(ctx.guild.id, int(band_pos), band_value)
        else:
            band_int = True
            eq.set_gain(band_number, band_value)
            await self._apply_gain(ctx.guild.id, band_number, band_value)

        await self._eq_msg_clear(player.fetch("eq_message"))
        await self.config.custom("EQUALIZER", ctx.guild.id).eq_bands.set(eq.bands)
        player.store("eq", eq)
        band_name = band_names[band_number] if band_int else band_name_or_position
        message = await ctx.send(
            content=box(eq.visualise(), lang="ini"),
            embed=discord.Embed(
                colour=await ctx.embed_colour(),
                title=_("Preset Modified"),
                description=_(
                    "The {band_name}Hz band has been set to {band_value}.".format(
                        band_name=band_name, band_value=band_value
                    )
                ),
            ),
        )
        player.store("eq_message", message)

    @commands.group()
    @commands.guild_only()
    @commands.bot_has_permissions(embed_links=True, add_reactions=True)
    async def local(self, ctx: commands.Context):
        """Local playback commands."""

    @local.command(name="folder", aliases=["start"])
    async def local_folder(
        self, ctx: commands.Context, play_subfolders: Optional[bool] = True, *, folder: str = None
    ):
        """Play all songs in a localtracks folder."""
        if not await self._localtracks_check(ctx):
            return

        if not folder:
            await ctx.invoke(self.local_play, play_subfolders=play_subfolders)
        else:
            folder = folder.strip()
            _dir = audio_dataclasses.LocalPath.joinpath(folder)
            if not _dir.exists():
                return await self._embed_msg(
                    ctx,
                    title=_("Folder Not Found"),
                    description=_("Localtracks folder named {name} does not exist.").format(
                        name=folder
                    ),
                )
            query = audio_dataclasses.Query.process_input(_dir, search_subfolders=play_subfolders)
            await self._local_play_all(ctx, query, from_search=False if not folder else True)

    @local.command(name="play")
    async def local_play(self, ctx: commands.Context, play_subfolders: Optional[bool] = True):
        """Play a local track."""
        if not await self._localtracks_check(ctx):
            return
        localtracks_folders = await self._localtracks_folders(
            ctx, search_subfolders=play_subfolders
        )
        if not localtracks_folders:
            return await self._embed_msg(ctx, title=_("No album folders found."))
        async with ctx.typing():
            len_folder_pages = math.ceil(len(localtracks_folders) / 5)
            folder_page_list = []
            for page_num in range(1, len_folder_pages + 1):
                embed = await self._build_search_page(ctx, localtracks_folders, page_num)
                folder_page_list.append(embed)

        async def _local_folder_menu(
            ctx: commands.Context,
            pages: list,
            controls: dict,
            message: discord.Message,
            page: int,
            timeout: float,
            emoji: str,
        ):
            if message:
                with contextlib.suppress(discord.HTTPException):
                    await message.delete()
                await self._search_button_action(ctx, localtracks_folders, emoji, page)
                return None

        local_folder_controls = {
            "\N{DIGIT ONE}\N{COMBINING ENCLOSING KEYCAP}": _local_folder_menu,
            "\N{DIGIT TWO}\N{COMBINING ENCLOSING KEYCAP}": _local_folder_menu,
            "\N{DIGIT THREE}\N{COMBINING ENCLOSING KEYCAP}": _local_folder_menu,
            "\N{DIGIT FOUR}\N{COMBINING ENCLOSING KEYCAP}": _local_folder_menu,
            "\N{DIGIT FIVE}\N{COMBINING ENCLOSING KEYCAP}": _local_folder_menu,
            "\N{LEFTWARDS BLACK ARROW}": prev_page,
            "\N{CROSS MARK}": close_menu,
            "\N{BLACK RIGHTWARDS ARROW}": next_page,
        }

        dj_enabled = await self.config.guild(ctx.guild).dj_enabled()
        if dj_enabled and not await self._can_instaskip(ctx, ctx.author):
            return await menu(ctx, folder_page_list, DEFAULT_CONTROLS)
        else:
            await menu(ctx, folder_page_list, local_folder_controls)

    @local.command(name="search")
    async def local_search(
        self, ctx: commands.Context, search_subfolders: Optional[bool] = True, *, search_words
    ):
        """Search for songs across all localtracks folders."""
        if not await self._localtracks_check(ctx):
            return
        all_tracks = await self._folder_list(
            ctx,
            (
                audio_dataclasses.Query.process_input(
                    audio_dataclasses.LocalPath(
                        await self.config.localpath()
                    ).localtrack_folder.absolute(),
                    search_subfolders=search_subfolders,
                )
            ),
        )
        if not all_tracks:
            return await self._embed_msg(ctx, title=_("No album folders found."))
        async with ctx.typing():
            search_list = await self._build_local_search_list(all_tracks, search_words)
        if not search_list:
            return await self._embed_msg(ctx, title=_("No matches."))
        return await ctx.invoke(self.search, query=search_list)

    async def _localtracks_folders(
        self, ctx: commands.Context, search_subfolders=False
    ) -> Optional[List[Union[Path, audio_dataclasses.LocalPath]]]:
        audio_data = audio_dataclasses.LocalPath(
            audio_dataclasses.LocalPath(None).localtrack_folder.absolute()
        )
        if not await self._localtracks_check(ctx):
            return

        return audio_data.subfolders_in_tree() if search_subfolders else audio_data.subfolders()

    async def _folder_list(
        self, ctx: commands.Context, query: audio_dataclasses.Query
    ) -> Optional[List[audio_dataclasses.Query]]:
        if not await self._localtracks_check(ctx):
            return
        query = audio_dataclasses.Query.process_input(query)
        if not query.track.exists():
            return
        return (
            query.track.tracks_in_tree()
            if query.search_subfolders
            else query.track.tracks_in_folder()
        )

    async def _folder_tracks(
        self, ctx, player: lavalink.player_manager.Player, query: audio_dataclasses.Query
    ) -> Optional[List[lavalink.rest_api.Track]]:
        if not await self._localtracks_check(ctx):
            return

        audio_data = audio_dataclasses.LocalPath(None)
        try:
            query.track.path.relative_to(audio_data.to_string())
        except ValueError:
            return
        local_tracks = []
        for local_file in await self._all_folder_tracks(ctx, query):
            trackdata, called_api = await self.music_cache.lavalink_query(ctx, player, local_file)
            with contextlib.suppress(IndexError):
                local_tracks.append(trackdata.tracks[0])
        return local_tracks

    async def _local_play_all(
        self, ctx: commands.Context, query: audio_dataclasses.Query, from_search=False
    ) -> None:
        if not await self._localtracks_check(ctx):
            return
        if from_search:
            query = audio_dataclasses.Query.process_input(
                query.track.to_string(), invoked_from="local folder"
            )
        await ctx.invoke(self.search, query=query)

    async def _all_folder_tracks(
        self, ctx: commands.Context, query: audio_dataclasses.Query
    ) -> Optional[List[audio_dataclasses.Query]]:
        if not await self._localtracks_check(ctx):
            return

        return (
            query.track.tracks_in_tree()
            if query.search_subfolders
            else query.track.tracks_in_folder()
        )

    async def _localtracks_check(self, ctx: commands.Context) -> bool:
        folder = audio_dataclasses.LocalPath(None)
        if folder.localtrack_folder.exists():
            return True
        if ctx.invoked_with != "start":
            await self._embed_msg(
                ctx, title=_("Invalid Environment"), description=_("No localtracks folder.")
            )
        return False

    @staticmethod
    async def _build_local_search_list(to_search, search_words):
        to_search_string = {i.track.name for i in to_search}
        search_results = process.extract(search_words, to_search_string, limit=50)
        search_list = []
        for track_match, percent_match in search_results:
            if percent_match > 60:
                search_list.extend(
                    [i.track.to_string_user() for i in to_search if i.track.name == track_match]
                )
        return search_list

    @commands.command()
    @commands.guild_only()
    @commands.bot_has_permissions(embed_links=True, add_reactions=True)
    async def now(self, ctx: commands.Context):
        """Now playing."""
        if not self._player_check(ctx):
            return await self._embed_msg(ctx, title=_("Nothing playing."))
        expected = ("⏮", "⏹", "⏯", "⏭")
        emoji = {"prev": "⏮", "stop": "⏹", "pause": "⏯", "next": "⏭"}
        player = lavalink.get_player(ctx.guild.id)
        if player.current:
            arrow = await draw_time(ctx)
            pos = lavalink.utils.format_time(player.position)
            if player.current.is_stream:
                dur = "LIVE"
            else:
                dur = lavalink.utils.format_time(player.current.length)
            song = get_track_description(player.current)
            song += _("\n Requested by: **{track.requester}**")
            song += "\n\n{arrow}`{pos}`/`{dur}`"
            song = song.format(track=player.current, arrow=arrow, pos=pos, dur=dur)
        else:
            song = _("Nothing.")

        if player.fetch("np_message") is not None:
            with contextlib.suppress(discord.HTTPException):
                await player.fetch("np_message").delete()

        embed = discord.Embed(
            colour=await ctx.embed_colour(), title=_("Now Playing"), description=song
        )
        if await self.config.guild(ctx.guild).thumbnail() and player.current:
            if player.current.thumbnail:
                embed.set_thumbnail(url=player.current.thumbnail)

        shuffle = await self.config.guild(ctx.guild).shuffle()
        repeat = await self.config.guild(ctx.guild).repeat()
        autoplay = await self.config.guild(ctx.guild).auto_play() or self.owns_autoplay
        text = ""
        text += (
            _("Auto-Play")
            + ": "
            + ("\N{WHITE HEAVY CHECK MARK}" if autoplay else "\N{CROSS MARK}")
        )
        text += (
            (" | " if text else "")
            + _("Shuffle")
            + ": "
            + ("\N{WHITE HEAVY CHECK MARK}" if shuffle else "\N{CROSS MARK}")
        )
        text += (
            (" | " if text else "")
            + _("Repeat")
            + ": "
            + ("\N{WHITE HEAVY CHECK MARK}" if repeat else "\N{CROSS MARK}")
        )

        message = await self._embed_msg(ctx, embed=embed, footer=text)

        player.store("np_message", message)

        dj_enabled = self._dj_status_cache.setdefault(
            ctx.guild.id, await self.config.guild(ctx.guild).dj_enabled()
        )
        vote_enabled = await self.config.guild(ctx.guild).vote_enabled()
        if dj_enabled or vote_enabled:
            if not await self._can_instaskip(ctx, ctx.author) and not await self._is_alone(ctx):
                return

        if not player.queue:
            expected = ("⏹", "⏯")
        if player.current:
            task = start_adding_reactions(message, expected[:4], ctx.bot.loop)
        else:
            task = None

        try:
            (r, u) = await self.bot.wait_for(
                "reaction_add",
                check=ReactionPredicate.with_emojis(expected, message, ctx.author),
                timeout=30.0,
            )
        except asyncio.TimeoutError:
            return await self._clear_react(message, emoji)
        else:
            if task is not None:
                task.cancel()
        reacts = {v: k for k, v in emoji.items()}
        react = reacts[r.emoji]
        if react == "prev":
            await self._clear_react(message, emoji)
            await ctx.invoke(self.prev)
        elif react == "stop":
            await self._clear_react(message, emoji)
            await ctx.invoke(self.stop)
        elif react == "pause":
            await self._clear_react(message, emoji)
            await ctx.invoke(self.pause)
        elif react == "next":
            await self._clear_react(message, emoji)
            await ctx.invoke(self.skip)

    @commands.command()
    @commands.guild_only()
    @commands.bot_has_permissions(embed_links=True)
    async def pause(self, ctx: commands.Context):
        """Pause or resume a playing track."""
        dj_enabled = self._dj_status_cache.setdefault(
            ctx.guild.id, await self.config.guild(ctx.guild).dj_enabled()
        )
        if not self._player_check(ctx):
            return await self._embed_msg(ctx, title=_("Nothing playing."))
        player = lavalink.get_player(ctx.guild.id)
        if (
            not ctx.author.voice or ctx.author.voice.channel != player.channel
        ) and not await self._can_instaskip(ctx, ctx.author):
            return await self._embed_msg(
                ctx,
                title=_("Unable To Manage Tracks"),
                description=_("You must be in the voice channel to pause or resume."),
            )
        if dj_enabled:
            if not await self._can_instaskip(ctx, ctx.author) and not await self._is_alone(ctx):
                return await self._embed_msg(
                    ctx,
                    title=_("Unable To Manage Tracks"),
                    description=_("You need the DJ role to pause or resume tracks."),
                )

        if not player.current:
            return await self._embed_msg(ctx, title=_("Nothing playing."))
        description = get_track_description(player.current)

        if player.current and not player.paused:
            await player.pause()
            return await self._embed_msg(ctx, title=_("Track Paused"), description=description)
        if player.current and player.paused:
            await player.pause(False)
            return await self._embed_msg(ctx, title=_("Track Resumed"), description=description)

        await self._embed_msg(ctx, title=_("Nothing playing."))

    @commands.command()
    @commands.guild_only()
    @commands.bot_has_permissions(embed_links=True)
    async def percent(self, ctx: commands.Context):
        """Queue percentage."""
        if not self._player_check(ctx):
            return await self._embed_msg(ctx, title=_("Nothing playing."))
        player = lavalink.get_player(ctx.guild.id)
        queue_tracks = player.queue
        requesters = {"total": 0, "users": {}}

        async def _usercount(req_username):
            if req_username in requesters["users"]:
                requesters["users"][req_username]["songcount"] += 1
                requesters["total"] += 1
            else:
                requesters["users"][req_username] = {}
                requesters["users"][req_username]["songcount"] = 1
                requesters["total"] += 1

        for track in queue_tracks:
            req_username = "{}#{}".format(track.requester.name, track.requester.discriminator)
            await _usercount(req_username)

        try:
            req_username = "{}#{}".format(
                player.current.requester.name, player.current.requester.discriminator
            )
            await _usercount(req_username)
        except AttributeError:
            return await self._embed_msg(ctx, title=_("There's  nothing in the queue."))

        for req_username in requesters["users"]:
            percentage = float(requesters["users"][req_username]["songcount"]) / float(
                requesters["total"]
            )
            requesters["users"][req_username]["percent"] = round(percentage * 100, 1)

        top_queue_users = heapq.nlargest(
            20,
            [
                (x, requesters["users"][x][y])
                for x in requesters["users"]
                for y in requesters["users"][x]
                if y == "percent"
            ],
            key=lambda x: x[1],
        )
        queue_user = ["{}: {:g}%".format(x[0], x[1]) for x in top_queue_users]
        queue_user_list = "\n".join(queue_user)
        await self._embed_msg(
            ctx, title=_("Queued and playing tracks:"), description=queue_user_list
        )

    @commands.command()
    @commands.guild_only()
    @commands.bot_has_permissions(embed_links=True)
    async def play(self, ctx: commands.Context, *, query: str):
        """Play a URL or search for a track."""
        query = audio_dataclasses.Query.process_input(query)
        guild_data = await self.config.guild(ctx.guild).all()
        restrict = await self.config.restrict()
        if restrict and match_url(query):
            valid_url = url_check(query)
            if not valid_url:
                return await self._embed_msg(
                    ctx,
                    title=_("Unable To Play Tracks"),
                    description=_("That URL is not allowed."),
                )
        elif not await is_allowed(ctx.guild, f"{query}", query_obj=query):
            return await self._embed_msg(
                ctx, title=_("Unable To Play Tracks"), description=_("That track is not allowed.")
            )
        if not self._player_check(ctx):
            if self._connection_aborted:
                msg = _("Connection to Lavalink has failed")
                desc = EmptyEmbed
                if await ctx.bot.is_owner(ctx.author):
                    desc = _("Please check your console or logs for details.")
                return await self._embed_msg(ctx, title=msg, description=desc)
            try:
                if (
                    not ctx.author.voice.channel.permissions_for(ctx.me).connect
                    or not ctx.author.voice.channel.permissions_for(ctx.me).move_members
                    and userlimit(ctx.author.voice.channel)
                ):
                    return await self._embed_msg(
                        ctx,
                        title=_("Unable To Play Tracks"),
                        description=_("I don't have permission to connect to your channel."),
                    )
                await lavalink.connect(ctx.author.voice.channel)
                player = lavalink.get_player(ctx.guild.id)
                player.store("connect", datetime.datetime.utcnow())
            except AttributeError:
                return await self._embed_msg(
                    ctx,
                    title=_("Unable To Play Tracks"),
                    description=_("Connect to a voice channel first."),
                )
            except IndexError:
                return await self._embed_msg(
                    ctx,
                    title=_("Unable To Play Tracks"),
                    description=_("Connection to Lavalink has not yet been established."),
                )
        if guild_data["dj_enabled"]:
            if not await self._can_instaskip(ctx, ctx.author):
                return await self._embed_msg(
                    ctx,
                    title=_("Unable To Play Tracks"),
                    description=_("You need the DJ role to queue tracks."),
                )
        player = lavalink.get_player(ctx.guild.id)

        player.store("channel", ctx.channel.id)
        player.store("guild", ctx.guild.id)
        await self._eq_check(ctx, player)
        await self._data_check(ctx)
        if (
            not ctx.author.voice or ctx.author.voice.channel != player.channel
        ) and not await self._can_instaskip(ctx, ctx.author):
            return await self._embed_msg(
                ctx,
                title=_("Unable To Play Tracks"),
                description=_("You must be in the voice channel to use the play command."),
            )
        if not query.valid:
            return await self._embed_msg(
                ctx,
                title=_("Unable To Play Tracks"),
                description=_("No tracks found for `{query}`.").format(
                    query=query.to_string_user()
                ),
            )
        if not await self._currency_check(ctx, guild_data["jukebox_price"]):
            return
        query = audio_dataclasses.Query.process_input(query)
        if not query.valid:
            return await self._embed_msg(
                ctx,
                title=_("Unable To Play Tracks"),
                description=_("No tracks found for `{query}`.").format(
                    query=query.to_string_user()
                ),
            )
        if not await self._currency_check(ctx, guild_data["jukebox_price"]):
            return
        if query.is_spotify:
            return await self._get_spotify_tracks(ctx, query)
        try:
            await self._enqueue_tracks(ctx, query)
        except QueryUnauthorized as err:
            return await self._embed_msg(
                ctx, title=_("Unable To Play Tracks"), description=err.message
            )

    @commands.command()
    @commands.guild_only()
    @commands.bot_has_permissions(embed_links=True)
    async def bumpplay(
        self, ctx: commands.Context, play_now: Optional[bool] = False, *, query: str
    ):
        """Force play a URL or search for a track."""
        query = audio_dataclasses.Query.process_input(query)
        if not query.single_track:
            return await self._embed_msg(
                ctx,
                title=_("Unable to bump track"),
                description=_("Only single tracks work with bump play."),
            )
        guild_data = await self.config.guild(ctx.guild).all()
        restrict = await self.config.restrict()
        if restrict and match_url(query):
            valid_url = url_check(query)
            if not valid_url:
                return await self._embed_msg(
                    ctx,
                    title=_("Unable To Play Tracks"),
                    description=_("That URL is not allowed."),
                )
        elif not await is_allowed(ctx.guild, f"{query}", query_obj=query):
            return await self._embed_msg(
                ctx, title=_("Unable To Play Tracks"), description=_("That track is not allowed.")
            )
        if not self._player_check(ctx):
            if self._connection_aborted:
                msg = _("Connection to Lavalink has failed")
                desc = EmptyEmbed
                if await ctx.bot.is_owner(ctx.author):
                    desc = _("Please check your console or logs for details.")
                return await self._embed_msg(ctx, title=msg, description=desc)
            try:
                if (
                    not ctx.author.voice.channel.permissions_for(ctx.me).connect
                    or not ctx.author.voice.channel.permissions_for(ctx.me).move_members
                    and userlimit(ctx.author.voice.channel)
                ):
                    return await self._embed_msg(
                        ctx,
                        title=_("Unable To Play Tracks"),
                        description=_("I don't have permission to connect to your channel."),
                    )
                await lavalink.connect(ctx.author.voice.channel)
                player = lavalink.get_player(ctx.guild.id)
                player.store("connect", datetime.datetime.utcnow())
            except AttributeError:
                return await self._embed_msg(
                    ctx,
                    title=_("Unable To Play Tracks"),
                    description=_("Connect to a voice channel first."),
                )
            except IndexError:
                return await self._embed_msg(
                    ctx,
                    title=_("Unable To Play Tracks"),
                    description=_("Connection to Lavalink has not yet been established."),
                )
        if guild_data["dj_enabled"]:
            if not await self._can_instaskip(ctx, ctx.author):
                return await self._embed_msg(
                    ctx,
                    title=_("Unable To Play Tracks"),
                    description=_("You need the DJ role to queue tracks."),
                )
        player = lavalink.get_player(ctx.guild.id)

        player.store("channel", ctx.channel.id)
        player.store("guild", ctx.guild.id)
        await self._eq_check(ctx, player)
        await self._data_check(ctx)
        if (
            not ctx.author.voice or ctx.author.voice.channel != player.channel
        ) and not await self._can_instaskip(ctx, ctx.author):
            return await self._embed_msg(
                ctx,
                title=_("Unable To Play Tracks"),
                description=_("You must be in the voice channel to use the play command."),
            )
        if not query.valid:
            return await self._embed_msg(
                ctx,
                title=_("Unable To Play Tracks"),
                description=_("No tracks found for `{query}`.").format(
                    query=query.to_string_user()
                ),
            )
        if not await self._currency_check(ctx, guild_data["jukebox_price"]):
            return
        try:
            if query.is_spotify:
                tracks = await self._get_spotify_tracks(ctx, query)
            else:
                tracks = await self._enqueue_tracks(ctx, query, enqueue=False)
        except QueryUnauthorized as err:
            return await self._embed_msg(
                ctx, title=_("Unable To Play Tracks"), description=err.message
            )
        if not tracks:
            self._play_lock(ctx, False)
            title = _("Unable To Play Tracks")
            desc = _("No tracks found for `{query}`.").format(query=query.to_string_user())
            embed = discord.Embed(title=title, description=desc)
            if await self.config.use_external_lavalink() and query.is_local:
                embed.description = _(
                    "Local tracks will not work "
                    "if the `Lavalink.jar` cannot see the track.\n"
                    "This may be due to permissions or because Lavalink.jar is being run "
                    "in a different machine than the local tracks."
                )
            elif (
                query.is_local and query.suffix in audio_dataclasses._PARTIALLY_SUPPORTED_MUSIC_EXT
            ):
                title = _("Track is not playable.")
                embed = discord.Embed(title=title)
                embed.description = _(
                    "**{suffix}** is not a fully supported format and some " "tracks may not play."
                ).format(suffix=query.suffix)
            return await self._embed_msg(ctx, embed=embed)
        elif isinstance(tracks, discord.Message):
            return
        queue_dur = await queue_duration(ctx)
        lavalink.utils.format_time(queue_dur)
        len(player.queue)
        index = query.track_index
        seek = 0
        if query.start_time:
            seek = query.start_time
        single_track = tracks[index] if index else tracks[0]
        if seek and seek > 0:
            single_track.start_timestamp = seek * 1000
        if not await is_allowed(
            ctx.guild,
            (
                f"{single_track.title} {single_track.author} {single_track.uri} "
                f"{str(audio_dataclasses.Query.process_input(single_track))}"
            ),
        ):
            log.debug(f"Query is not allowed in {ctx.guild} ({ctx.guild.id})")
            self._play_lock(ctx, False)
            return await self._embed_msg(
                ctx,
                title=_("Unable To Play Tracks"),
                description=_("This track is not allowed in this server."),
            )
        elif guild_data["maxlength"] > 0:
            if track_limit(single_track, guild_data["maxlength"]):
                single_track.requester = ctx.author
                player.queue.insert(0, single_track)
                player.maybe_shuffle()
                self.bot.dispatch(
                    "red_audio_track_enqueue", player.channel.guild, single_track, ctx.author
                )
            else:
                self._play_lock(ctx, False)
                return await self._embed_msg(
                    ctx,
                    title=_("Unable To Play Tracks"),
                    description=_("Track exceeds maximum length."),
                )

        else:
            single_track.requester = ctx.author
            single_track.extras["bumped"] = True
            player.queue.insert(0, single_track)
            player.maybe_shuffle()
            self.bot.dispatch(
                "red_audio_track_enqueue", player.channel.guild, single_track, ctx.author
            )
        description = get_track_description(single_track)
        footer = None
        if not play_now and not guild_data["shuffle"] and queue_dur > 0:
            footer = _("{time} until track playback: #1 in queue").format(
                time=lavalink.utils.format_time(queue_dur)
            )
        await self._embed_msg(
            ctx, title=_("Track Enqueued"), description=description, footer=footer
        )

        if not player.current:
            await player.play()
        elif play_now:
            await player.skip()

        self._play_lock(ctx, False)

    @commands.command()
    @commands.guild_only()
    @commands.bot_has_permissions(embed_links=True)
    async def genre(self, ctx: commands.Context):
        """Pick a Spotify playlist from a list of categories to start playing."""

        async def _category_search_menu(
            ctx: commands.Context,
            pages: list,
            controls: dict,
            message: discord.Message,
            page: int,
            timeout: float,
            emoji: str,
        ):
            if message:
                output = await self._genre_search_button_action(ctx, category_list, emoji, page)
                with contextlib.suppress(discord.HTTPException):
                    await message.delete()
                return output

        async def _playlist_search_menu(
            ctx: commands.Context,
            pages: list,
            controls: dict,
            message: discord.Message,
            page: int,
            timeout: float,
            emoji: str,
        ):
            if message:
                output = await self._genre_search_button_action(
                    ctx, playlists_list, emoji, page, playlist=True
                )
                with contextlib.suppress(discord.HTTPException):
                    await message.delete()
                return output

        category_search_controls = {
            "\N{DIGIT ONE}\N{COMBINING ENCLOSING KEYCAP}": _category_search_menu,
            "\N{DIGIT TWO}\N{COMBINING ENCLOSING KEYCAP}": _category_search_menu,
            "\N{DIGIT THREE}\N{COMBINING ENCLOSING KEYCAP}": _category_search_menu,
            "\N{DIGIT FOUR}\N{COMBINING ENCLOSING KEYCAP}": _category_search_menu,
            "\N{DIGIT FIVE}\N{COMBINING ENCLOSING KEYCAP}": _category_search_menu,
            "\N{LEFTWARDS BLACK ARROW}": prev_page,
            "\N{CROSS MARK}": close_menu,
            "\N{BLACK RIGHTWARDS ARROW}": next_page,
        }
        playlist_search_controls = {
            "\N{DIGIT ONE}\N{COMBINING ENCLOSING KEYCAP}": _playlist_search_menu,
            "\N{DIGIT TWO}\N{COMBINING ENCLOSING KEYCAP}": _playlist_search_menu,
            "\N{DIGIT THREE}\N{COMBINING ENCLOSING KEYCAP}": _playlist_search_menu,
            "\N{DIGIT FOUR}\N{COMBINING ENCLOSING KEYCAP}": _playlist_search_menu,
            "\N{DIGIT FIVE}\N{COMBINING ENCLOSING KEYCAP}": _playlist_search_menu,
            "\N{LEFTWARDS BLACK ARROW}": prev_page,
            "\N{CROSS MARK}": close_menu,
            "\N{BLACK RIGHTWARDS ARROW}": next_page,
        }

        api_data = await self._check_api_tokens()
        if any(
            [
                not api_data["spotify_client_id"],
                not api_data["spotify_client_secret"],
                not api_data["youtube_api"],
            ]
        ):
            return await self._embed_msg(
                ctx,
                title=_("Invalid Environment"),
                description=_(
                    "The owner needs to set the Spotify client ID, Spotify client secret, "
                    "and YouTube API key before Spotify URLs or codes can be used. "
                    "\nSee `{prefix}audioset youtubeapi` and `{prefix}audioset spotifyapi` "
                    "for instructions."
                ).format(prefix=ctx.prefix),
            )
        guild_data = await self.config.guild(ctx.guild).all()
        if not self._player_check(ctx):
            if self._connection_aborted:
                msg = _("Connection to Lavalink has failed")
                desc = EmptyEmbed
                if await ctx.bot.is_owner(ctx.author):
                    desc = _("Please check your console or logs for details.")
                return await self._embed_msg(ctx, title=msg, description=desc)
            try:
                if (
                    not ctx.author.voice.channel.permissions_for(ctx.me).connect
                    or not ctx.author.voice.channel.permissions_for(ctx.me).move_members
                    and userlimit(ctx.author.voice.channel)
                ):
                    return await self._embed_msg(
                        ctx,
                        title=_("Unable To Play Tracks"),
                        description=_("I don't have permission to connect to your channel."),
                    )
                await lavalink.connect(ctx.author.voice.channel)
                player = lavalink.get_player(ctx.guild.id)
                player.store("connect", datetime.datetime.utcnow())
            except AttributeError:
                return await self._embed_msg(
                    ctx,
                    title=_("Unable To Play Tracks"),
                    description=_("Connect to a voice channel first."),
                )
            except IndexError:
                return await self._embed_msg(
                    ctx,
                    title=_("Unable To Play Tracks"),
                    description=_("Connection to Lavalink has not yet been established."),
                )
        if guild_data["dj_enabled"]:
            if not await self._can_instaskip(ctx, ctx.author):
                return await self._embed_msg(
                    ctx,
                    title=_("Unable To Play Tracks"),
                    description=_("You need the DJ role to queue tracks."),
                )
        player = lavalink.get_player(ctx.guild.id)

        player.store("channel", ctx.channel.id)
        player.store("guild", ctx.guild.id)
        await self._eq_check(ctx, player)
        await self._data_check(ctx)
        if (
            not ctx.author.voice or ctx.author.voice.channel != player.channel
        ) and not await self._can_instaskip(ctx, ctx.author):
            return await self._embed_msg(
                ctx,
                title=_("Unable To Play Tracks"),
                description=_("You must be in the voice channel to use the genre command."),
            )
        try:
            category_list = await self.music_cache.spotify_api.get_categories()
        except SpotifyFetchError as error:
            return await self._embed_msg(
                ctx,
                title=_("No categories found"),
                description=_(error.message).format(prefix=ctx.prefix),
            )
        if not category_list:
            return await self._embed_msg(ctx, title=_("No categories found, try again later."))
        len_folder_pages = math.ceil(len(category_list) / 5)
        category_search_page_list = []
        for page_num in range(1, len_folder_pages + 1):
            embed = await self._build_genre_search_page(
                ctx, category_list, page_num, _("Categories")
            )
            category_search_page_list.append(embed)
        cat_menu_output = await menu(ctx, category_search_page_list, category_search_controls)
        if not cat_menu_output:
            return await self._embed_msg(ctx, title=_("No categories selected, try again later."))
        category_name, category_pick = cat_menu_output
        playlists_list = await self.music_cache.spotify_api.get_playlist_from_category(
            category_pick
        )
        if not playlists_list:
            return await self._embed_msg(ctx, title=_("No categories found, try again later."))
        len_folder_pages = math.ceil(len(playlists_list) / 5)
        playlists_search_page_list = []
        for page_num in range(1, len_folder_pages + 1):
            embed = await self._build_genre_search_page(
                ctx,
                playlists_list,
                page_num,
                _("Playlists for {friendly_name}").format(friendly_name=category_name),
                playlist=True,
            )
            playlists_search_page_list.append(embed)
        playlists_pick = await menu(ctx, playlists_search_page_list, playlist_search_controls)
        query = audio_dataclasses.Query.process_input(playlists_pick)
        if not query.valid:
            return await self._embed_msg(ctx, title=_("No tracks to play."))
        if not await self._currency_check(ctx, guild_data["jukebox_price"]):
            return
        if query.is_spotify:
            return await self._get_spotify_tracks(ctx, query)
        return await self._embed_msg(
            ctx, title=_("Couldn't find tracks for the selected playlist.")
        )

    @staticmethod
    async def _genre_search_button_action(
        ctx: commands.Context, options, emoji, page, playlist=False
    ):
        try:
            if emoji == "\N{DIGIT ONE}\N{COMBINING ENCLOSING KEYCAP}":
                search_choice = options[0 + (page * 5)]
            elif emoji == "\N{DIGIT TWO}\N{COMBINING ENCLOSING KEYCAP}":
                search_choice = options[1 + (page * 5)]
            elif emoji == "\N{DIGIT THREE}\N{COMBINING ENCLOSING KEYCAP}":
                search_choice = options[2 + (page * 5)]
            elif emoji == "\N{DIGIT FOUR}\N{COMBINING ENCLOSING KEYCAP}":
                search_choice = options[3 + (page * 5)]
            elif emoji == "\N{DIGIT FIVE}\N{COMBINING ENCLOSING KEYCAP}":
                search_choice = options[4 + (page * 5)]
            else:
                search_choice = options[0 + (page * 5)]
        except IndexError:
            search_choice = options[-1]
        if not playlist:
            return list(search_choice.items())[0]
        else:
            return search_choice.get("uri")

    @staticmethod
    async def _build_genre_search_page(
        ctx: commands.Context, tracks, page_num, title, playlist=False
    ):
        search_num_pages = math.ceil(len(tracks) / 5)
        search_idx_start = (page_num - 1) * 5
        search_idx_end = search_idx_start + 5
        search_list = ""
        for i, entry in enumerate(tracks[search_idx_start:search_idx_end], start=search_idx_start):
            search_track_num = i + 1
            if search_track_num > 5:
                search_track_num = search_track_num % 5
            if search_track_num == 0:
                search_track_num = 5
            if playlist:
                name = "**[{}]({})** - {}".format(
                    entry.get("name"),
                    entry.get("url"),
                    str(entry.get("tracks")) + " " + _("tracks"),
                )
            else:
                name = f"{list(entry.keys())[0]}"
            search_list += "`{}.` {}\n".format(search_track_num, name)

        embed = discord.Embed(
            colour=await ctx.embed_colour(), title=title, description=search_list
        )
        embed.set_footer(
            text=_("Page {page_num}/{total_pages}").format(
                page_num=page_num, total_pages=search_num_pages
            )
        )
        return embed

    @commands.command()
    @commands.guild_only()
    @commands.bot_has_permissions(embed_links=True)
    @checks.mod_or_permissions(manage_messages=True)
    async def autoplay(self, ctx: commands.Context):
        """Starts auto play."""
        if not self._player_check(ctx):
            if self._connection_aborted:
                msg = _("Connection to Lavalink has failed")
                desc = EmptyEmbed
                if await ctx.bot.is_owner(ctx.author):
                    desc = _("Please check your console or logs for details.")
                return await self._embed_msg(ctx, title=msg, description=desc)
            try:
                if (
                    not ctx.author.voice.channel.permissions_for(ctx.me).connect
                    or not ctx.author.voice.channel.permissions_for(ctx.me).move_members
                    and userlimit(ctx.author.voice.channel)
                ):
                    return await self._embed_msg(
                        ctx,
                        title=_("Unable To Play Tracks"),
                        description=_("I don't have permission to connect to your channel."),
                    )
                await lavalink.connect(ctx.author.voice.channel)
                player = lavalink.get_player(ctx.guild.id)
                player.store("connect", datetime.datetime.utcnow())
            except AttributeError:
                return await self._embed_msg(
                    ctx,
                    title=_("Unable To Play Tracks"),
                    description=_("Connect to a voice channel first."),
                )
            except IndexError:
                return await self._embed_msg(
                    ctx,
                    title=_("Unable To Play Tracks"),
                    description=_("Connection to Lavalink has not yet been established."),
                )
        guild_data = await self.config.guild(ctx.guild).all()
        if guild_data["dj_enabled"]:
            if not await self._can_instaskip(ctx, ctx.author):
                return await self._embed_msg(
                    ctx,
                    title=_("Unable To Play Tracks"),
                    description=_("You need the DJ role to queue tracks."),
                )
        player = lavalink.get_player(ctx.guild.id)

        player.store("channel", ctx.channel.id)
        player.store("guild", ctx.guild.id)
        await self._eq_check(ctx, player)
        await self._data_check(ctx)
        if (
            not ctx.author.voice or ctx.author.voice.channel != player.channel
        ) and not await self._can_instaskip(ctx, ctx.author):
            return await self._embed_msg(
                ctx,
                title=_("Unable To Play Tracks"),
                description=_("You must be in the voice channel to use the autoplay command."),
            )
        if not await self._currency_check(ctx, guild_data["jukebox_price"]):
            return
        if self.owns_autoplay is None:
            try:
                await self.music_cache.autoplay(player)
            except DatabaseError:
                notify_channel = player.fetch("channel")
                if notify_channel:
                    notify_channel = self.bot.get_channel(notify_channel)
                    await self._embed_msg(notify_channel, title=_("Couldn't get a valid track."))
                return
        else:
            self.bot.dispatch(
                "red_audio_should_auto_play",
                player,
                player.channel.guild,
                player.channel,
                self.play_query,
            )
        if not guild_data["auto_play"]:
            await ctx.invoke(self._autoplay_toggle)
        if not guild_data["notify"] and (
            (player.current and not player.current.extras.get("autoplay")) or not player.current
        ):
            await self._embed_msg(ctx, title=_("Auto play started."))
        elif player.current:
            await self._embed_msg(ctx, title=_("Adding a track to queue."))

    async def _get_spotify_tracks(self, ctx: commands.Context, query: audio_dataclasses.Query):
        if ctx.invoked_with in ["play", "genre"]:
            enqueue_tracks = True
        else:
            enqueue_tracks = False
        player = lavalink.get_player(ctx.guild.id)
        api_data = await self._check_api_tokens()

        if (
            not api_data["spotify_client_id"]
            or not api_data["spotify_client_secret"]
            or not api_data["youtube_api"]
        ):
            return await self._embed_msg(
                ctx,
                title=_("Invalid Environment"),
                description=_(
                    "The owner needs to set the Spotify client ID, Spotify client secret, "
                    "and YouTube API key before Spotify URLs or codes can be used. "
                    "\nSee `{prefix}audioset youtubeapi` and `{prefix}audioset spotifyapi` "
                    "for instructions."
                ).format(prefix=ctx.prefix),
            )
        try:
            if self.play_lock[ctx.message.guild.id]:
                return await self._embed_msg(
                    ctx,
                    title=_("Unable To Get Tracks"),
                    description=_("Wait until the playlist has finished loading."),
                )
        except KeyError:
            pass

        if query.single_track:
            try:
                res = await self.music_cache.spotify_query(
                    ctx, "track", query.id, skip_youtube=True, notifier=None
                )
                if not res:
                    title = _("Nothing found.")
                    embed = discord.Embed(title=title)
                    if (
                        query.is_local
                        and query.suffix in audio_dataclasses._PARTIALLY_SUPPORTED_MUSIC_EXT
                    ):
                        title = _("Track is not playable.")
                        description = _(
                            "**{suffix}** is not a fully supported "
                            "format and some tracks may not play."
                        ).format(suffix=query.suffix)
                        embed = discord.Embed(title=title, description=description)
                    return await self._embed_msg(ctx, embed=embed)
            except SpotifyFetchError as error:
                self._play_lock(ctx, False)
                return await self._embed_msg(ctx, title=_(error.message).format(prefix=ctx.prefix))
            self._play_lock(ctx, False)
            try:
                if enqueue_tracks:
                    new_query = audio_dataclasses.Query.process_input(res[0])
                    new_query.start_time = query.start_time
                    return await self._enqueue_tracks(ctx, new_query)
                else:
                    query = audio_dataclasses.Query.process_input(res[0])
                    result, called_api = await self.music_cache.lavalink_query(ctx, player, query)
                    tracks = result.tracks
                    if not tracks:
                        colour = await ctx.embed_colour()
                        embed = discord.Embed(title=_("Nothing found."), colour=colour)
                        if (
                            query.is_local
                            and query.suffix in audio_dataclasses._PARTIALLY_SUPPORTED_MUSIC_EXT
                        ):
                            embed = discord.Embed(title=_("Track is not playable."), colour=colour)
                            embed.description = _(
                                "**{suffix}** is not a fully supported format and some "
                                "tracks may not play."
                            ).format(suffix=query.suffix)
                        return await self._embed_msg(ctx, embed=embed)
                    single_track = tracks[0]
                    single_track.start_timestamp = query.start_time * 1000
                    single_track = [single_track]

                    return single_track

            except KeyError:
                self._play_lock(ctx, False)
                return await self._embed_msg(
                    ctx,
                    title=_("Invalid Environment"),
                    description=_(
                        "The Spotify API key or client secret has not been set properly. "
                        "\nUse `{prefix}audioset spotifyapi` for instructions."
                    ).format(prefix=ctx.prefix),
                )
        elif query.is_album or query.is_playlist:
            self._play_lock(ctx, True)
            track_list = await self._spotify_playlist(
                ctx, "album" if query.is_album else "playlist", query, enqueue_tracks
            )
            self._play_lock(ctx, False)
            return track_list
        else:
            return await self._embed_msg(
                ctx,
                title=_("Unable To Find Tracks"),
                description=_("This doesn't seem to be a supported Spotify URL or code."),
            )

    async def _enqueue_tracks(
        self,
        ctx: commands.Context,
        query: Union[audio_dataclasses.Query, list],
        enqueue: bool = True,
    ):
        player = lavalink.get_player(ctx.guild.id)
        try:
            if self.play_lock[ctx.message.guild.id]:
                return await self._embed_msg(
                    ctx,
                    title=_("Unable To Get Tracks"),
                    description=_("Wait until the playlist has finished loading."),
                )
        except KeyError:
            self._play_lock(ctx, True)
        guild_data = await self.config.guild(ctx.guild).all()
        first_track_only = False
        index = None
        playlist_data = None
        playlist_url = None
        seek = 0
        if type(query) is not list:
            if not await is_allowed(ctx.guild, f"{query}", query_obj=query):
                raise QueryUnauthorized(
                    _("{query} is not an allowed query.").format(query=query.to_string_user())
                )
            if query.single_track:
                first_track_only = True
                index = query.track_index
                if query.start_time:
                    seek = query.start_time
            result, called_api = await self.music_cache.lavalink_query(ctx, player, query)
            tracks = result.tracks
            playlist_data = result.playlist_info
            playlist_url = query._raw
            if not enqueue:
                return tracks
            if not tracks:
                self._play_lock(ctx, False)
                title = _("Nothing found.")
                colour = await ctx.embed_colour()
                embed = discord.Embed(title=title, colour=colour)
                if result.exception_message:
                    embed.set_footer(text=result.exception_message.replace("\n", ""))
                if await self.config.use_external_lavalink() and query.is_local:
                    embed.description = _(
                        "Local tracks will not work "
                        "if the `Lavalink.jar` cannot see the track.\n"
                        "This may be due to permissions or because Lavalink.jar is being run "
                        "in a different machine than the local tracks."
                    )
                elif (
                    query.is_local
                    and query.suffix in audio_dataclasses._PARTIALLY_SUPPORTED_MUSIC_EXT
                ):
                    title = _("Track is not playable.")
                    embed = discord.Embed(title=title, colour=colour)
                    embed.description = _(
                        "**{suffix}** is not a fully supported format and some "
                        "tracks may not play."
                    ).format(suffix=query.suffix)
                return await self._embed_msg(ctx, embed=embed)
        else:
            tracks = query
        queue_dur = await queue_duration(ctx)
        queue_total_duration = lavalink.utils.format_time(queue_dur)
        before_queue_length = len(player.queue)

        if not first_track_only and len(tracks) > 1:
            # a list of Tracks where all should be enqueued
            # this is a Spotify playlist already made into a list of Tracks or a
            # url where Lavalink handles providing all Track objects to use, like a
            # YouTube or Soundcloud playlist
            track_len = 0
            empty_queue = not player.queue
            for track in tracks:
                if not await is_allowed(
                    ctx.guild,
                    (
                        f"{track.title} {track.author} {track.uri} "
                        f"{str(audio_dataclasses.Query.process_input(track))}"
                    ),
                ):
                    log.debug(f"Query is not allowed in {ctx.guild} ({ctx.guild.id})")
                    continue
                elif guild_data["maxlength"] > 0:
                    if track_limit(track, guild_data["maxlength"]):
                        track_len += 1
                        player.add(ctx.author, track)
                        self.bot.dispatch(
                            "red_audio_track_enqueue", player.channel.guild, track, ctx.author
                        )

                else:
                    track_len += 1
                    player.add(ctx.author, track)
                    self.bot.dispatch(
                        "red_audio_track_enqueue", player.channel.guild, track, ctx.author
                    )
            player.maybe_shuffle(0 if empty_queue else 1)

            if len(tracks) > track_len:
                maxlength_msg = " {bad_tracks} tracks cannot be queued.".format(
                    bad_tracks=(len(tracks) - track_len)
                )
            else:
                maxlength_msg = ""
            playlist_name = escape(
                playlist_data.name if playlist_data else _("No Title"), formatting=True
            )
            embed = discord.Embed(
                colour=await ctx.embed_colour(),
                description=bold(f"[{playlist_name}]({playlist_url})")
                if playlist_url
                else playlist_name,
                title=_("Playlist Enqueued"),
            )
            embed.set_footer(
                text=_("Added {num} tracks to the queue.{maxlength_msg}").format(
                    num=track_len, maxlength_msg=maxlength_msg
                )
            )
            if not guild_data["shuffle"] and queue_dur > 0:
                embed.set_footer(
                    text=_(
                        "{time} until start of playlist playback: starts at #{position} in queue"
                    ).format(time=queue_total_duration, position=before_queue_length + 1)
                )
            if not player.current:
                await player.play()
        else:
            # a ytsearch: prefixed item where we only need the first Track returned
            # this is in the case of [p]play <query>, a single Spotify url/code
            # or this is a localtrack item
            try:

                single_track = tracks[index] if index else tracks[0]
                if seek and seek > 0:
                    single_track.start_timestamp = seek * 1000
                if not await is_allowed(
                    ctx.guild,
                    (
                        f"{single_track.title} {single_track.author} {single_track.uri} "
                        f"{str(audio_dataclasses.Query.process_input(single_track))}"
                    ),
                ):
                    log.debug(f"Query is not allowed in {ctx.guild} ({ctx.guild.id})")
                    self._play_lock(ctx, False)
                    return await self._embed_msg(
                        ctx, title=_("This track is not allowed in this server.")
                    )
                elif guild_data["maxlength"] > 0:
                    if track_limit(single_track, guild_data["maxlength"]):
                        player.add(ctx.author, single_track)
                        player.maybe_shuffle()
                        self.bot.dispatch(
                            "red_audio_track_enqueue",
                            player.channel.guild,
                            single_track,
                            ctx.author,
                        )
                    else:
                        self._play_lock(ctx, False)
                        return await self._embed_msg(ctx, title=_("Track exceeds maximum length."))

                else:
                    player.add(ctx.author, single_track)
                    player.maybe_shuffle()
                    self.bot.dispatch(
                        "red_audio_track_enqueue", player.channel.guild, single_track, ctx.author
                    )
            except IndexError:
                self._play_lock(ctx, False)
                title = _("Nothing found")
                desc = EmptyEmbed
                if await ctx.bot.is_owner(ctx.author):
                    desc = _("Please check your console or logs for details.")
                return await self._embed_msg(ctx, title=title, description=desc)
            description = get_track_description(single_track)
            embed = discord.Embed(
                colour=await ctx.embed_colour(), title=_("Track Enqueued"), description=description
            )
            if not guild_data["shuffle"] and queue_dur > 0:
                embed.set_footer(
                    text=_("{time} until track playback: #{position} in queue").format(
                        time=queue_total_duration, position=before_queue_length + 1
                    )
                )

        await self._embed_msg(ctx, embed=embed)
        if not player.current:
            await player.play()

        self._play_lock(ctx, False)

    async def _spotify_playlist(
        self,
        ctx: commands.Context,
        stype: str,
        query: audio_dataclasses.Query,
        enqueue: bool = False,
    ):

        player = lavalink.get_player(ctx.guild.id)
        try:
            embed1 = discord.Embed(title=_("Please wait, finding tracks..."))
            playlist_msg = await self._embed_msg(ctx, embed=embed1)
            notifier = Notifier(
                ctx,
                playlist_msg,
                {
                    "spotify": _("Getting track {num}/{total}..."),
                    "youtube": _("Matching track {num}/{total}..."),
                    "lavalink": _("Loading track {num}/{total}..."),
                    "lavalink_time": _("Approximate time remaining: {seconds}"),
                },
            )
            track_list = await self.music_cache.spotify_enqueue(
                ctx,
                stype,
                query.id,
                enqueue=enqueue,
                player=player,
                lock=self._play_lock,
                notifier=notifier,
            )
        except SpotifyFetchError as error:
            self._play_lock(ctx, False)
            return await self._embed_msg(
                ctx,
                title=_("Invalid Environment"),
                description=_(error.message).format(prefix=ctx.prefix),
            )
        except (RuntimeError, aiohttp.ServerDisconnectedError):
            self._play_lock(ctx, False)
            error_embed = discord.Embed(
                colour=await ctx.embed_colour(),
                title=_("The connection was reset while loading the playlist."),
            )
            await self._embed_msg(ctx, embed=error_embed)
            return None
        except Exception as e:
            self._play_lock(ctx, False)
            raise e
        self._play_lock(ctx, False)
        return track_list

    async def can_manage_playlist(
        self, scope: str, playlist: Playlist, ctx: commands.Context, user, guild
    ):

        is_owner = await ctx.bot.is_owner(ctx.author)
        has_perms = False
        user_to_query = user
        guild_to_query = guild
        dj_enabled = None
        playlist_author = (
            guild.get_member(playlist.author)
            if guild
            else self.bot.get_user(playlist.author) or user
        )

        is_different_user = len({playlist.author, user_to_query.id, ctx.author.id}) != 1
        is_different_guild = True if guild_to_query is None else ctx.guild.id != guild_to_query.id

        if is_owner:
            has_perms = True
        elif playlist.scope == PlaylistScope.USER.value:
            if not is_different_user:
                has_perms = True
        elif playlist.scope == PlaylistScope.GUILD.value:
            if not is_different_guild:
                dj_enabled = self._dj_status_cache.setdefault(
                    ctx.guild.id, await self.config.guild(ctx.guild).dj_enabled()
                )
                if guild.owner_id == ctx.author.id:
                    has_perms = True
                elif dj_enabled and await self._has_dj_role(ctx, ctx.author):
                    has_perms = True
                elif await ctx.bot.is_mod(ctx.author):
                    has_perms = True
                elif not dj_enabled and not is_different_user:
                    has_perms = True

        if has_perms is False:
            if hasattr(playlist, "name"):
                msg = _(
                    "You do not have the permissions to manage {name} (`{id}`) [**{scope}**]."
                ).format(
                    user=playlist_author,
                    name=playlist.name,
                    id=playlist.id,
                    scope=humanize_scope(
                        playlist.scope,
                        ctx=guild_to_query
                        if playlist.scope == PlaylistScope.GUILD.value
                        else playlist_author
                        if playlist.scope == PlaylistScope.USER.value
                        else None,
                    ),
                )
            elif playlist.scope == PlaylistScope.GUILD.value and (
                is_different_guild or dj_enabled
            ):
                msg = _(
                    "You do not have the permissions to manage that playlist in {guild}."
                ).format(guild=guild_to_query)
            elif (
                playlist.scope in [PlaylistScope.GUILD.value, PlaylistScope.USER.value]
                and is_different_user
            ):
                msg = _(
                    "You do not have the permissions to manage playlist owned by {user}."
                ).format(user=playlist_author)
            else:
                msg = _(
                    "You do not have the permissions to manage "
                    "playlists in {scope} scope.".format(scope=humanize_scope(scope, the=True))
                )

            await self._embed_msg(ctx, title=_("No access to playlist."), description=msg)
            return False
        return True

    async def _get_correct_playlist_id(
        self,
        context: commands.Context,
        matches: dict,
        scope: str,
        author: discord.User,
        guild: discord.Guild,
        specified_user: bool = False,
    ) -> Tuple[Optional[int], str]:
        """
        Parameters
        ----------
        context: commands.Context
            The context in which this is being called.
        matches: dict
            A dict of the matches found where key is scope and value is matches.
        scope:str
            The custom config scope. A value from :code:`PlaylistScope`.
        author: discord.User
            The user.
        guild: discord.Guild
            The guild.
        specified_user: bool
            Whether or not a user ID was specified via argparse.
        Returns
        -------
        Tuple[Optional[int], str]
            Tuple of Playlist ID or None if none found and original user input.
        Raises
        ------
        `TooManyMatches`
            When more than 10 matches are found or
            When multiple matches are found but none is selected.

        """
        original_input = matches.get("arg")
        correct_scope_matches = matches.get(scope)
        guild_to_query = guild.id
        user_to_query = author.id
        if not correct_scope_matches:
            return None, original_input
        if scope == PlaylistScope.USER.value:
            correct_scope_matches = [
                (i[2]["id"], i[2]["name"], len(i[2]["tracks"]), i[2]["author"])
                for i in correct_scope_matches
                if str(user_to_query) == i[0]
            ]
        elif scope == PlaylistScope.GUILD.value:
            if specified_user:
                correct_scope_matches = [
                    (i[2]["id"], i[2]["name"], len(i[2]["tracks"]), i[2]["author"])
                    for i in correct_scope_matches
                    if str(guild_to_query) == i[0] and i[2]["author"] == user_to_query
                ]
            else:
                correct_scope_matches = [
                    (i[2]["id"], i[2]["name"], len(i[2]["tracks"]), i[2]["author"])
                    for i in correct_scope_matches
                    if str(guild_to_query) == i[0]
                ]
        else:
            if specified_user:
                correct_scope_matches = [
                    (i[2]["id"], i[2]["name"], len(i[2]["tracks"]), i[2]["author"])
                    for i in correct_scope_matches
                    if i[2]["author"] == user_to_query
                ]
            else:
                correct_scope_matches = [
                    (i[2]["id"], i[2]["name"], len(i[2]["tracks"]), i[2]["author"])
                    for i in correct_scope_matches
                ]
        match_count = len(correct_scope_matches)
        # We done all the trimming we can with the info available time to ask the user
        if match_count > 10:
            if original_input.isnumeric():
                arg = int(original_input)
                correct_scope_matches = [
                    (i, n, t, a) for i, n, t, a in correct_scope_matches if i == arg
                ]
            if match_count > 10:
                raise TooManyMatches(
                    f"{match_count} playlists match {original_input}: "
                    f"Please try to be more specific, or use the playlist ID."
                )
        elif match_count == 1:
            return correct_scope_matches[0][0], original_input
        elif match_count == 0:
            return None, original_input

        # TODO : Convert this section to a new paged reaction menu when Toby Menus are Merged
        pos_len = 3
        playlists = f"{'#':{pos_len}}\n"

        for number, (pid, pname, ptracks, pauthor) in enumerate(correct_scope_matches, 1):
            author = self.bot.get_user(pauthor) or "Unknown"
            line = (
                f"{number}."
                f"    <{pname}>\n"
                f" - Scope:  < {humanize_scope(scope)} >\n"
                f" - ID:     < {pid} >\n"
                f" - Tracks: < {ptracks} >\n"
                f" - Author: < {author} >\n\n"
            )
            playlists += line

        embed = discord.Embed(
            title="Playlists found, which one would you like?",
            description=box(playlists, lang="md"),
            colour=await context.embed_colour(),
        )
        msg = await context.send(embed=embed)
        avaliable_emojis = ReactionPredicate.NUMBER_EMOJIS[1:]
        avaliable_emojis.append("🔟")
        emojis = avaliable_emojis[: len(correct_scope_matches)]
        emojis.append("\N{CROSS MARK}")
        start_adding_reactions(msg, emojis)
        pred = ReactionPredicate.with_emojis(emojis, msg, user=context.author)
        try:
            await context.bot.wait_for("reaction_add", check=pred, timeout=60)
        except asyncio.TimeoutError:
            with contextlib.suppress(discord.HTTPException):
                await msg.delete()
            raise TooManyMatches(
                "Too many matches found and you did not select which one you wanted."
            )
        if emojis[pred.result] == "\N{CROSS MARK}":
            with contextlib.suppress(discord.HTTPException):
                await msg.delete()
            raise TooManyMatches(
                "Too many matches found and you did not select which one you wanted."
            )
        with contextlib.suppress(discord.HTTPException):
            await msg.delete()
        return correct_scope_matches[pred.result][0], original_input

    @commands.group()
    @commands.guild_only()
    @commands.bot_has_permissions(embed_links=True)
    async def playlist(self, ctx: commands.Context):
        """Playlist configuration options.

        Scope info:
        ​ ​ ​ ​ **Global**:
        ​ ​ ​ ​ ​ ​ ​ ​ Visible to all users of this bot.
        ​ ​ ​ ​ ​ ​ ​ ​ Only editable by bot owner.
        ​ ​ ​ ​ **Guild**:
        ​ ​ ​ ​ ​ ​ ​ ​ Visible to all users in this guild.
        ​ ​ ​ ​ ​ ​ ​ ​ Editable by bot owner, guild owner, guild admins,
        ​ ​ ​ ​ ​ ​ ​ ​ guild mods, DJ role and playlist creator.
        ​ ​ ​ ​ **User**:
        ​ ​ ​ ​ ​ ​ ​ ​ Visible to all bot users, if --author is passed.
        ​ ​ ​ ​ ​ ​ ​ ​ Editable by bot owner and creator.

        """

    @playlist.command(name="append", usage="<playlist_name_OR_id> <track_name_OR_url> [args]")
    async def _playlist_append(
        self,
        ctx: commands.Context,
        playlist_matches: PlaylistConverter,
        query: LazyGreedyConverter,
        *,
        scope_data: ScopeParser = None,
    ):
        """Add a track URL, playlist link, or quick search to a playlist.

        The track(s) will be appended to the end of the playlist.

        **Usage**:
        ​ ​ ​ ​ [p]playlist append playlist_name_OR_id track_name_OR_url args

        **Args**:
        ​ ​ ​ ​ The following are all optional:
        ​ ​ ​ ​ ​ ​ ​ ​ --scope <scope>
        ​ ​ ​ ​ ​ ​ ​ ​ --author [user]
        ​ ​ ​ ​ ​ ​ ​ ​ --guild [guild] **Only the bot owner can use this**

        **Scope** is one of the following:
        ​ ​ ​ ​ Global
        ​ ​ ​ ​ Guild
        ​ ​ ​ ​ User

        **Author** can be one of the following:
        ​ ​ ​ ​ User ID
        ​ ​ ​ ​ User Mention
        ​ ​ ​ ​ User Name#123

        **Guild** can be one of the following:
        ​ ​ ​ ​ Guild ID
        ​ ​ ​ ​ Exact guild name

        Example use:
        ​ ​ ​ ​ [p]playlist append MyGuildPlaylist Hello by Adele
        ​ ​ ​ ​ [p]playlist append MyGlobalPlaylist Hello by Adele --scope Global
        ​ ​ ​ ​ [p]playlist append MyGlobalPlaylist Hello by Adele --scope Global
        --Author Draper#6666
        """
        if scope_data is None:
            scope_data = [PlaylistScope.GUILD.value, ctx.author, ctx.guild, False]
        (scope, author, guild, specified_user) = scope_data
        if not await self._playlist_check(ctx):
            return
        try:
            (playlist_id, playlist_arg) = await self._get_correct_playlist_id(
                ctx, playlist_matches, scope, author, guild, specified_user
            )
        except TooManyMatches as e:
            return await self._embed_msg(ctx, title=str(e))
        if playlist_id is None:
            return await self._embed_msg(
                ctx,
                title=_("Playlist Not Found"),
                description=_("Could not match '{arg}' to a playlist").format(arg=playlist_arg),
            )

        try:
            playlist = await get_playlist(playlist_id, scope, self.bot, guild, author)
        except RuntimeError:
            return await self._embed_msg(
                ctx,
                title=_("Playlist {id} does not exist in {scope} scope.").format(
                    id=playlist_id, scope=humanize_scope(scope, the=True)
                ),
            )
        except MissingGuild:
            return await self._embed_msg(
                ctx,
                title=_("Missing Arguments"),
                description=_("You need to specify the Guild ID for the guild to lookup."),
            )

        if not await self.can_manage_playlist(scope, playlist, ctx, author, guild):
            return
        player = lavalink.get_player(ctx.guild.id)
        to_append = await self._playlist_tracks(
            ctx, player, audio_dataclasses.Query.process_input(query)
        )

        if isinstance(to_append, discord.Message):
            return None

        if not to_append:
            return await self._embed_msg(
                ctx, title=_("Could not find a track matching your query.")
            )
        track_list = playlist.tracks
        tracks_obj_list = playlist.tracks_obj
        to_append_count = len(to_append)
        scope_name = humanize_scope(
            scope, ctx=guild if scope == PlaylistScope.GUILD.value else author
        )
        appended = 0

        if to_append and to_append_count == 1:
            to = lavalink.Track(to_append[0])
            if to in tracks_obj_list:
                return await self._embed_msg(
                    ctx,
                    title=_("Skipping track"),
                    description=_(
                        "{track} is already in {playlist} (`{id}`) [**{scope}**]."
                    ).format(
                        track=to.title, playlist=playlist.name, id=playlist.id, scope=scope_name
                    ),
                )
            else:
                appended += 1
        if to_append and to_append_count > 1:
            to_append_temp = []
            for t in to_append:
                to = lavalink.Track(t)
                if to not in tracks_obj_list:
                    appended += 1
                    to_append_temp.append(t)
            to_append = to_append_temp
        if appended > 0:
            track_list.extend(to_append)
            update = {"tracks": track_list, "url": None}
            await playlist.edit(update)

        if to_append_count == 1 and appended == 1:
            track_title = to_append[0]["info"]["title"]
            return await self._embed_msg(
                ctx,
                title=_("Track added"),
                description=_("{track} appended to {playlist} (`{id}`) [**{scope}**].").format(
                    track=track_title, playlist=playlist.name, id=playlist.id, scope=scope_name
                ),
            )

        desc = _("{num} tracks appended to {playlist} (`{id}`) [**{scope}**].").format(
            num=appended, playlist=playlist.name, id=playlist.id, scope=scope_name
        )
        if to_append_count > appended:
            diff = to_append_count - appended
            desc += _("\n{existing} {plural} already in the playlist and were skipped.").format(
                existing=diff, plural=_("tracks are") if diff != 1 else _("track is")
            )

        embed = discord.Embed(title=_("Playlist Modified"), description=desc)
        await self._embed_msg(ctx, embed=embed)

    @playlist.command(name="copy", usage="<id_or_name> [args]")
    async def _playlist_copy(
        self,
        ctx: commands.Context,
        playlist_matches: PlaylistConverter,
        *,
        scope_data: ComplexScopeParser = None,
    ):

        """Copy a playlist from one scope to another.

        **Usage**:
        ​ ​ ​ ​ [p]playlist copy playlist_name_OR_id args

        **Args**:
        ​ ​ ​ ​ The following are all optional:
        ​ ​ ​ ​ ​ ​ ​ ​ --from-scope <scope>
        ​ ​ ​ ​ ​ ​ ​ ​ --from-author [user]
        ​ ​ ​ ​ ​ ​ ​ ​ --from-guild [guild] **Only the bot owner can use this**

        ​ ​ ​ ​ ​ ​ ​ ​ --to-scope <scope>
        ​ ​ ​ ​ ​ ​ ​ ​ --to-author [user]
        ​ ​ ​ ​ ​ ​ ​ ​ --to-guild [guild] **Only the bot owner can use this**

        **Scope** is one of the following:
        ​ ​ ​ ​ Global
        ​ ​ ​ ​ Guild
        ​ ​ ​ ​ User

        **Author** can be one of the following:
        ​ ​ ​ ​ User ID
        ​ ​ ​ ​ User Mention
        ​ ​ ​ ​ User Name#123

        **Guild** can be one of the following:
        ​ ​ ​ ​ Guild ID
        ​ ​ ​ ​ Exact guild name

        Example use:
        ​ ​ ​ ​ [p]playlist copy MyGuildPlaylist --from-scope Guild --to-scope Global
        ​ ​ ​ ​ [p]playlist copy MyGlobalPlaylist --from-scope Global --to-author Draper#6666
        --to-scope User
        ​ ​ ​ ​ [p]playlist copy MyPersonalPlaylist --from-scope user --to-author Draper#6666
        --to-scope Guild --to-guild Red - Discord Bot
        """

        if scope_data is None:
            scope_data = [
                PlaylistScope.GUILD.value,
                ctx.author,
                ctx.guild,
                False,
                PlaylistScope.GUILD.value,
                ctx.author,
                ctx.guild,
                False,
            ]
        (
            from_scope,
            from_author,
            from_guild,
            specified_from_user,
            to_scope,
            to_author,
            to_guild,
            specified_to_user,
        ) = scope_data

        try:
            playlist_id, playlist_arg = await self._get_correct_playlist_id(
                ctx, playlist_matches, from_scope, from_author, from_guild, specified_from_user
            )
        except TooManyMatches as e:
            return await self._embed_msg(ctx, title=str(e))

        if playlist_id is None:
            return await self._embed_msg(
                ctx,
                title=_("Playlist Not Found"),
                description=_("Could not match '{arg}' to a playlist.").format(arg=playlist_arg),
            )

        temp_playlist = FakePlaylist(to_author.id, to_scope)
        if not await self.can_manage_playlist(to_scope, temp_playlist, ctx, to_author, to_guild):
            return

        try:
            from_playlist = await get_playlist(
                playlist_id, from_scope, self.bot, from_guild, from_author.id
            )
        except RuntimeError:
            return await self._embed_msg(
                ctx,
                title=_("Playlist Not Found"),
                description=_("Playlist {id} does not exist in {scope} scope.").format(
                    id=playlist_id, scope=humanize_scope(to_scope, the=True)
                ),
            )
        except MissingGuild:
            return await self._embed_msg(
                ctx, title=_("You need to specify the Guild ID for the guild to lookup.")
            )

        to_playlist = await create_playlist(
            ctx,
            to_scope,
            from_playlist.name,
            from_playlist.url,
            from_playlist.tracks,
            to_author,
            to_guild,
        )
        if to_scope == PlaylistScope.GLOBAL.value:
            to_scope_name = "the Global"
        elif to_scope == PlaylistScope.USER.value:
            to_scope_name = to_author
        else:
            to_scope_name = to_guild

        if from_scope == PlaylistScope.GLOBAL.value:
            from_scope_name = "the Global"
        elif from_scope == PlaylistScope.USER.value:
            from_scope_name = from_author
        else:
            from_scope_name = from_guild

        return await self._embed_msg(
            ctx,
            title=_("Playlist Copied"),
            description=_(
                "Playlist {name} (`{from_id}`) copied from {from_scope} to {to_scope} (`{to_id}`)."
            ).format(
                name=from_playlist.name,
                from_id=from_playlist.id,
                from_scope=humanize_scope(from_scope, ctx=from_scope_name, the=True),
                to_scope=humanize_scope(to_scope, ctx=to_scope_name, the=True),
                to_id=to_playlist.id,
            ),
        )

    @playlist.command(name="create", usage="<name> [args]")
    async def _playlist_create(
        self, ctx: commands.Context, playlist_name: str, *, scope_data: ScopeParser = None
    ):
        """Create an empty playlist.

        **Usage**:
        ​ ​ ​ ​ [p]playlist create playlist_name args

        **Args**:
        ​ ​ ​ ​ The following are all optional:
        ​ ​ ​ ​ ​ ​ ​ ​ --scope <scope>
        ​ ​ ​ ​ ​ ​ ​ ​ --author [user]
        ​ ​ ​ ​ ​ ​ ​ ​ --guild [guild] **Only the bot owner can use this**

        **Scope** is one of the following:
        ​ ​ ​ ​ Global
        ​ ​ ​ ​ Guild
        ​ ​ ​ ​ User

        **Author** can be one of the following:
        ​ ​ ​ ​ User ID
        ​ ​ ​ ​ User Mention
        ​ ​ ​ ​ User Name#123

        **Guild** can be one of the following:
        ​ ​ ​ ​ Guild ID
        ​ ​ ​ ​ Exact guild name

        Example use:
        ​ ​ ​ ​ [p]playlist create MyGuildPlaylist
        ​ ​ ​ ​ [p]playlist create MyGlobalPlaylist --scope Global
        ​ ​ ​ ​ [p]playlist create MyPersonalPlaylist --scope User
        """
        if scope_data is None:
            scope_data = [PlaylistScope.GUILD.value, ctx.author, ctx.guild, False]
        scope, author, guild, specified_user = scope_data

        temp_playlist = FakePlaylist(author.id, scope)
        scope_name = humanize_scope(
            scope, ctx=guild if scope == PlaylistScope.GUILD.value else author
        )
        if not await self.can_manage_playlist(scope, temp_playlist, ctx, author, guild):
            return
        playlist_name = playlist_name.split(" ")[0].strip('"')[:32]
        if playlist_name.isnumeric():
            return await self._embed_msg(
                ctx,
                title=_("Invalid Playlist Name"),
                description=_(
                    "Playlist names must be a single word (up to 32 "
                    "characters) and not numbers only."
                ),
            )
        playlist = await create_playlist(ctx, scope, playlist_name, None, None, author, guild)
        return await self._embed_msg(
            ctx,
            title=_("Playlist Created"),
            description=_("Empty playlist {name} (`{id}`) [**{scope}**] created.").format(
                name=playlist.name, id=playlist.id, scope=scope_name
            ),
        )

    @playlist.command(name="delete", aliases=["del"], usage="<playlist_name_OR_id> [args]")
    async def _playlist_delete(
        self,
        ctx: commands.Context,
        playlist_matches: PlaylistConverter,
        *,
        scope_data: ScopeParser = None,
    ):
        """Delete a saved playlist.

        **Usage**:
        ​ ​ ​ ​ [p]playlist delete playlist_name_OR_id args

        **Args**:
        ​ ​ ​ ​ The following are all optional:
        ​ ​ ​ ​ ​ ​ ​ ​ --scope <scope>
        ​ ​ ​ ​ ​ ​ ​ ​ --author [user]
        ​ ​ ​ ​ ​ ​ ​ ​ --guild [guild] **Only the bot owner can use this**

        **Scope** is one of the following:
        ​ ​ ​ ​ Global
        ​ ​ ​ ​ Guild
        ​ ​ ​ ​ User

        **Author** can be one of the following:
        ​ ​ ​ ​ User ID
        ​ ​ ​ ​ User Mention
        ​ ​ ​ ​ User Name#123

        **Guild** can be one of the following:
        ​ ​ ​ ​ Guild ID
        ​ ​ ​ ​ Exact guild name

        Example use:
        ​ ​ ​ ​ [p]playlist delete MyGuildPlaylist
        ​ ​ ​ ​ [p]playlist delete MyGlobalPlaylist --scope Global
        ​ ​ ​ ​ [p]playlist delete MyPersonalPlaylist --scope User
        """
        if scope_data is None:
            scope_data = [PlaylistScope.GUILD.value, ctx.author, ctx.guild, False]
        scope, author, guild, specified_user = scope_data

        try:
            playlist_id, playlist_arg = await self._get_correct_playlist_id(
                ctx, playlist_matches, scope, author, guild, specified_user
            )
        except TooManyMatches as e:
            return await self._embed_msg(ctx, title=str(e))
        if playlist_id is None:
            return await self._embed_msg(
                ctx,
                title=_("Playlist Not Found"),
                description=_("Could not match '{arg}' to a playlist.").format(arg=playlist_arg),
            )

        try:
            playlist = await get_playlist(playlist_id, scope, self.bot, guild, author)
        except RuntimeError:
            return await self._embed_msg(
                ctx,
                title=_("Playlist {id} does not exist in {scope} scope.").format(
                    id=playlist_id, scope=humanize_scope(scope, the=True)
                ),
            )
        except MissingGuild:
            return await self._embed_msg(
                ctx, title=_("You need to specify the Guild ID for the guild to lookup.")
            )

        if not await self.can_manage_playlist(scope, playlist, ctx, author, guild):
            return
        scope_name = humanize_scope(
            scope, ctx=guild if scope == PlaylistScope.GUILD.value else author
        )
        await delete_playlist(scope, playlist.id, guild or ctx.guild, author or ctx.author)

        await self._embed_msg(
            ctx,
            title=_("Playlist Deleted"),
            description=_("{name} (`{id}`) [**{scope}**] playlist deleted.").format(
                name=playlist.name, id=playlist.id, scope=scope_name
            ),
        )

    @playlist.command(name="dedupe", usage="<playlist_name_OR_id> [args]")
    async def _playlist_remdupe(
        self,
        ctx: commands.Context,
        playlist_matches: PlaylistConverter,
        *,
        scope_data: ScopeParser = None,
    ):
        """Remove duplicate tracks from a saved playlist.

        **Usage**:
        ​ ​ ​ ​ [p]playlist dedupe playlist_name_OR_id args

        **Args**:
        ​ ​ ​ ​ The following are all optional:
        ​ ​ ​ ​ ​ ​ ​ ​ --scope <scope>
        ​ ​ ​ ​ ​ ​ ​ ​ --author [user]
        ​ ​ ​ ​ ​ ​ ​ ​ --guild [guild] **Only the bot owner can use this**

        **Scope** is one of the following:
        ​ ​ ​ ​ Global
        ​ ​ ​ ​ Guild
        ​ ​ ​ ​ User

        **Author** can be one of the following:
        ​ ​ ​ ​ User ID
        ​ ​ ​ ​ User Mention
        ​ ​ ​ ​ User Name#123

        **Guild** can be one of the following:
        ​ ​ ​ ​ Guild ID
        ​ ​ ​ ​ Exact guild name

        Example use:
        ​ ​ ​ ​ [p]playlist dedupe MyGuildPlaylist
        ​ ​ ​ ​ [p]playlist dedupe MyGlobalPlaylist --scope Global
        ​ ​ ​ ​ [p]playlist dedupe MyPersonalPlaylist --scope User
        """
        async with ctx.typing():
            if scope_data is None:
                scope_data = [PlaylistScope.GUILD.value, ctx.author, ctx.guild, False]
            scope, author, guild, specified_user = scope_data
            scope_name = humanize_scope(
                scope, ctx=guild if scope == PlaylistScope.GUILD.value else author
            )

            try:
                playlist_id, playlist_arg = await self._get_correct_playlist_id(
                    ctx, playlist_matches, scope, author, guild, specified_user
                )
            except TooManyMatches as e:
                return await self._embed_msg(ctx, title=str(e))
            if playlist_id is None:
                return await self._embed_msg(
                    ctx,
                    title=_("Playlist Not Found"),
                    description=_("Could not match '{arg}' to a playlist.").format(
                        arg=playlist_arg
                    ),
                )

            try:
                playlist = await get_playlist(playlist_id, scope, self.bot, guild, author)
            except RuntimeError:
                return await self._embed_msg(
                    ctx,
                    title=_("Playlist Not Found"),
                    description=_("Playlist {id} does not exist in {scope} scope.").format(
                        id=playlist_id, scope=humanize_scope(scope, the=True)
                    ),
                )
            except MissingGuild:
                return await self._embed_msg(
                    ctx,
                    title=_("Missing Arguments"),
                    description=_("You need to specify the Guild ID for the guild to lookup."),
                )
            if not await self.can_manage_playlist(scope, playlist, ctx, author, guild):
                return

            track_objects = playlist.tracks_obj
            original_count = len(track_objects)
            unique_tracks = set()
            unique_tracks_add = unique_tracks.add
            track_objects = [
                x for x in track_objects if not (x in unique_tracks or unique_tracks_add(x))
            ]

            tracklist = []
            for track in track_objects:
                track_keys = track._info.keys()
                track_values = track._info.values()
                track_id = track.track_identifier
                track_info = {}
                for k, v in zip(track_keys, track_values):
                    track_info[k] = v
                keys = ["track", "info"]
                values = [track_id, track_info]
                track_obj = {}
                for key, value in zip(keys, values):
                    track_obj[key] = value
                tracklist.append(track_obj)

        final_count = len(tracklist)
        if original_count - final_count != 0:
            await self._embed_msg(
                ctx,
                title=_("Playlist Modified"),
                description=_(
                    "Removed {track_diff} duplicated "
                    "tracks from {name} (`{id}`) [**{scope}**] playlist."
                ).format(
                    name=playlist.name,
                    id=playlist.id,
                    track_diff=original_count - final_count,
                    scope=scope_name,
                ),
            )
        else:
            await self._embed_msg(
                ctx,
                title=_("Playlist Has Not Been Modified"),
                description=_(
                    "{name} (`{id}`) [**{scope}**] playlist has no duplicate tracks."
                ).format(name=playlist.name, id=playlist.id, scope=scope_name),
            )

    @checks.is_owner()
    @playlist.command(name="download", usage="<playlist_name_OR_id> [v2=False] [args]")
    @commands.bot_has_permissions(attach_files=True)
    async def _playlist_download(
        self,
        ctx: commands.Context,
        playlist_matches: PlaylistConverter,
        v2: Optional[bool] = False,
        *,
        scope_data: ScopeParser = None,
    ):
        """Download a copy of a playlist.

        These files can be used with the [p]playlist upload command.
        Red v2-compatible playlists can be generated by passing True
        for the v2 variable.

        **Usage**:
        ​ ​ ​ ​ [p]playlist download playlist_name_OR_id [v2=True_OR_False] args

        **Args**:
        ​ ​ ​ ​ The following are all optional:
        ​ ​ ​ ​ ​ ​ ​ ​ --scope <scope>
        ​ ​ ​ ​ ​ ​ ​ ​ --author [user]
        ​ ​ ​ ​ ​ ​ ​ ​ --guild [guild] **Only the bot owner can use this**

        **Scope** is one of the following:
        ​ ​ ​ ​ Global
        ​ ​ ​ ​ Guild
        ​ ​ ​ ​ User

        **Author** can be one of the following:
        ​ ​ ​ ​ User ID
        ​ ​ ​ ​ User Mention
        ​ ​ ​ ​ User Name#123

        **Guild** can be one of the following:
        ​ ​ ​ ​ Guild ID
        ​ ​ ​ ​ Exact guild name

        Example use:
        ​ ​ ​ ​ [p]playlist download MyGuildPlaylist True
        ​ ​ ​ ​ [p]playlist download MyGlobalPlaylist False --scope Global
        ​ ​ ​ ​ [p]playlist download MyPersonalPlaylist --scope User
        """
        if scope_data is None:
            scope_data = [PlaylistScope.GUILD.value, ctx.author, ctx.guild, False]
        scope, author, guild, specified_user = scope_data

        try:
            playlist_id, playlist_arg = await self._get_correct_playlist_id(
                ctx, playlist_matches, scope, author, guild, specified_user
            )
        except TooManyMatches as e:
            return await self._embed_msg(ctx, title=str(e))
        if playlist_id is None:
            return await self._embed_msg(
                ctx,
                title=_("Playlist Not Found"),
                description=_("Could not match '{arg}' to a playlist.").format(arg=playlist_arg),
            )

        try:
            playlist = await get_playlist(playlist_id, scope, self.bot, guild, author)
        except RuntimeError:
            return await self._embed_msg(
                ctx,
                title=_("Playlist Not Found"),
                description=_("Playlist {id} does not exist in {scope} scope.").format(
                    id=playlist_id, scope=humanize_scope(scope, the=True)
                ),
            )
        except MissingGuild:
            return await self._embed_msg(
                ctx,
                title=_("Missing Arguments"),
                description=_("You need to specify the Guild ID for the guild to lookup."),
            )

        schema = 2
        version = "v3" if v2 is False else "v2"

        if not playlist.tracks:
            return await self._embed_msg(ctx, title=_("That playlist has no tracks."))
        if version == "v2":
            v2_valid_urls = ["https://www.youtube.com/watch?v=", "https://soundcloud.com/"]
            song_list = []
            for track in playlist.tracks:
                if track["info"]["uri"].startswith(tuple(v2_valid_urls)):
                    song_list.append(track["info"]["uri"])
            playlist_data = {
                "author": playlist.author,
                "link": playlist.url,
                "playlist": song_list,
                "name": playlist.name,
            }
            file_name = playlist.name
        else:
            # TODO: Keep new playlists backwards compatible, Remove me in a few releases
            playlist_data = playlist.to_json()
            playlist_songs_backwards_compatible = [
                track["info"]["uri"] for track in playlist.tracks
            ]
            playlist_data["playlist"] = playlist_songs_backwards_compatible
            playlist_data["link"] = playlist.url
            file_name = playlist.id
        playlist_data.update({"schema": schema, "version": version})
        playlist_data = json.dumps(playlist_data)
        to_write = StringIO()
        to_write.write(playlist_data)
        to_write.seek(0)
        await ctx.send(file=discord.File(to_write, filename=f"{file_name}.txt"))
        to_write.close()

    @playlist.command(name="info", usage="<playlist_name_OR_id> [args]")
    async def _playlist_info(
        self,
        ctx: commands.Context,
        playlist_matches: PlaylistConverter,
        *,
        scope_data: ScopeParser = None,
    ):
        """Retrieve information from a saved playlist.

        **Usage**:
        ​ ​ ​ ​ [p]playlist info playlist_name_OR_id args

        **Args**:
        ​ ​ ​ ​ The following are all optional:
        ​ ​ ​ ​ ​ ​ ​ ​ --scope <scope>
        ​ ​ ​ ​ ​ ​ ​ ​ --author [user]
        ​ ​ ​ ​ ​ ​ ​ ​ --guild [guild] **Only the bot owner can use this**

        **Scope** is one of the following:
        ​ ​ ​ ​ Global
        ​ ​ ​ ​ Guild
        ​ ​ ​ ​ User

        **Author** can be one of the following:
        ​ ​ ​ ​ User ID
        ​ ​ ​ ​ User Mention
        ​ ​ ​ ​ User Name#123

        **Guild** can be one of the following:
        ​ ​ ​ ​ Guild ID
        ​ ​ ​ ​ Exact guild name

        Example use:
        ​ ​ ​ ​ [p]playlist info MyGuildPlaylist
        ​ ​ ​ ​ [p]playlist info MyGlobalPlaylist --scope Global
        ​ ​ ​ ​ [p]playlist info MyPersonalPlaylist --scope User
        """
        if scope_data is None:
            scope_data = [PlaylistScope.GUILD.value, ctx.author, ctx.guild, False]
        scope, author, guild, specified_user = scope_data
        scope_name = humanize_scope(
            scope, ctx=guild if scope == PlaylistScope.GUILD.value else author
        )

        try:
            playlist_id, playlist_arg = await self._get_correct_playlist_id(
                ctx, playlist_matches, scope, author, guild, specified_user
            )
        except TooManyMatches as e:
            return await self._embed_msg(ctx, title=str(e))
        if playlist_id is None:
            return await self._embed_msg(
                ctx,
                title=_("Playlist Not Found"),
                description=_("Could not match '{arg}' to a playlist.").format(arg=playlist_arg),
            )

        try:
            playlist = await get_playlist(playlist_id, scope, self.bot, guild, author)
        except RuntimeError:
            return await self._embed_msg(
                ctx,
                title=_("Playlist Not Found"),
                description=_("Playlist {id} does not exist in {scope} scope.").format(
                    id=playlist_id, scope=humanize_scope(scope, the=True)
                ),
            )
        except MissingGuild:
            return await self._embed_msg(
                ctx,
                title=_("Missing Arguments"),
                description=_("You need to specify the Guild ID for the guild to lookup."),
            )
        track_len = len(playlist.tracks)

        msg = "​"
        track_idx = 0
        if track_len > 0:
            spaces = "\N{EN SPACE}" * (len(str(len(playlist.tracks))) + 2)
            for track in playlist.tracks:
                track_idx = track_idx + 1
                query = audio_dataclasses.Query.process_input(track["info"]["uri"])
                if query.is_local:
                    if track["info"]["title"] != "Unknown title":
                        msg += "`{}.` **{} - {}**\n{}{}\n".format(
                            track_idx,
                            track["info"]["author"],
                            track["info"]["title"],
                            spaces,
                            query.to_string_user(),
                        )
                    else:
                        msg += "`{}.` {}\n".format(track_idx, query.to_string_user())
                else:
                    msg += "`{}.` **[{}]({})**\n".format(
                        track_idx, track["info"]["title"], track["info"]["uri"]
                    )

        else:
            msg = "No tracks."

        if not playlist.url:
            embed_title = _("Playlist info for {playlist_name} (`{id}`) [**{scope}**]:\n").format(
                playlist_name=playlist.name, id=playlist.id, scope=scope_name
            )
        else:
            embed_title = _(
                "Playlist info for {playlist_name} (`{id}`) [**{scope}**]:\nURL: {url}"
            ).format(
                playlist_name=playlist.name, url=playlist.url, id=playlist.id, scope=scope_name
            )

        page_list = []
        pages = list(pagify(msg, delims=["\n"], page_length=2000))
        total_pages = len(pages)
        for numb, page in enumerate(pages, start=1):
            embed = discord.Embed(
                colour=await ctx.embed_colour(), title=embed_title, description=page
            )
            author_obj = self.bot.get_user(playlist.author)
            embed.set_footer(
                text=_("Page {page}/{pages} | Author: {author_name} | {num} track(s)").format(
                    author_name=author_obj, num=track_len, pages=total_pages, page=numb
                )
            )
            page_list.append(embed)
        await menu(ctx, page_list, DEFAULT_CONTROLS)

    @playlist.command(name="list", usage="[args]")
    @commands.bot_has_permissions(add_reactions=True)
    async def _playlist_list(self, ctx: commands.Context, *, scope_data: ScopeParser = None):
        """List saved playlists.

        **Usage**:
        ​ ​ ​ ​ [p]playlist list args

        **Args**:
        ​ ​ ​ ​ The following are all optional:
        ​ ​ ​ ​ ​ ​ ​ ​ --scope <scope>
        ​ ​ ​ ​ ​ ​ ​ ​ --author [user]
        ​ ​ ​ ​ ​ ​ ​ ​ --guild [guild] **Only the bot owner can use this**

        **Scope** is one of the following:
        ​ ​ ​ ​ Global
        ​ ​ ​ ​ Guild
        ​ ​ ​ ​ User

        **Author** can be one of the following:
        ​ ​ ​ ​ User ID
        ​ ​ ​ ​ User Mention
        ​ ​ ​ ​ User Name#123

        **Guild** can be one of the following:
        ​ ​ ​ ​ Guild ID
        ​ ​ ​ ​ Exact guild name

        Example use:
        ​ ​ ​ ​ [p]playlist list
        ​ ​ ​ ​ [p]playlist list --scope Global
        ​ ​ ​ ​ [p]playlist list --scope User
        """
        if scope_data is None:
            scope_data = [PlaylistScope.GUILD.value, ctx.author, ctx.guild, False]
        scope, author, guild, specified_user = scope_data

        try:
            playlists = await get_all_playlist(scope, self.bot, guild, author, specified_user)
        except MissingGuild:
            return await self._embed_msg(
                ctx,
                title=_("Missing Arguments"),
                description=_("You need to specify the Guild ID for the guild to lookup."),
            )

        if scope == PlaylistScope.GUILD.value:
            name = f"{guild.name}"
        elif scope == PlaylistScope.USER.value:
            name = f"{author}"
        else:
            name = "the global scope"

        if not playlists and specified_user:
            return await self._embed_msg(
                ctx,
                title=_("Playlist Not Found"),
                description=_("No saved playlists for {scope} created by {author}.").format(
                    scope=name, author=author
                ),
            )
        elif not playlists:
            return await self._embed_msg(
                ctx,
                title=_("Playlist Not Found"),
                description=_("No saved playlists for {scope}.").format(scope=name),
            )

        playlist_list = []
        space = "\N{EN SPACE}"
        for playlist in playlists:
            playlist_list.append(
                ("\n" + space * 4).join(
                    (
                        bold(playlist.name),
                        _("ID: {id}").format(id=playlist.id),
                        _("Tracks: {num}").format(num=len(playlist.tracks)),
                        _("Author: {name}\n").format(name=self.bot.get_user(playlist.author)),
                    )
                )
            )
        abc_names = sorted(playlist_list, key=str.lower)
        len_playlist_list_pages = math.ceil(len(abc_names) / 5)
        playlist_embeds = []

        for page_num in range(1, len_playlist_list_pages + 1):
            embed = await self._build_playlist_list_page(ctx, page_num, abc_names, name)
            playlist_embeds.append(embed)
        await menu(ctx, playlist_embeds, DEFAULT_CONTROLS)

    @staticmethod
    async def _build_playlist_list_page(ctx: commands.Context, page_num, abc_names, scope):
        plist_num_pages = math.ceil(len(abc_names) / 5)
        plist_idx_start = (page_num - 1) * 5
        plist_idx_end = plist_idx_start + 5
        plist = ""
        for i, playlist_info in enumerate(
            abc_names[plist_idx_start:plist_idx_end], start=plist_idx_start
        ):
            item_idx = i + 1
            plist += "`{}.` {}".format(item_idx, playlist_info)
        embed = discord.Embed(
            colour=await ctx.embed_colour(),
            title=_("Playlists for {scope}:").format(scope=scope),
            description=plist,
        )
        embed.set_footer(
            text=_("Page {page_num}/{total_pages} | {num} playlists.").format(
                page_num=page_num, total_pages=plist_num_pages, num=len(abc_names)
            )
        )
        return embed

    @playlist.command(name="queue", usage="<name> [args]")
    @commands.cooldown(1, 15, commands.BucketType.guild)
    async def _playlist_queue(
        self, ctx: commands.Context, playlist_name: str, *, scope_data: ScopeParser = None
    ):
        """Save the queue to a playlist.

        **Usage**:
        ​ ​ ​ ​ [p]playlist queue playlist_name

        **Args**:
        ​ ​ ​ ​ The following are all optional:
        ​ ​ ​ ​ ​ ​ ​ ​ --scope <scope>
        ​ ​ ​ ​ ​ ​ ​ ​ --author [user]
        ​ ​ ​ ​ ​ ​ ​ ​ --guild [guild] **Only the bot owner can use this**

        **Scope** is one of the following:
        ​ ​ ​ ​ Global
        ​ ​ ​ ​ Guild
        ​ ​ ​ ​ User

        **Author** can be one of the following:
        ​ ​ ​ ​ User ID
        ​ ​ ​ ​ User Mention
        ​ ​ ​ ​ User Name#123

        **Guild** can be one of the following:
        ​ ​ ​ ​ Guild ID
        ​ ​ ​ ​ Exact guild name

        Example use:
        ​ ​ ​ ​ [p]playlist queue MyGuildPlaylist
        ​ ​ ​ ​ [p]playlist queue MyGlobalPlaylist --scope Global
        ​ ​ ​ ​ [p]playlist queue MyPersonalPlaylist --scope User
        """
        if scope_data is None:
            scope_data = [PlaylistScope.GUILD.value, ctx.author, ctx.guild, False]
        scope, author, guild, specified_user = scope_data
        scope_name = humanize_scope(
            scope, ctx=guild if scope == PlaylistScope.GUILD.value else author
        )
        temp_playlist = FakePlaylist(author.id, scope)
        if not await self.can_manage_playlist(scope, temp_playlist, ctx, author, guild):
            ctx.command.reset_cooldown(ctx)
            return
        playlist_name = playlist_name.split(" ")[0].strip('"')[:32]
        if playlist_name.isnumeric():
            ctx.command.reset_cooldown(ctx)
            return await self._embed_msg(
                ctx,
                title=_("Invalid Playlist Name"),
                description=_(
                    "Playlist names must be a single word "
                    "(up to 32 characters) and not numbers only."
                ),
            )
        if not self._player_check(ctx):
            ctx.command.reset_cooldown(ctx)
            return await self._embed_msg(ctx, title=_("Nothing playing."))

        player = lavalink.get_player(ctx.guild.id)
        if not player.queue:
            ctx.command.reset_cooldown(ctx)
            return await self._embed_msg(ctx, title=_("There's nothing in the queue."))
        tracklist = []
        np_song = track_creator(player, "np")
        tracklist.append(np_song)
        for track in player.queue:
            queue_idx = player.queue.index(track)
            track_obj = track_creator(player, queue_idx)
            tracklist.append(track_obj)

        playlist = await create_playlist(ctx, scope, playlist_name, None, tracklist, author, guild)
        await self._embed_msg(
            ctx,
            title=_("Playlist Created"),
            description=_(
                "Playlist {name} (`{id}`) [**{scope}**] "
                "saved from current queue: {num} tracks added."
            ).format(
                name=playlist.name, num=len(playlist.tracks), id=playlist.id, scope=scope_name
            ),
        )

    @playlist.command(name="remove", usage="<playlist_name_OR_id> <url> [args]")
    async def _playlist_remove(
        self,
        ctx: commands.Context,
        playlist_matches: PlaylistConverter,
        url: str,
        *,
        scope_data: ScopeParser = None,
    ):
        """Remove a track from a playlist by url.

         **Usage**:
        ​ ​ ​ ​ [p]playlist remove playlist_name_OR_id url args

        **Args**:
        ​ ​ ​ ​ The following are all optional:
        ​ ​ ​ ​ ​ ​ ​ ​ --scope <scope>
        ​ ​ ​ ​ ​ ​ ​ ​ --author [user]
        ​ ​ ​ ​ ​ ​ ​ ​ --guild [guild] **Only the bot owner can use this**

        **Scope** is one of the following:
        ​ ​ ​ ​ Global
        ​ ​ ​ ​ Guild
        ​ ​ ​ ​ User

        **Author** can be one of the following:
        ​ ​ ​ ​ User ID
        ​ ​ ​ ​ User Mention
        ​ ​ ​ ​ User Name#123

        **Guild** can be one of the following:
        ​ ​ ​ ​ Guild ID
        ​ ​ ​ ​ Exact guild name

        Example use:
        ​ ​ ​ ​ [p]playlist remove MyGuildPlaylist https://www.youtube.com/watch?v=MN3x-kAbgFU
        ​ ​ ​ ​ [p]playlist remove MyGlobalPlaylist https://www.youtube.com/watch?v=MN3x-kAbgFU
        --scope Global
        ​ ​ ​ ​ [p]playlist remove MyPersonalPlaylist https://www.youtube.com/watch?v=MN3x-kAbgFU
        --scope User
        """
        if scope_data is None:
            scope_data = [PlaylistScope.GUILD.value, ctx.author, ctx.guild, False]
        scope, author, guild, specified_user = scope_data
        scope_name = humanize_scope(
            scope, ctx=guild if scope == PlaylistScope.GUILD.value else author
        )

        try:
            playlist_id, playlist_arg = await self._get_correct_playlist_id(
                ctx, playlist_matches, scope, author, guild, specified_user
            )
        except TooManyMatches as e:
            return await self._embed_msg(ctx, title=str(e))
        if playlist_id is None:
            return await self._embed_msg(
                ctx,
                title=_("Playlist Not Found"),
                description=_("Could not match '{arg}' to a playlist.").format(arg=playlist_arg),
            )
        try:
            playlist = await get_playlist(playlist_id, scope, self.bot, guild, author)
        except RuntimeError:
            return await self._embed_msg(
                ctx,
                title=_("Playlist Not Found"),
                description=_("Playlist {id} does not exist in {scope} scope.").format(
                    id=playlist_id, scope=humanize_scope(scope, the=True)
                ),
            )
        except MissingGuild:
            return await self._embed_msg(
                ctx,
                title=_("Missing Arguments"),
                description=_("You need to specify the Guild ID for the guild to lookup."),
            )

        if not await self.can_manage_playlist(scope, playlist, ctx, author, guild):
            return

        track_list = playlist.tracks
        clean_list = [track for track in track_list if url != track["info"]["uri"]]
        if len(track_list) == len(clean_list):
            return await self._embed_msg(ctx, title=_("URL not in playlist."))
        del_count = len(track_list) - len(clean_list)
        if not clean_list:
            await delete_playlist(
                scope=playlist.scope, playlist_id=playlist.id, guild=guild, author=playlist.author
            )
            return await self._embed_msg(ctx, title=_("No tracks left, removing playlist."))
        update = {"tracks": clean_list, "url": None}
        await playlist.edit(update)
        if del_count > 1:
            await self._embed_msg(
                ctx,
                title=_("Playlist Modified"),
                description=_(
                    "{num} entries have been removed "
                    "from the playlist {playlist_name} (`{id}`) [**{scope}**]."
                ).format(
                    num=del_count, playlist_name=playlist.name, id=playlist.id, scope=scope_name
                ),
            )
        else:
            await self._embed_msg(
                ctx,
                title=_("Playlist Modified"),
                description=_(
                    "The track has been removed from the playlist: "
                    "{playlist_name} (`{id}`) [**{scope}**]."
                ).format(playlist_name=playlist.name, id=playlist.id, scope=scope_name),
            )

    @playlist.command(name="save", usage="<name> <url> [args]")
    @commands.cooldown(1, 15, commands.BucketType.guild)
    async def _playlist_save(
        self,
        ctx: commands.Context,
        playlist_name: str,
        playlist_url: str,
        *,
        scope_data: ScopeParser = None,
    ):
        """Save a playlist from a url.

        **Usage**:
        ​ ​ ​ ​ [p]playlist save name url args

        **Args**:
        ​ ​ ​ ​ The following are all optional:
        ​ ​ ​ ​ ​ ​ ​ ​ --scope <scope>
        ​ ​ ​ ​ ​ ​ ​ ​ --author [user]
        ​ ​ ​ ​ ​ ​ ​ ​ --guild [guild] **Only the bot owner can use this**

        **Scope** is one of the following:
        ​ ​ ​ ​ Global
        ​ ​ ​ ​ Guild
        ​ ​ ​ ​ User

        **Author** can be one of the following:
        ​ ​ ​ ​ User ID
        ​ ​ ​ ​ User Mention
        ​ ​ ​ ​ User Name#123

        **Guild** can be one of the following:
        ​ ​ ​ ​ Guild ID
        ​ ​ ​ ​ Exact guild name

        Example use:
        ​ ​ ​ ​ [p]playlist save MyGuildPlaylist
        https://www.youtube.com/playlist?list=PLx0sYbCqOb8Q_CLZC2BdBSKEEB59BOPUM
        ​ ​ ​ ​ [p]playlist save MyGlobalPlaylist
        https://www.youtube.com/playlist?list=PLx0sYbCqOb8Q_CLZC2BdBSKEEB59BOPUM --scope Global
        ​ ​ ​ ​ [p]playlist save MyPersonalPlaylist
        https://open.spotify.com/playlist/1RyeIbyFeIJVnNzlGr5KkR --scope User
        """
        if scope_data is None:
            scope_data = [PlaylistScope.GUILD.value, ctx.author, ctx.guild, False]
        scope, author, guild, specified_user = scope_data
        scope_name = humanize_scope(
            scope, ctx=guild if scope == PlaylistScope.GUILD.value else author
        )

        temp_playlist = FakePlaylist(author.id, scope)
        if not await self.can_manage_playlist(scope, temp_playlist, ctx, author, guild):
            return ctx.command.reset_cooldown(ctx)
        playlist_name = playlist_name.split(" ")[0].strip('"')[:32]
        if playlist_name.isnumeric():
            ctx.command.reset_cooldown(ctx)
            return await self._embed_msg(
                ctx,
                title=_("Invalid Playlist Name"),
                description=_(
                    "Playlist names must be a single word (up to 32 "
                    "characters) and not numbers only."
                ),
            )
        if not await self._playlist_check(ctx):
            ctx.command.reset_cooldown(ctx)
            return
        player = lavalink.get_player(ctx.guild.id)
        tracklist = await self._playlist_tracks(
            ctx, player, audio_dataclasses.Query.process_input(playlist_url)
        )
        if isinstance(tracklist, discord.Message):
            return None
        if tracklist is not None:
            playlist = await create_playlist(
                ctx, scope, playlist_name, playlist_url, tracklist, author, guild
            )
            return await self._embed_msg(
                ctx,
                title=_("Playlist Created"),
                description=_(
                    "Playlist {name} (`{id}`) [**{scope}**] saved: {num} tracks added."
                ).format(name=playlist.name, num=len(tracklist), id=playlist.id, scope=scope_name),
            )

    @playlist.command(name="start", usage="<playlist_name_OR_id> [args]")
    async def _playlist_start(
        self,
        ctx: commands.Context,
        playlist_matches: PlaylistConverter,
        *,
        scope_data: ScopeParser = None,
    ):
        """Load a playlist into the queue.

        **Usage**:
        ​ ​ ​ ​ [p]playlist start playlist_name_OR_id args

        **Args**:
        ​ ​ ​ ​ The following are all optional:
        ​ ​ ​ ​ ​ ​ ​ ​ --scope <scope>
        ​ ​ ​ ​ ​ ​ ​ ​ --author [user]
        ​ ​ ​ ​ ​ ​ ​ ​ --guild [guild] **Only the bot owner can use this**

        **Scope** is one of the following:
        ​ ​ ​ ​ Global
        ​ ​ ​ ​ Guild
        ​ ​ ​ ​ User

        **Author** can be one of the following:
        ​ ​ ​ ​ User ID
        ​ ​ ​ ​ User Mention
        ​ ​ ​ ​ User Name#123

        **Guild** can be one of the following:
        ​ ​ ​ ​ Guild ID
        ​ ​ ​ ​ Exact guild name

        Example use:
        ​ ​ ​ ​ [p]playlist start MyGuildPlaylist
        ​ ​ ​ ​ [p]playlist start MyGlobalPlaylist --scope Global
        ​ ​ ​ ​ [p]playlist start MyPersonalPlaylist --scope User
        """
        if scope_data is None:
            scope_data = [PlaylistScope.GUILD.value, ctx.author, ctx.guild, False]
        scope, author, guild, specified_user = scope_data
        dj_enabled = self._dj_status_cache.setdefault(
            ctx.guild.id, await self.config.guild(ctx.guild).dj_enabled()
        )
        if dj_enabled:
            if not await self._can_instaskip(ctx, ctx.author):
                await self._embed_msg(
                    ctx,
                    title=_("Unable To Play Tracks"),
                    description=_("You need the DJ role to start playing playlists."),
                )
                return False

        try:
            playlist_id, playlist_arg = await self._get_correct_playlist_id(
                ctx, playlist_matches, scope, author, guild, specified_user
            )
        except TooManyMatches as e:
            return await self._embed_msg(ctx, title=str(e))
        if playlist_id is None:
            return await self._embed_msg(
                ctx,
                title=_("Playlist Not Found"),
                description=_("Could not match '{arg}' to a playlist").format(arg=playlist_arg),
            )

        if not await self._playlist_check(ctx):
            return
        jukebox_price = await self.config.guild(ctx.guild).jukebox_price()
        if not await self._currency_check(ctx, jukebox_price):
            return
        maxlength = await self.config.guild(ctx.guild).maxlength()
        author_obj = self.bot.get_user(ctx.author.id)
        track_len = 0
        playlist = None
        try:
            playlist = await get_playlist(playlist_id, scope, self.bot, guild, author)
            player = lavalink.get_player(ctx.guild.id)
            tracks = playlist.tracks_obj
            empty_queue = not player.queue
            for track in tracks:
                if not await is_allowed(
                    ctx.guild,
                    (
                        f"{track.title} {track.author} {track.uri} "
                        f"{str(audio_dataclasses.Query.process_input(track))}"
                    ),
                ):
                    log.debug(f"Query is not allowed in {ctx.guild} ({ctx.guild.id})")
                    continue
                query = audio_dataclasses.Query.process_input(track.uri)
                if query.is_local:
                    local_path = audio_dataclasses.LocalPath(track.uri)
                    if not await self._localtracks_check(ctx):
                        pass
                    if not local_path.exists() and not local_path.is_file():
                        continue
                if maxlength > 0:
                    if not track_limit(track.length, maxlength):
                        continue

                player.add(author_obj, track)
                self.bot.dispatch(
                    "red_audio_track_enqueue", player.channel.guild, track, ctx.author
                )
                track_len += 1
            player.maybe_shuffle(0 if empty_queue else 1)
            if len(tracks) > track_len:
                maxlength_msg = " {bad_tracks} tracks cannot be queued.".format(
                    bad_tracks=(len(tracks) - track_len)
                )
            else:
                maxlength_msg = ""
            if scope == PlaylistScope.GUILD.value:
                scope_name = f"{guild.name}"
            elif scope == PlaylistScope.USER.value:
                scope_name = f"{author}"
            else:
                scope_name = "the global scope"

            embed = discord.Embed(
                colour=await ctx.embed_colour(),
                title=_("Playlist Enqueued"),
                description=_(
                    "{name} - (`{id}`) [**{scope}**]\nAdded {num} "
                    "tracks to the queue.{maxlength_msg}"
                ).format(
                    num=track_len,
                    maxlength_msg=maxlength_msg,
                    name=playlist.name,
                    id=playlist.id,
                    scope=scope_name,
                ),
            )
            await self._embed_msg(ctx, embed=embed)
            if not player.current:
                await player.play()
            return
        except RuntimeError:
            return await self._embed_msg(
                ctx,
                title=_("Playlist Not Found"),
                description=_("Playlist {id} does not exist in {scope} scope.").format(
                    id=playlist_id, scope=humanize_scope(scope, the=True)
                ),
            )
        except MissingGuild:
            return await self._embed_msg(
                ctx,
                title=_("Missing Arguments"),
                description=_("You need to specify the Guild ID for the guild to lookup."),
            )
        except TypeError:
            if playlist:
                return await ctx.invoke(self.play, query=playlist.url)

    @playlist.command(name="update", usage="<playlist_name_OR_id> [args]")
    async def _playlist_update(
        self,
        ctx: commands.Context,
        playlist_matches: PlaylistConverter,
        *,
        scope_data: ScopeParser = None,
    ):
        """Updates all tracks in a playlist.

        **Usage**:
        ​ ​ ​ ​ [p]playlist update playlist_name_OR_id args

        **Args**:
        ​ ​ ​ ​ The following are all optional:
        ​ ​ ​ ​ ​ ​ ​ ​ --scope <scope>
        ​ ​ ​ ​ ​ ​ ​ ​ --author [user]
        ​ ​ ​ ​ ​ ​ ​ ​ --guild [guild] **Only the bot owner can use this**

        **Scope** is one of the following:
        ​ ​ ​ ​ Global
        ​ ​ ​ ​ Guild
        ​ ​ ​ ​ User

        **Author** can be one of the following:
        ​ ​ ​ ​ User ID
        ​ ​ ​ ​ User Mention
        ​ ​ ​ ​ User Name#123

        **Guild** can be one of the following:
        ​ ​ ​ ​ Guild ID
        ​ ​ ​ ​ Exact guild name

        Example use:
        ​ ​ ​ ​ [p]playlist update MyGuildPlaylist
        ​ ​ ​ ​ [p]playlist update MyGlobalPlaylist --scope Global
        ​ ​ ​ ​ [p]playlist update MyPersonalPlaylist --scope User
        """

        if scope_data is None:
            scope_data = [PlaylistScope.GUILD.value, ctx.author, ctx.guild, False]
        scope, author, guild, specified_user = scope_data
        try:
            playlist_id, playlist_arg = await self._get_correct_playlist_id(
                ctx, playlist_matches, scope, author, guild, specified_user
            )
        except TooManyMatches as e:
            return await self._embed_msg(ctx, title=str(e))

        if playlist_id is None:
            return await self._embed_msg(
                ctx,
                title=_("Playlist Not Found"),
                description=_("Could not match '{arg}' to a playlist.").format(arg=playlist_arg),
            )

        if not await self._playlist_check(ctx):
            return
        try:
            playlist = await get_playlist(playlist_id, scope, self.bot, guild, author)
            if not await self.can_manage_playlist(scope, playlist, ctx, author, guild):
                return
            if playlist.url:
                player = lavalink.get_player(ctx.guild.id)
                added, removed, playlist = await self._maybe_update_playlist(ctx, player, playlist)
            else:
                return await self._embed_msg(
                    ctx,
                    title=_("Invalid Playlist"),
                    description=_("Custom playlists cannot be updated."),
                )
        except RuntimeError:
            return await self._embed_msg(
                ctx,
                title=_("Playlist Not Found"),
                description=_("Playlist {id} does not exist in {scope} scope.").format(
                    id=playlist_id, scope=humanize_scope(scope, the=True)
                ),
            )
        except MissingGuild:
            return await self._embed_msg(
                ctx,
                title=_("Missing Arguments"),
                description=_("You need to specify the Guild ID for the guild to lookup."),
            )
        else:
            scope_name = humanize_scope(
                scope, ctx=guild if scope == PlaylistScope.GUILD.value else author
            )
            if added or removed:
                _colour = await ctx.embed_colour()
                removed_embeds = []
                added_embeds = []
                total_added = len(added)
                total_removed = len(removed)
                total_pages = math.ceil(total_removed / 10) + math.ceil(total_added / 10)
                page_count = 0
                if removed:
                    removed_text = ""
                    for i, track in enumerate(removed, 1):
                        if len(track.title) > 40:
                            track_title = str(track.title).replace("[", "")
                            track_title = "{}...".format((track_title[:40]).rstrip(" "))
                        else:
                            track_title = track.title
                        removed_text += f"`{i}.` **[{track_title}]({track.uri})**\n"
                        if i % 10 == 0 or i == total_removed:
                            page_count += 1
                            embed = discord.Embed(
                                title=_("Tracks removed"), colour=_colour, description=removed_text
                            )
                            text = _("Page {page_num}/{total_pages}").format(
                                page_num=page_count, total_pages=total_pages
                            )
                            embed.set_footer(text=text)
                            removed_embeds.append(embed)
                            removed_text = ""
                if added:
                    added_text = ""
                    for i, track in enumerate(added, 1):
                        if len(track.title) > 40:
                            track_title = str(track.title).replace("[", "")
                            track_title = "{}...".format((track_title[:40]).rstrip(" "))
                        else:
                            track_title = track.title
                        added_text += f"`{i}.` **[{track_title}]({track.uri})**\n"
                        if i % 10 == 0 or i == total_added:
                            page_count += 1
                            embed = discord.Embed(
                                title=_("Tracks added"), colour=_colour, description=added_text
                            )
                            text = _("Page {page_num}/{total_pages}").format(
                                page_num=page_count, total_pages=total_pages
                            )
                            embed.set_footer(text=text)
                            added_embeds.append(embed)
                            added_text = ""
                embeds = removed_embeds + added_embeds
                await menu(ctx, embeds, DEFAULT_CONTROLS)
            else:
                return await self._embed_msg(
                    ctx,
                    title=_("Playlist Has Not Been Modified"),
                    description=_("No changes for {name} (`{id}`) [**{scope}**].").format(
                        id=playlist.id, name=playlist.name, scope=scope_name
                    ),
                )

    @checks.is_owner()
    @playlist.command(name="upload", usage="[args]")
    async def _playlist_upload(self, ctx: commands.Context, *, scope_data: ScopeParser = None):
        """Uploads a playlist file as a playlist for the bot.

        V2 and old V3 playlist will be slow.
        V3 Playlist made with [p]playlist download will load a lot faster.

        **Usage**:
        ​ ​ ​ ​ [p]playlist upload args

        **Args**:
        ​ ​ ​ ​ The following are all optional:
        ​ ​ ​ ​ ​ ​ ​ ​ --scope <scope>
        ​ ​ ​ ​ ​ ​ ​ ​ --author [user]
        ​ ​ ​ ​ ​ ​ ​ ​ --guild [guild] **Only the bot owner can use this**

        **Scope** is one of the following:
        ​ ​ ​ ​ Global
        ​ ​ ​ ​ Guild
        ​ ​ ​ ​ User

        **Author** can be one of the following:
        ​ ​ ​ ​ User ID
        ​ ​ ​ ​ User Mention
        ​ ​ ​ ​ User Name#123

        **Guild** can be one of the following:
        ​ ​ ​ ​ Guild ID
        ​ ​ ​ ​ Exact guild name

        Example use:
        ​ ​ ​ ​ [p]playlist upload
        ​ ​ ​ ​ [p]playlist upload --scope Global
        ​ ​ ​ ​ [p]playlist upload --scope User
        """
        if scope_data is None:
            scope_data = [PlaylistScope.GUILD.value, ctx.author, ctx.guild, False]
        scope, author, guild, specified_user = scope_data
        temp_playlist = FakePlaylist(author.id, scope)
        if not await self.can_manage_playlist(scope, temp_playlist, ctx, author, guild):
            return

        if not await self._playlist_check(ctx):
            return
        player = lavalink.get_player(ctx.guild.id)

        await self._embed_msg(
            ctx,
            title=_(
                "Please upload the playlist file. Any other message will cancel this operation."
            ),
        )

        try:
            file_message = await ctx.bot.wait_for(
                "message", timeout=30.0, check=MessagePredicate.same_context(ctx)
            )
        except asyncio.TimeoutError:
            return await self._embed_msg(ctx, title=_("No file detected, try again later."))
        try:
            file_url = file_message.attachments[0].url
        except IndexError:
            return await self._embed_msg(ctx, title=_("Upload cancelled."))
        file_suffix = file_url.rsplit(".", 1)[1]
        if file_suffix != "txt":
            return await self._embed_msg(ctx, title=_("Only Red playlist files can be uploaded."))
        try:
            async with self.session.request("GET", file_url) as r:
                uploaded_playlist = await r.json(content_type="text/plain")
        except UnicodeDecodeError:
            return await self._embed_msg(ctx, title=_("Not a valid playlist file."))

        new_schema = uploaded_playlist.get("schema", 1) >= 2
        version = uploaded_playlist.get("version", "v2")

        if new_schema and version == "v3":
            uploaded_playlist_url = uploaded_playlist.get("playlist_url", None)
            track_list = uploaded_playlist.get("tracks", [])
        else:
            uploaded_playlist_url = uploaded_playlist.get("link", None)
            track_list = uploaded_playlist.get("playlist", [])

        uploaded_playlist_name = uploaded_playlist.get(
            "name", (file_url.split("/")[6]).split(".")[0]
        )
        if (
            not uploaded_playlist_url
            or not match_yt_playlist(uploaded_playlist_url)
            or not (
                await self.music_cache.lavalink_query(
                    ctx, player, audio_dataclasses.Query.process_input(uploaded_playlist_url)
                )
            )[0].tracks
        ):
            if version == "v3":
                return await self._load_v3_playlist(
                    ctx,
                    scope,
                    uploaded_playlist_name,
                    uploaded_playlist_url,
                    track_list,
                    author,
                    guild,
                )
            return await self._load_v2_playlist(
                ctx,
                track_list,
                player,
                uploaded_playlist_url,
                uploaded_playlist_name,
                scope,
                author,
                guild,
            )
        return await ctx.invoke(
            self._playlist_save,
            playlist_name=uploaded_playlist_name,
            playlist_url=uploaded_playlist_url,
            scope_data=(scope, author, guild, specified_user),
        )

    @playlist.command(name="rename", usage="<playlist_name_OR_id> <new_name> [args]")
    async def _playlist_rename(
        self,
        ctx: commands.Context,
        playlist_matches: PlaylistConverter,
        new_name: str,
        *,
        scope_data: ScopeParser = None,
    ):
        """Rename an existing playlist.

        **Usage**:
        ​ ​ ​ ​ [p]playlist rename playlist_name_OR_id new_name args

        **Args**:
        ​ ​ ​ ​ The following are all optional:
        ​ ​ ​ ​ ​ ​ ​ ​ --scope <scope>
        ​ ​ ​ ​ ​ ​ ​ ​ --author [user]
        ​ ​ ​ ​ ​ ​ ​ ​ --guild [guild] **Only the bot owner can use this**

        **Scope** is one of the following:
        ​ ​ ​ ​ Global
        ​ ​ ​ ​ Guild
        ​ ​ ​ ​ User

        **Author** can be one of the following:
        ​ ​ ​ ​ User ID
        ​ ​ ​ ​ User Mention
        ​ ​ ​ ​ User Name#123

        **Guild** can be one of the following:
        ​ ​ ​ ​ Guild ID
        ​ ​ ​ ​ Exact guild name

        Example use:
        ​ ​ ​ ​ [p]playlist rename MyGuildPlaylist RenamedGuildPlaylist
        ​ ​ ​ ​ [p]playlist rename MyGlobalPlaylist RenamedGlobalPlaylist --scope Global
        ​ ​ ​ ​ [p]playlist rename MyPersonalPlaylist RenamedPersonalPlaylist --scope User
        """
        if scope_data is None:
            scope_data = [PlaylistScope.GUILD.value, ctx.author, ctx.guild, False]
        scope, author, guild, specified_user = scope_data

        new_name = new_name.split(" ")[0].strip('"')[:32]
        if new_name.isnumeric():
            return await self._embed_msg(
                ctx,
                title=_("Invalid Playlist Name"),
                description=_(
                    "Playlist names must be a single word (up to 32 "
                    "characters) and not numbers only."
                ),
            )

        try:
            playlist_id, playlist_arg = await self._get_correct_playlist_id(
                ctx, playlist_matches, scope, author, guild, specified_user
            )
        except TooManyMatches as e:
            return await self._embed_msg(ctx, title=str(e))
        if playlist_id is None:
            return await self._embed_msg(
                ctx,
                title=_("Playlist Not Found"),
                description=_("Could not match '{arg}' to a playlist.").format(arg=playlist_arg),
            )

        try:
            playlist = await get_playlist(playlist_id, scope, self.bot, guild, author)
        except RuntimeError:
            return await self._embed_msg(
                ctx,
                title=_("Playlist Not Found"),
                description=_("Playlist does not exist in {scope} scope.").format(
                    scope=humanize_scope(scope, the=True)
                ),
            )
        except MissingGuild:
            return await self._embed_msg(
                ctx,
                title=_("Missing Arguments"),
                description=_("You need to specify the Guild ID for the guild to lookup."),
            )

        if not await self.can_manage_playlist(scope, playlist, ctx, author, guild):
            return
        scope_name = humanize_scope(
            scope, ctx=guild if scope == PlaylistScope.GUILD.value else author
        )
        old_name = playlist.name
        update = {"name": new_name}
        await playlist.edit(update)
        msg = _("'{old}' playlist has been renamed to '{new}' (`{id}`) [**{scope}**]").format(
            old=bold(old_name), new=bold(playlist.name), id=playlist.id, scope=scope_name
        )
        await self._embed_msg(ctx, title=_("Playlist Modified"), description=msg)

    async def _load_v3_playlist(
        self,
        ctx: commands.Context,
        scope: str,
        uploaded_playlist_name: str,
        uploaded_playlist_url: str,
        track_list,
        author: Union[discord.User, discord.Member],
        guild: Union[discord.Guild],
    ):
        embed1 = discord.Embed(
            colour=await ctx.embed_colour(), title=_("Please wait, adding tracks...")
        )
        playlist_msg = await self._embed_msg(ctx, embed=embed1)
        track_count = len(track_list)
        uploaded_track_count = len(track_list)
        await asyncio.sleep(1)
        embed2 = discord.Embed(
            colour=await ctx.embed_colour(),
            title=_("Loading track {num}/{total}...").format(
                num=track_count, total=uploaded_track_count
            ),
        )
        await playlist_msg.edit(embed=embed2)
        playlist = await create_playlist(
            ctx, scope, uploaded_playlist_name, uploaded_playlist_url, track_list, author, guild
        )
        scope_name = humanize_scope(
            scope, ctx=guild if scope == PlaylistScope.GUILD.value else author
        )
        if not track_count:
            msg = _("Empty playlist {name} (`{id}`) [**{scope}**] created.").format(
                name=playlist.name, id=playlist.id, scope=scope_name
            )
        elif uploaded_track_count != track_count:
            bad_tracks = uploaded_track_count - track_count
            msg = _(
                "Added {num} tracks from the {playlist_name} playlist. {num_bad} track(s) "
                "could not be loaded."
            ).format(num=track_count, playlist_name=playlist.name, num_bad=bad_tracks)
        else:
            msg = _("Added {num} tracks from the {playlist_name} playlist.").format(
                num=track_count, playlist_name=playlist.name
            )
        embed3 = discord.Embed(
            colour=await ctx.embed_colour(), title=_("Playlist Saved"), description=msg
        )
        await playlist_msg.edit(embed=embed3)
        database_entries = []
        time_now = str(datetime.datetime.now(datetime.timezone.utc))
        for t in track_list:
            uri = t.get("info", {}).get("uri")
            if uri:
                t = {"loadType": "V2_COMPACT", "tracks": [t], "query": uri}
                database_entries.append(
                    {
                        "query": uri,
                        "data": json.dumps(t),
                        "last_updated": time_now,
                        "last_fetched": time_now,
                    }
                )
        if database_entries and HAS_SQL:
            await self.music_cache.insert("lavalink", database_entries)

    async def _load_v2_playlist(
        self,
        ctx: commands.Context,
        uploaded_track_list,
        player: lavalink.player_manager.Player,
        playlist_url: str,
        uploaded_playlist_name: str,
        scope: str,
        author: Union[discord.User, discord.Member],
        guild: Union[discord.Guild],
    ):
        track_list = []
        track_count = 0
        successful_count = 0
        uploaded_track_count = len(uploaded_track_list)

        embed1 = discord.Embed(
            colour=await ctx.embed_colour(), title=_("Please wait, adding tracks...")
        )
        playlist_msg = await self._embed_msg(ctx, embed=embed1)
        notifier = Notifier(ctx, playlist_msg, {"playlist": _("Loading track {num}/{total}...")})
        for song_url in uploaded_track_list:
            track_count += 1
            try:
                result, called_api = await self.music_cache.lavalink_query(
                    ctx, player, audio_dataclasses.Query.process_input(song_url)
                )
                track = result.tracks
            except Exception:
                continue
            try:
                track_obj = track_creator(player, other_track=track[0])
                track_list.append(track_obj)
                successful_count += 1
            except Exception:
                continue
            if (track_count % 2 == 0) or (track_count == len(uploaded_track_list)):
                await notifier.notify_user(
                    current=track_count, total=len(uploaded_track_list), key="playlist"
                )

        playlist = await create_playlist(
            ctx, scope, uploaded_playlist_name, playlist_url, track_list, author, guild
        )
        scope_name = humanize_scope(
            scope, ctx=guild if scope == PlaylistScope.GUILD.value else author
        )
        if not successful_count:
            msg = _("Empty playlist {name} (`{id}`) [**{scope}**] created.").format(
                name=playlist.name, id=playlist.id, scope=scope_name
            )
        elif uploaded_track_count != successful_count:
            bad_tracks = uploaded_track_count - successful_count
            msg = _(
                "Added {num} tracks from the {playlist_name} playlist. {num_bad} track(s) "
                "could not be loaded."
            ).format(num=successful_count, playlist_name=playlist.name, num_bad=bad_tracks)
        else:
            msg = _("Added {num} tracks from the {playlist_name} playlist.").format(
                num=successful_count, playlist_name=playlist.name
            )
        embed3 = discord.Embed(
            colour=await ctx.embed_colour(), title=_("Playlist Saved"), description=msg
        )
        await playlist_msg.edit(embed=embed3)

    async def _maybe_update_playlist(
        self, ctx: commands.Context, player: lavalink.player_manager.Player, playlist: Playlist
    ) -> Tuple[List[lavalink.Track], List[lavalink.Track], Playlist]:
        if playlist.url is None:
            return [], [], playlist
        results = {}
        updated_tracks = await self._playlist_tracks(
            ctx, player, audio_dataclasses.Query.process_input(playlist.url)
        )
        if isinstance(updated_tracks, discord.Message):
            return [], [], playlist
        if not updated_tracks:
            # No Tracks available on url Lets set it to none to avoid repeated calls here
            results["url"] = None
        if updated_tracks:  # Tracks have been updated
            results["tracks"] = updated_tracks

        old_tracks = playlist.tracks_obj
        new_tracks = [lavalink.Track(data=track) for track in updated_tracks]
        removed = list(set(old_tracks) - set(new_tracks))
        added = list(set(new_tracks) - set(old_tracks))
        if removed or added:
            await playlist.edit(results)

        return added, removed, playlist

    async def _playlist_check(self, ctx: commands.Context):
        if not self._player_check(ctx):
            if self._connection_aborted:
                msg = _("Connection to Lavalink has failed")
                desc = EmptyEmbed
                if await ctx.bot.is_owner(ctx.author):
                    desc = _("Please check your console or logs for details.")
                await self._embed_msg(ctx, title=msg, description=desc)
                return False
            try:
                if (
                    not ctx.author.voice.channel.permissions_for(ctx.me).connect
                    or not ctx.author.voice.channel.permissions_for(ctx.me).move_members
                    and userlimit(ctx.author.voice.channel)
                ):
                    await self._embed_msg(
                        ctx,
                        title=_("Unable To Get Playlists"),
                        description=_("I don't have permission to connect to your channel."),
                    )
                    return False
                await lavalink.connect(ctx.author.voice.channel)
                player = lavalink.get_player(ctx.guild.id)
                player.store("connect", datetime.datetime.utcnow())
            except IndexError:
                await self._embed_msg(
                    ctx,
                    title=_("Unable To Get Playlists"),
                    description=_("Connection to Lavalink has not yet been established."),
                )
                return False
            except AttributeError:
                await self._embed_msg(
                    ctx,
                    title=_("Unable To Get Playlists"),
                    description=_("Connect to a voice channel first."),
                )
                return False

        player = lavalink.get_player(ctx.guild.id)
        player.store("channel", ctx.channel.id)
        player.store("guild", ctx.guild.id)
        if (
            not ctx.author.voice or ctx.author.voice.channel != player.channel
        ) and not await self._can_instaskip(ctx, ctx.author):
            await self._embed_msg(
                ctx,
                title=_("Unable To Get Playlists"),
                description=_("You must be in the voice channel to use the playlist command."),
            )
            return False
        await self._eq_check(ctx, player)
        await self._data_check(ctx)
        return True

    async def _playlist_tracks(
        self,
        ctx: commands.Context,
        player: lavalink.player_manager.Player,
        query: audio_dataclasses.Query,
    ):
        search = query.is_search
        tracklist = []

        if query.is_spotify:
            try:
                if self.play_lock[ctx.message.guild.id]:
                    return await self._embed_msg(
                        ctx,
                        title=_("Unable To Get Tracks"),
                        description=_("Wait until the playlist has finished loading."),
                    )
            except KeyError:
                pass
            tracks = await self._get_spotify_tracks(ctx, query)

            if isinstance(tracks, discord.Message):
                return None

            if not tracks:
                colour = await ctx.embed_colour()
                embed = discord.Embed(title=_("Nothing found."), colour=colour)
                if (
                    query.is_local
                    and query.suffix in audio_dataclasses._PARTIALLY_SUPPORTED_MUSIC_EXT
                ):
                    embed = discord.Embed(title=_("Track is not playable."), colour=colour)
                    embed.description = _(
                        "**{suffix}** is not a fully supported format and some "
                        "tracks may not play."
                    ).format(suffix=query.suffix)
                return await self._embed_msg(ctx, embed=embed)
            for track in tracks:
                track_obj = track_creator(player, other_track=track)
                tracklist.append(track_obj)
            self._play_lock(ctx, False)
        elif query.is_search:
            result, called_api = await self.music_cache.lavalink_query(ctx, player, query)
            tracks = result.tracks
            if not tracks:
                colour = await ctx.embed_colour()
                embed = discord.Embed(title=_("Nothing found."), colour=colour)
                if (
                    query.is_local
                    and query.suffix in audio_dataclasses._PARTIALLY_SUPPORTED_MUSIC_EXT
                ):
                    embed = discord.Embed(title=_("Track is not playable."), colour=colour)
                    embed.description = _(
                        "**{suffix}** is not a fully supported format and some "
                        "tracks may not play."
                    ).format(suffix=query.suffix)
                return await self._embed_msg(ctx, embed=embed)
        else:
            result, called_api = await self.music_cache.lavalink_query(ctx, player, query)
            tracks = result.tracks

        if not search and len(tracklist) == 0:
            for track in tracks:
                track_obj = track_creator(player, other_track=track)
                tracklist.append(track_obj)
        elif len(tracklist) == 0:
            track_obj = track_creator(player, other_track=tracks[0])
            tracklist.append(track_obj)
        return tracklist

    @commands.command()
    @commands.guild_only()
    @commands.bot_has_permissions(embed_links=True)
    async def prev(self, ctx: commands.Context):
        """Skip to the start of the previously played track."""
        if not self._player_check(ctx):
            return await self._embed_msg(ctx, title=_("Nothing playing."))
        dj_enabled = self._dj_status_cache.setdefault(
            ctx.guild.id, await self.config.guild(ctx.guild).dj_enabled()
        )
        player = lavalink.get_player(ctx.guild.id)
        if dj_enabled:
<<<<<<< HEAD
            if not await self._can_instaskip(ctx, ctx.author) and not await self._is_alone(
                ctx, ctx.author
            ):
                return await self._embed_msg(
                    ctx,
                    title=_("Unable To Play Tracks"),
                    description=_("You need the DJ role to skip tracks."),
                )
=======
            if not await self._can_instaskip(ctx, ctx.author) and not await self._is_alone(ctx):
                return await self._embed_msg(ctx, _("You need the DJ role to skip tracks."))
>>>>>>> b457f8d1
        if (
            not ctx.author.voice or ctx.author.voice.channel != player.channel
        ) and not await self._can_instaskip(ctx, ctx.author):
            return await self._embed_msg(
                ctx,
                title=_("Unable To Play Tracks"),
                description=_("You must be in the voice channel to skip the music."),
            )
        if player.fetch("prev_song") is None:
            return await self._embed_msg(
                ctx, title=_("Unable To Play Tracks"), description=_("No previous track.")
            )
        else:
            track = player.fetch("prev_song")
            player.add(player.fetch("prev_requester"), track)
            self.bot.dispatch("red_audio_track_enqueue", player.channel.guild, track, ctx.author)
            queue_len = len(player.queue)
            bump_song = player.queue[-1]
            player.queue.insert(0, bump_song)
            player.queue.pop(queue_len)
            await player.skip()
            description = get_track_description(player.current)
            embed = discord.Embed(
                colour=await ctx.embed_colour(),
                title=_("Replaying Track"),
                description=description,
            )
            await self._embed_msg(ctx, embed=embed)

    @commands.group(invoke_without_command=True)
    @commands.guild_only()
    @commands.bot_has_permissions(embed_links=True, add_reactions=True)
    async def queue(self, ctx: commands.Context, *, page: int = 1):
        """List the songs in the queue."""

        async def _queue_menu(
            ctx: commands.Context,
            pages: list,
            controls: dict,
            message: discord.Message,
            page: int,
            timeout: float,
            emoji: str,
        ):
            if message:
                await ctx.send_help(self.queue)
                with contextlib.suppress(discord.HTTPException):
                    await message.delete()
                return None

        queue_controls = {
            "\N{LEFTWARDS BLACK ARROW}": prev_page,
            "\N{CROSS MARK}": close_menu,
            "\N{BLACK RIGHTWARDS ARROW}": next_page,
            "\N{INFORMATION SOURCE}": _queue_menu,
        }

        if not self._player_check(ctx):
            return await self._embed_msg(ctx, title=_("There's nothing in the queue."))
        player = lavalink.get_player(ctx.guild.id)
        if not player.queue:
            if player.current:
                arrow = await draw_time(ctx)
                pos = lavalink.utils.format_time(player.position)
                if player.current.is_stream:
                    dur = "LIVE"
                else:
                    dur = lavalink.utils.format_time(player.current.length)
                song = get_track_description(player.current)
                song += _("\n Requested by: **{track.requester}**")
                song += "\n\n{arrow}`{pos}`/`{dur}`"
                song = song.format(track=player.current, arrow=arrow, pos=pos, dur=dur)
                embed = discord.Embed(
                    colour=await ctx.embed_colour(), title=_("Now Playing"), description=song
                )
                if await self.config.guild(ctx.guild).thumbnail() and player.current:
                    if player.current.thumbnail:
                        embed.set_thumbnail(url=player.current.thumbnail)

                shuffle = await self.config.guild(ctx.guild).shuffle()
                repeat = await self.config.guild(ctx.guild).repeat()
                autoplay = await self.config.guild(ctx.guild).auto_play() or self.owns_autoplay
                text = ""
                text += (
                    _("Auto-Play")
                    + ": "
                    + ("\N{WHITE HEAVY CHECK MARK}" if autoplay else "\N{CROSS MARK}")
                )
                text += (
                    (" | " if text else "")
                    + _("Shuffle")
                    + ": "
                    + ("\N{WHITE HEAVY CHECK MARK}" if shuffle else "\N{CROSS MARK}")
                )
                text += (
                    (" | " if text else "")
                    + _("Repeat")
                    + ": "
                    + ("\N{WHITE HEAVY CHECK MARK}" if repeat else "\N{CROSS MARK}")
                )
                embed.set_footer(text=text)
                message = await self._embed_msg(ctx, embed=embed)
                dj_enabled = self._dj_status_cache.setdefault(
                    ctx.guild.id, await self.config.guild(ctx.guild).dj_enabled()
                )
                vote_enabled = await self.config.guild(ctx.guild).vote_enabled()
                if dj_enabled or vote_enabled:
                    if not await self._can_instaskip(ctx, ctx.author) and not await self._is_alone(
                        ctx, ctx.author
                    ):
                        return

                expected = ("⏹", "⏯")
                emoji = {"stop": "⏹", "pause": "⏯"}
                if player.current:
                    task = start_adding_reactions(message, expected[:4], ctx.bot.loop)
                else:
                    task = None

                try:
                    (r, u) = await self.bot.wait_for(
                        "reaction_add",
                        check=ReactionPredicate.with_emojis(expected, message, ctx.author),
                        timeout=30.0,
                    )
                except asyncio.TimeoutError:
                    return await self._clear_react(message, emoji)
                else:
                    if task is not None:
                        task.cancel()
                reacts = {v: k for k, v in emoji.items()}
                react = reacts[r.emoji]
                if react == "stop":
                    await self._clear_react(message, emoji)
                    return await ctx.invoke(self.stop)
                elif react == "pause":
                    await self._clear_react(message, emoji)
                    return await ctx.invoke(self.pause)
                return
            return await self._embed_msg(ctx, title=_("There's nothing in the queue."))

        async with ctx.typing():
            len_queue_pages = math.ceil(len(player.queue) / 10)
            queue_page_list = []
            for page_num in range(1, len_queue_pages + 1):
                embed = await self._build_queue_page(ctx, player, page_num)
                queue_page_list.append(embed)
            if page > len_queue_pages:
                page = len_queue_pages
        return await menu(ctx, queue_page_list, queue_controls, page=(page - 1))

    async def _build_queue_page(
        self, ctx: commands.Context, player: lavalink.player_manager.Player, page_num
    ):
        shuffle = await self.config.guild(ctx.guild).shuffle()
        repeat = await self.config.guild(ctx.guild).repeat()
        autoplay = await self.config.guild(ctx.guild).auto_play() or self.owns_autoplay

        queue_num_pages = math.ceil(len(player.queue) / 10)
        queue_idx_start = (page_num - 1) * 10
        queue_idx_end = queue_idx_start + 10
        queue_list = ""
        try:
            arrow = await draw_time(ctx)
        except AttributeError:
            return await self._embed_msg(ctx, title=_("There's nothing in the queue."))
        pos = lavalink.utils.format_time(player.position)

        if player.current.is_stream:
            dur = "LIVE"
        else:
            dur = lavalink.utils.format_time(player.current.length)

        query = audio_dataclasses.Query.process_input(player.current)

        if query.is_stream:
            queue_list += _("**Currently livestreaming:**\n")
            queue_list += "**[{current.title}]({current.uri})**\n".format(current=player.current)
            queue_list += _("Requested by: **{user}**").format(user=player.current.requester)
            queue_list += f"\n\n{arrow}`{pos}`/`{dur}`\n\n"

        elif query.is_local:
            if player.current.title != "Unknown title":
                queue_list += "\n".join(
                    (
                        _("Playing: ")
                        + "**{current.author} - {current.title}**".format(current=player.current),
                        audio_dataclasses.LocalPath(player.current.uri).to_string_user(),
                        _("Requested by: **{user}**\n").format(user=player.current.requester),
                        f"{arrow}`{pos}`/`{dur}`\n\n",
                    )
                )
            else:
                queue_list += "\n".join(
                    (
                        _("Playing: ")
                        + audio_dataclasses.LocalPath(player.current.uri).to_string_user(),
                        _("Requested by: **{user}**\n").format(user=player.current.requester),
                        f"{arrow}`{pos}`/`{dur}`\n\n",
                    )
                )
        else:
            queue_list += _("Playing: ")
            queue_list += "**[{current.title}]({current.uri})**\n".format(current=player.current)
            queue_list += _("Requested by: **{user}**").format(user=player.current.requester)
            queue_list += f"\n\n{arrow}`{pos}`/`{dur}`\n\n"

        for i, track in enumerate(
            player.queue[queue_idx_start:queue_idx_end], start=queue_idx_start
        ):
            if len(track.title) > 40:
                track_title = str(track.title).replace("[", "")
                track_title = "{}...".format((track_title[:40]).rstrip(" "))
            else:
                track_title = track.title
            req_user = track.requester
            track_idx = i + 1
            query = audio_dataclasses.Query.process_input(track)

            if query.is_local:
                if track.title == "Unknown title":
                    queue_list += f"`{track_idx}.` " + ", ".join(
                        (
                            bold(audio_dataclasses.LocalPath(track.uri).to_string_user()),
                            _("requested by **{user}**\n").format(user=req_user),
                        )
                    )
                else:
                    queue_list += f"`{track_idx}.` **{track.author} - {track_title}**, " + _(
                        "requested by **{user}**\n"
                    ).format(user=req_user)
            else:
                queue_list += f"`{track_idx}.` **[{track_title}]({track.uri})**, "
                queue_list += _("requested by **{user}**\n").format(user=req_user)

        embed = discord.Embed(
            colour=await ctx.embed_colour(),
            title="Queue for " + ctx.guild.name,
            description=queue_list,
        )
        if await self.config.guild(ctx.guild).thumbnail() and player.current.thumbnail:
            embed.set_thumbnail(url=player.current.thumbnail)
        queue_dur = await queue_duration(ctx)
        queue_total_duration = lavalink.utils.format_time(queue_dur)
        text = _(
            "Page {page_num}/{total_pages} | {num_tracks} " "tracks, {num_remaining} remaining\n"
        ).format(
            page_num=page_num,
            total_pages=queue_num_pages,
            num_tracks=len(player.queue) + 1,
            num_remaining=queue_total_duration,
        )
        text += (
            _("Auto-Play")
            + ": "
            + ("\N{WHITE HEAVY CHECK MARK}" if autoplay else "\N{CROSS MARK}")
        )
        text += (
            (" | " if text else "")
            + _("Shuffle")
            + ": "
            + ("\N{WHITE HEAVY CHECK MARK}" if shuffle else "\N{CROSS MARK}")
        )
        text += (
            (" | " if text else "")
            + _("Repeat")
            + ": "
            + ("\N{WHITE HEAVY CHECK MARK}" if repeat else "\N{CROSS MARK}")
        )
        embed.set_footer(text=text)
        return embed

    @staticmethod
    async def _build_queue_search_list(queue_list, search_words):
        track_list = []
        queue_idx = 0
        for track in queue_list:
            queue_idx = queue_idx + 1
            if not match_url(track.uri):
                query = audio_dataclasses.Query.process_input(track)
                if track.title == "Unknown title":
                    track_title = query.track.to_string_user()
                else:
                    track_title = "{} - {}".format(track.author, track.title)
            else:
                track_title = track.title

            song_info = {str(queue_idx): track_title}
            track_list.append(song_info)
        search_results = process.extract(search_words, track_list, limit=50)
        search_list = []
        for search, percent_match in search_results:
            for queue_position, title in search.items():
                if percent_match > 89:
                    search_list.append([queue_position, title])
        return search_list

    @staticmethod
    async def _build_queue_search_page(ctx: commands.Context, page_num, search_list):
        search_num_pages = math.ceil(len(search_list) / 10)
        search_idx_start = (page_num - 1) * 10
        search_idx_end = search_idx_start + 10
        track_match = ""
        for i, track in enumerate(
            search_list[search_idx_start:search_idx_end], start=search_idx_start
        ):
            track_idx = i + 1
            if type(track) is str:
                track_location = audio_dataclasses.LocalPath(track).to_string_user()
                track_match += "`{}.` **{}**\n".format(track_idx, track_location)
            else:
                track_match += "`{}.` **{}**\n".format(track[0], track[1])
        embed = discord.Embed(
            colour=await ctx.embed_colour(), title=_("Matching Tracks:"), description=track_match
        )
        embed.set_footer(
            text=(_("Page {page_num}/{total_pages}") + " | {num_tracks} tracks").format(
                page_num=page_num, total_pages=search_num_pages, num_tracks=len(search_list)
            )
        )
        return embed

    @queue.command(name="clear")
    @commands.guild_only()
    async def _queue_clear(self, ctx: commands.Context):
        """Clears the queue."""
        try:
            player = lavalink.get_player(ctx.guild.id)
        except KeyError:
            return await self._embed_msg(ctx, title=_("There's nothing in the queue."))
        dj_enabled = self._dj_status_cache.setdefault(
            ctx.guild.id, await self.config.guild(ctx.guild).dj_enabled()
        )
        if not self._player_check(ctx) or not player.queue:
<<<<<<< HEAD
            return await self._embed_msg(ctx, title=_("There's nothing in the queue."))
        if dj_enabled:
            if not await self._can_instaskip(ctx, ctx.author) and not await self._is_alone(
                ctx, ctx.author
            ):
                return await self._embed_msg(
                    ctx,
                    title=_("Unable To Clear Queue"),
                    description=_("You need the DJ role to clear the queue."),
                )
=======
            return await self._embed_msg(ctx, _("There's nothing in the queue."))

        if dj_enabled:
            if not await self._can_instaskip(ctx, ctx.author) and not await self._is_alone(ctx):
                return await self._embed_msg(ctx, _("You need the DJ role to clear the queue."))
>>>>>>> b457f8d1
        player.queue.clear()
        await self._embed_msg(
            ctx, title=_("Queue Modified"), description=_("The queue has been cleared.")
        )

    @queue.command(name="clean")
    @commands.guild_only()
    async def _queue_clean(self, ctx: commands.Context):
        """Removes songs from the queue if the requester is not in the voice channel."""
        try:
            player = lavalink.get_player(ctx.guild.id)
        except KeyError:
            return await self._embed_msg(ctx, title=_("There's nothing in the queue."))
        dj_enabled = self._dj_status_cache.setdefault(
            ctx.guild.id, await self.config.guild(ctx.guild).dj_enabled()
        )
        if not self._player_check(ctx) or not player.queue:
            return await self._embed_msg(ctx, title=_("There's nothing in the queue."))
        if dj_enabled:
<<<<<<< HEAD
            if not await self._can_instaskip(ctx, ctx.author) and not await self._is_alone(
                ctx, ctx.author
            ):
                return await self._embed_msg(
                    ctx,
                    title=_("Unable To Clean Queue"),
                    description=_("You need the DJ role to clean the queue."),
                )
=======
            if not await self._can_instaskip(ctx, ctx.author) and not await self._is_alone(ctx):
                return await self._embed_msg(ctx, _("You need the DJ role to clean the queue."))
>>>>>>> b457f8d1
        clean_tracks = []
        removed_tracks = 0
        listeners = player.channel.members
        for track in player.queue:
            if track.requester in listeners:
                clean_tracks.append(track)
            else:
                removed_tracks += 1
        player.queue = clean_tracks
        if removed_tracks == 0:
            await self._embed_msg(ctx, title=_("Removed 0 tracks."))
        else:
            await self._embed_msg(
                ctx,
                title=_("Removed racks from the queue"),
                description=_(
                    "Removed {removed_tracks} tracks queued by members "
                    "outside of the voice channel."
                ).format(removed_tracks=removed_tracks),
            )

    @queue.command(name="cleanself")
    @commands.guild_only()
    async def _queue_cleanself(self, ctx: commands.Context):
        """Removes all tracks you requested from the queue."""

        try:
            player = lavalink.get_player(ctx.guild.id)
        except KeyError:
            return await self._embed_msg(ctx, title=_("There's nothing in the queue."))
        if not self._player_check(ctx) or not player.queue:
            return await self._embed_msg(ctx, title=_("There's nothing in the queue."))

        clean_tracks = []
        removed_tracks = 0
        for track in player.queue:
            if track.requester != ctx.author:
                clean_tracks.append(track)
            else:
                removed_tracks += 1
        player.queue = clean_tracks
        if removed_tracks == 0:
            await self._embed_msg(ctx, title=_("Removed 0 tracks."))
        else:
            await self._embed_msg(
                ctx,
                title=_("Removed tracks from the queue"),
                description=_(
                    "Removed {removed_tracks} tracks queued by {member.display_name}."
                ).format(removed_tracks=removed_tracks, member=ctx.author),
            )

    @queue.command(name="search")
    @commands.guild_only()
    async def _queue_search(self, ctx: commands.Context, *, search_words: str):
        """Search the queue."""
        try:
            player = lavalink.get_player(ctx.guild.id)
        except KeyError:
            return await self._embed_msg(ctx, title=_("There's nothing in the queue."))
        if not self._player_check(ctx) or not player.queue:
            return await self._embed_msg(ctx, title=_("There's nothing in the queue."))

        search_list = await self._build_queue_search_list(player.queue, search_words)
        if not search_list:
            return await self._embed_msg(ctx, title=_("No matches."))

        len_search_pages = math.ceil(len(search_list) / 10)
        search_page_list = []
        for page_num in range(1, len_search_pages + 1):
            embed = await self._build_queue_search_page(ctx, page_num, search_list)
            search_page_list.append(embed)
        await menu(ctx, search_page_list, DEFAULT_CONTROLS)

    @queue.command(name="shuffle")
    @commands.guild_only()
    @commands.cooldown(1, 30, commands.BucketType.guild)
    async def _queue_shuffle(self, ctx: commands.Context):
        """Shuffles the queue."""
        dj_enabled = self._dj_status_cache.setdefault(
            ctx.guild.id, await self.config.guild(ctx.guild).dj_enabled()
        )
        if dj_enabled:
<<<<<<< HEAD
            if not await self._can_instaskip(ctx, ctx.author) and not await self._is_alone(
                ctx, ctx.author
            ):
                ctx.command.reset_cooldown(ctx)
                return await self._embed_msg(
                    ctx,
                    title=_("Unable To Shuffle Queue"),
                    description=_("You need the DJ role to shuffle the queue."),
                )
=======
            if not await self._can_instaskip(ctx, ctx.author) and not await self._is_alone(ctx):
                return await self._embed_msg(ctx, _("You need the DJ role to shuffle the queue."))
>>>>>>> b457f8d1
        if not self._player_check(ctx):
            ctx.command.reset_cooldown(ctx)
            return await self._embed_msg(
                ctx,
                title=_("Unable To Shuffle Queue"),
                description=_("There's nothing in the queue."),
            )
        try:
            if (
                not ctx.author.voice.channel.permissions_for(ctx.me).connect
                or not ctx.author.voice.channel.permissions_for(ctx.me).move_members
                and userlimit(ctx.author.voice.channel)
            ):
                ctx.command.reset_cooldown(ctx)
                return await self._embed_msg(
                    ctx,
                    title=_("Unable To Shuffle Queue"),
                    description=_("I don't have permission to connect to your channel."),
                )
            await lavalink.connect(ctx.author.voice.channel)
            player = lavalink.get_player(ctx.guild.id)
            player.store("connect", datetime.datetime.utcnow())
        except AttributeError:
            ctx.command.reset_cooldown(ctx)
            return await self._embed_msg(
                ctx,
                title=_("Unable To Shuffle Queue"),
                description=_("Connect to a voice channel first."),
            )
        except IndexError:
            ctx.command.reset_cooldown(ctx)
            return await self._embed_msg(
                ctx,
                title=_("Unable To Shuffle Queue"),
                description=_("Connection to Lavalink has not yet been established."),
            )
        except KeyError:
            ctx.command.reset_cooldown(ctx)
            return await self._embed_msg(
                ctx,
                title=_("Unable To Shuffle Queue"),
                description=_("There's nothing in the queue."),
            )

        if not self._player_check(ctx) or not player.queue:
            ctx.command.reset_cooldown(ctx)
            return await self._embed_msg(
                ctx,
                title=_("Unable To Shuffle Queue"),
                description=_("There's nothing in the queue."),
            )

        player.force_shuffle(0)
        return await self._embed_msg(ctx, title=_("Queue has been shuffled."))

    @commands.command()
    @commands.guild_only()
    @commands.bot_has_permissions(embed_links=True)
    async def repeat(self, ctx: commands.Context):
        """Toggle repeat."""
        dj_enabled = self._dj_status_cache.setdefault(
            ctx.guild.id, await self.config.guild(ctx.guild).dj_enabled()
        )
        if dj_enabled:
            if not await self._can_instaskip(ctx, ctx.author) and not await self._has_dj_role(
                ctx, ctx.author
            ):
                return await self._embed_msg(
                    ctx,
                    title=_("Unable To Toggle Repeat"),
                    description=_("You need the DJ role to toggle repeat."),
                )
        if self._player_check(ctx):
            await self._data_check(ctx)
            player = lavalink.get_player(ctx.guild.id)
            if (
                not ctx.author.voice or ctx.author.voice.channel != player.channel
            ) and not await self._can_instaskip(ctx, ctx.author):
                return await self._embed_msg(
                    ctx,
                    title=_("Unable To Toggle Repeat"),
                    description=_("You must be in the voice channel to toggle repeat."),
                )

        autoplay = await self.config.guild(ctx.guild).auto_play()
        repeat = await self.config.guild(ctx.guild).repeat()
        msg = ""
        msg += _("Repeat tracks: {true_or_false}.").format(
            true_or_false=_("Enabled") if not repeat else _("Disabled")
        )
        await self.config.guild(ctx.guild).repeat.set(not repeat)
        if repeat is not True and autoplay is True:
            msg += _("\nAuto-play has been disabled.")
            await self.config.guild(ctx.guild).auto_play.set(False)

        embed = discord.Embed(
            title=_("Setting Changed"), description=msg, colour=await ctx.embed_colour()
        )
        await self._embed_msg(ctx, embed=embed)
        if self._player_check(ctx):
            await self._data_check(ctx)

    @commands.command()
    @commands.guild_only()
    @commands.bot_has_permissions(embed_links=True)
    async def remove(self, ctx: commands.Context, index: int):
        """Remove a specific track number from the queue."""
        dj_enabled = self._dj_status_cache.setdefault(
            ctx.guild.id, await self.config.guild(ctx.guild).dj_enabled()
        )
        if not self._player_check(ctx):
            return await self._embed_msg(ctx, title=_("Nothing playing."))
        player = lavalink.get_player(ctx.guild.id)
        if not player.queue:
            return await self._embed_msg(ctx, title=_("Nothing queued."))
        if dj_enabled:
            if not await self._can_instaskip(ctx, ctx.author):
                return await self._embed_msg(
                    ctx,
                    title=_("Unable To Modify Queue"),
                    description=_("You need the DJ role to remove tracks."),
                )
        if (
            not ctx.author.voice or ctx.author.voice.channel != player.channel
        ) and not await self._can_instaskip(ctx, ctx.author):
            return await self._embed_msg(
                ctx,
                title=_("Unable To Modify Queue"),
                description=_("You must be in the voice channel to manage the queue."),
            )
        if index > len(player.queue) or index < 1:
            return await self._embed_msg(
                ctx,
                title=_("Unable To Modify Queue"),
                description=_("Song number must be greater than 1 and within the queue limit."),
            )
        index -= 1
        removed = player.queue.pop(index)
        removed_title = get_track_description(removed)
        await self._embed_msg(
            ctx,
            title=_("Removed track from queue"),
            description=_("Removed {track} from the queue.").format(track=removed_title),
        )

    @commands.command()
    @commands.guild_only()
    @commands.bot_has_permissions(embed_links=True, add_reactions=True)
    async def search(self, ctx: commands.Context, *, query: str):
        """Pick a track with a search.

        Use `[p]search list <search term>` to queue all tracks found on YouTube. `[p]search sc
        <search term>` will search SoundCloud instead of YouTube.
        """

        async def _search_menu(
            ctx: commands.Context,
            pages: list,
            controls: dict,
            message: discord.Message,
            page: int,
            timeout: float,
            emoji: str,
        ):
            if message:
                await self._search_button_action(ctx, tracks, emoji, page)
                with contextlib.suppress(discord.HTTPException):
                    await message.delete()
                return None

        search_controls = {
            "\N{DIGIT ONE}\N{COMBINING ENCLOSING KEYCAP}": _search_menu,
            "\N{DIGIT TWO}\N{COMBINING ENCLOSING KEYCAP}": _search_menu,
            "\N{DIGIT THREE}\N{COMBINING ENCLOSING KEYCAP}": _search_menu,
            "\N{DIGIT FOUR}\N{COMBINING ENCLOSING KEYCAP}": _search_menu,
            "\N{DIGIT FIVE}\N{COMBINING ENCLOSING KEYCAP}": _search_menu,
            "\N{LEFTWARDS BLACK ARROW}": prev_page,
            "\N{CROSS MARK}": close_menu,
            "\N{BLACK RIGHTWARDS ARROW}": next_page,
        }

        if not self._player_check(ctx):
            if self._connection_aborted:
                msg = _("Connection to Lavalink has failed")
                desc = EmptyEmbed
                if await ctx.bot.is_owner(ctx.author):
                    desc = _("Please check your console or logs for details.")
                return await self._embed_msg(ctx, title=msg, description=desc)
            try:
                if (
                    not ctx.author.voice.channel.permissions_for(ctx.me).connect
                    or not ctx.author.voice.channel.permissions_for(ctx.me).move_members
                    and userlimit(ctx.author.voice.channel)
                ):
                    return await self._embed_msg(
                        ctx,
                        title=_("Unable To Search For Tracks"),
                        description=_("I don't have permission to connect to your channel."),
                    )
                await lavalink.connect(ctx.author.voice.channel)
                player = lavalink.get_player(ctx.guild.id)
                player.store("connect", datetime.datetime.utcnow())
            except AttributeError:
                return await self._embed_msg(
                    ctx,
                    title=_("Unable To Search For Tracks"),
                    description=_("Connect to a voice channel first."),
                )
            except IndexError:
                return await self._embed_msg(
                    ctx,
                    title=_("Unable To Search For Tracks"),
                    description=_("Connection to Lavalink has not yet been established."),
                )
        player = lavalink.get_player(ctx.guild.id)
        guild_data = await self.config.guild(ctx.guild).all()
        player.store("channel", ctx.channel.id)
        player.store("guild", ctx.guild.id)
        if (
            not ctx.author.voice or ctx.author.voice.channel != player.channel
        ) and not await self._can_instaskip(ctx, ctx.author):
            return await self._embed_msg(
                ctx,
                title=_("Unable To Search For Tracks"),
                description=_("You must be in the voice channel to enqueue tracks."),
            )
        await self._eq_check(ctx, player)
        await self._data_check(ctx)

        before_queue_length = len(player.queue)

        if not isinstance(query, list):
            query = audio_dataclasses.Query.process_input(query)
            restrict = await self.config.restrict()
            if restrict and match_url(query):
                valid_url = url_check(query)
                if not valid_url:
                    return await self._embed_msg(
                        ctx,
                        title=_("Unable To Play Tracks"),
                        description=_("That URL is not allowed."),
                    )
            elif not await is_allowed(ctx.guild, f"{query}", query_obj=query):
                return await self._embed_msg(
                    ctx,
                    title=_("Unable To Play Tracks"),
                    description=_("That track is not allowed."),
                )
            if query.invoked_from == "search list" or query.invoked_from == "local folder":
                if query.invoked_from == "search list" and not query.is_local:
                    result, called_api = await self.music_cache.lavalink_query(ctx, player, query)
                    tracks = result.tracks
                else:
                    tracks = await self._folder_tracks(ctx, player, query)
                if not tracks:
                    colour = await ctx.embed_colour()
                    embed = discord.Embed(title=_("Nothing found."), colour=colour)
                    if await self.config.use_external_lavalink() and query.is_local:
                        embed.description = _(
                            "Local tracks will not work "
                            "if the `Lavalink.jar` cannot see the track.\n"
                            "This may be due to permissions or because Lavalink.jar is being run "
                            "in a different machine than the local tracks."
                        )
                    elif (
                        query.is_local
                        and query.suffix in audio_dataclasses._PARTIALLY_SUPPORTED_MUSIC_EXT
                    ):
                        embed = discord.Embed(title=_("Track is not playable."), colour=colour)
                        embed.description = _(
                            "**{suffix}** is not a fully supported format and some "
                            "tracks may not play."
                        ).format(suffix=query.suffix)
                    return await self._embed_msg(ctx, embed=embed)
                queue_dur = await queue_duration(ctx)
                queue_total_duration = lavalink.utils.format_time(queue_dur)

                track_len = 0
                empty_queue = not player.queue
                for track in tracks:
                    if not await is_allowed(
                        ctx.guild,
                        (
                            f"{track.title} {track.author} {track.uri} "
                            f"{str(audio_dataclasses.Query.process_input(track))}"
                        ),
                    ):
                        log.debug(f"Query is not allowed in {ctx.guild} ({ctx.guild.id})")
                        continue
                    elif guild_data["maxlength"] > 0:
                        if track_limit(track, guild_data["maxlength"]):
                            track_len += 1
                            player.add(ctx.author, track)
                            self.bot.dispatch(
                                "red_audio_track_enqueue", player.channel.guild, track, ctx.author
                            )
                    else:
                        track_len += 1
                        player.add(ctx.author, track)
                        self.bot.dispatch(
                            "red_audio_track_enqueue", player.channel.guild, track, ctx.author
                        )
                    if not player.current:
                        await player.play()
                player.maybe_shuffle(0 if empty_queue else 1)
                if len(tracks) > track_len:
                    maxlength_msg = " {bad_tracks} tracks cannot be queued.".format(
                        bad_tracks=(len(tracks) - track_len)
                    )
                else:
                    maxlength_msg = ""
                songembed = discord.Embed(
                    colour=await ctx.embed_colour(),
                    title=_("Queued {num} track(s).{maxlength_msg}").format(
                        num=track_len, maxlength_msg=maxlength_msg
                    ),
                )
                if not guild_data["shuffle"] and queue_dur > 0:
                    songembed.set_footer(
                        text=_(
                            "{time} until start of search playback: starts at #{position} in queue"
                        ).format(time=queue_total_duration, position=before_queue_length + 1)
                    )
                return await self._embed_msg(ctx, embed=songembed)
            elif query.is_local and query.single_track:
                tracks = await self._folder_list(ctx, query)
            elif query.is_local and query.is_album:
                if ctx.invoked_with == "folder":
                    return await self._local_play_all(ctx, query, from_search=True)
                else:
                    tracks = await self._folder_list(ctx, query)
            else:
                result, called_api = await self.music_cache.lavalink_query(ctx, player, query)
                tracks = result.tracks
            if not tracks:
                colour = await ctx.embed_colour()
                embed = discord.Embed(title=_("Nothing found."), colour=colour)
                if await self.config.use_external_lavalink() and query.is_local:
                    embed.description = _(
                        "Local tracks will not work "
                        "if the `Lavalink.jar` cannot see the track.\n"
                        "This may be due to permissions or because Lavalink.jar is being run "
                        "in a different machine than the local tracks."
                    )
                elif (
                    query.is_local
                    and query.suffix in audio_dataclasses._PARTIALLY_SUPPORTED_MUSIC_EXT
                ):
                    embed = discord.Embed(title=_("Track is not playable."), colour=colour)
                    embed.description = _(
                        "**{suffix}** is not a fully supported format and some "
                        "tracks may not play."
                    ).format(suffix=query.suffix)
                return await self._embed_msg(ctx, embed=embed)
        else:
            tracks = query

        dj_enabled = self._dj_status_cache.setdefault(
            ctx.guild.id, await self.config.guild(ctx.guild).dj_enabled()
        )

        len_search_pages = math.ceil(len(tracks) / 5)
        search_page_list = []
        for page_num in range(1, len_search_pages + 1):
            embed = await self._build_search_page(ctx, tracks, page_num)
            search_page_list.append(embed)

        if dj_enabled:
            if not await self._can_instaskip(ctx, ctx.author):
                return await menu(ctx, search_page_list, DEFAULT_CONTROLS)

        await menu(ctx, search_page_list, search_controls)

    async def _search_button_action(self, ctx: commands.Context, tracks, emoji, page):
        if not self._player_check(ctx):
            if self._connection_aborted:
                msg = _("Connection to Lavalink has failed.")
                if await ctx.bot.is_owner(ctx.author):
                    msg += " " + _("Please check your console or logs for details.")
                return await self._embed_msg(ctx, title=msg)
            try:
                await lavalink.connect(ctx.author.voice.channel)
                player = lavalink.get_player(ctx.guild.id)
                player.store("connect", datetime.datetime.utcnow())
            except AttributeError:
                return await self._embed_msg(ctx, title=_("Connect to a voice channel first."))
            except IndexError:
                return await self._embed_msg(
                    ctx, title=_("Connection to Lavalink has not yet been established.")
                )
        player = lavalink.get_player(ctx.guild.id)
        guild_data = await self.config.guild(ctx.guild).all()
        if not await self._currency_check(ctx, guild_data["jukebox_price"]):
            return
        try:
            if emoji == "\N{DIGIT ONE}\N{COMBINING ENCLOSING KEYCAP}":
                search_choice = tracks[0 + (page * 5)]
            elif emoji == "\N{DIGIT TWO}\N{COMBINING ENCLOSING KEYCAP}":
                search_choice = tracks[1 + (page * 5)]
            elif emoji == "\N{DIGIT THREE}\N{COMBINING ENCLOSING KEYCAP}":
                search_choice = tracks[2 + (page * 5)]
            elif emoji == "\N{DIGIT FOUR}\N{COMBINING ENCLOSING KEYCAP}":
                search_choice = tracks[3 + (page * 5)]
            elif emoji == "\N{DIGIT FIVE}\N{COMBINING ENCLOSING KEYCAP}":
                search_choice = tracks[4 + (page * 5)]
            else:
                search_choice = tracks[0 + (page * 5)]
        except IndexError:
            search_choice = tracks[-1]
        try:
            query = audio_dataclasses.Query.process_input(search_choice.uri)
            if query.is_local:
                localtrack = audio_dataclasses.LocalPath(search_choice.uri)
                if search_choice.title != "Unknown title":
                    description = "**{} - {}**\n{}".format(
                        search_choice.author, search_choice.title, localtrack.to_string_user()
                    )
                else:
                    description = localtrack.to_string_user()
            else:
                description = "**[{}]({})**".format(search_choice.title, search_choice.uri)
        except AttributeError:
            search_choice = audio_dataclasses.Query.process_input(search_choice)
            if search_choice.track.exists() and search_choice.track.is_dir():
                return await ctx.invoke(self.search, query=search_choice)
            elif search_choice.track.exists() and search_choice.track.is_file():
                search_choice.invoked_from = "localtrack"
            return await ctx.invoke(self.play, query=search_choice)

        songembed = discord.Embed(
            colour=await ctx.embed_colour(), title=_("Track Enqueued"), description=description
        )
        queue_dur = await queue_duration(ctx)
        queue_total_duration = lavalink.utils.format_time(queue_dur)
        before_queue_length = len(player.queue)

        if not await is_allowed(
            ctx.guild,
            (
                f"{search_choice.title} {search_choice.author} {search_choice.uri} "
                f"{str(audio_dataclasses.Query.process_input(search_choice))}"
            ),
        ):
            log.debug(f"Query is not allowed in {ctx.guild} ({ctx.guild.id})")
            self._play_lock(ctx, False)
            return await self._embed_msg(ctx, title=_("This track is not allowed in this server."))
        elif guild_data["maxlength"] > 0:

            if track_limit(search_choice.length, guild_data["maxlength"]):
                player.add(ctx.author, search_choice)
                player.maybe_shuffle()
                self.bot.dispatch(
                    "red_audio_track_enqueue", player.channel.guild, search_choice, ctx.author
                )
            else:
                return await self._embed_msg(ctx, title=_("Track exceeds maximum length."))
        else:
            player.add(ctx.author, search_choice)
            player.maybe_shuffle()
            self.bot.dispatch(
                "red_audio_track_enqueue", player.channel.guild, search_choice, ctx.author
            )

        if not guild_data["shuffle"] and queue_dur > 0:
            songembed.set_footer(
                text=_("{time} until track playback: #{position} in queue").format(
                    time=queue_total_duration, position=before_queue_length + 1
                )
            )

        if not player.current:
            await player.play()
        return await self._embed_msg(ctx, embed=songembed)

    @staticmethod
    def _format_search_options(search_choice):
        query = audio_dataclasses.Query.process_input(search_choice)
        description = get_track_description(search_choice)
        return description, query

    @staticmethod
    async def _build_search_page(ctx: commands.Context, tracks, page_num):
        search_num_pages = math.ceil(len(tracks) / 5)
        search_idx_start = (page_num - 1) * 5
        search_idx_end = search_idx_start + 5
        search_list = ""
        command = ctx.invoked_with
        folder = False
        for i, track in enumerate(tracks[search_idx_start:search_idx_end], start=search_idx_start):
            search_track_num = i + 1
            if search_track_num > 5:
                search_track_num = search_track_num % 5
            if search_track_num == 0:
                search_track_num = 5
            try:
                query = audio_dataclasses.Query.process_input(track.uri)
                if query.is_local:
                    search_list += "`{0}.` **{1}**\n[{2}]\n".format(
                        search_track_num,
                        track.title,
                        audio_dataclasses.LocalPath(track.uri).to_string_user(),
                    )
                else:
                    search_list += "`{0}.` **[{1}]({2})**\n".format(
                        search_track_num, track.title, track.uri
                    )
            except AttributeError:
                # query = Query.process_input(track)
                track = audio_dataclasses.Query.process_input(track)
                if track.is_local and command != "search":
                    search_list += "`{}.` **{}**\n".format(
                        search_track_num, track.to_string_user()
                    )
                    if track.is_album:
                        folder = True
                elif command == "search":
                    search_list += "`{}.` **{}**\n".format(
                        search_track_num, track.to_string_user()
                    )
                else:
                    search_list += "`{}.` **{}**\n".format(
                        search_track_num, track.to_string_user()
                    )
        if hasattr(tracks[0], "uri") and hasattr(tracks[0], "track_identifier"):
            title = _("Tracks Found:")
            footer = _("search results")
        elif folder:
            title = _("Folders Found:")
            footer = _("local folders")
        else:
            title = _("Files Found:")
            footer = _("local tracks")
        embed = discord.Embed(
            colour=await ctx.embed_colour(), title=title, description=search_list
        )
        embed.set_footer(
            text=(_("Page {page_num}/{total_pages}") + " | {num_results} {footer}").format(
                page_num=page_num,
                total_pages=search_num_pages,
                num_results=len(tracks),
                footer=footer,
            )
        )
        return embed

    @commands.command()
    @commands.guild_only()
    @commands.bot_has_permissions(embed_links=True)
    async def seek(self, ctx: commands.Context, seconds: Union[int, str]):
        """Seek ahead or behind on a track by seconds or a to a specific time.

        Accepts seconds or a value formatted like 00:00:00 (`hh:mm:ss`) or 00:00 (`mm:ss`).
        """
        dj_enabled = self._dj_status_cache.setdefault(
            ctx.guild.id, await self.config.guild(ctx.guild).dj_enabled()
        )
        vote_enabled = await self.config.guild(ctx.guild).vote_enabled()
        is_alone = await self._is_alone(ctx)
        is_requester = await self.is_requester(ctx, ctx.author)
        can_skip = await self._can_instaskip(ctx, ctx.author)

        if not self._player_check(ctx):
            return await self._embed_msg(ctx, title=_("Nothing playing."))
        player = lavalink.get_player(ctx.guild.id)
        if (not ctx.author.voice or ctx.author.voice.channel != player.channel) and not can_skip:
            return await self._embed_msg(
                ctx,
                title=_("Unable To Seek Tracks"),
                description=_("You must be in the voice channel to use seek."),
            )

        if vote_enabled and not can_skip and not is_alone:
            return await self._embed_msg(
                ctx,
                title=_("Unable To Seek Tracks"),
                description=_("There are other people listening - vote to skip instead."),
            )

        if dj_enabled and not (can_skip or is_requester) and not is_alone:
            return await self._embed_msg(
                ctx,
                title=_("Unable To Seek Tracks"),
                description=_("You need the DJ role or be the track requester to use seek."),
            )

        if player.current:
            if player.current.is_stream:
                return await self._embed_msg(
                    ctx, title=_("Unable To Seek Tracks"), description=_("Can't seek on a stream.")
                )
            else:
                try:
                    int(seconds)
                    abs_position = False
                except ValueError:
                    abs_position = True
                    seconds = time_convert(seconds)
                if seconds == 0:
                    return await self._embed_msg(
                        ctx,
                        title=_("Unable To Seek Tracks"),
                        description=_("Invalid input for the time to seek."),
                    )
                if not abs_position:
                    time_sec = int(seconds) * 1000
                    seek = player.position + time_sec
                    if seek <= 0:
                        await self._embed_msg(
                            ctx,
                            title=_("Moved {num_seconds}s to 00:00:00").format(
                                num_seconds=seconds
                            ),
                        )
                    else:
                        await self._embed_msg(
                            ctx,
                            title=_("Moved {num_seconds}s to {time}").format(
                                num_seconds=seconds, time=lavalink.utils.format_time(seek)
                            ),
                        )
                    await player.seek(seek)
                else:
                    await self._embed_msg(
                        ctx,
                        title=_("Moved to {time}").format(
                            time=lavalink.utils.format_time(seconds * 1000)
                        ),
                    )
                    await player.seek(seconds * 1000)
        else:
            await self._embed_msg(ctx, title=_("Nothing playing."))

    @commands.group(autohelp=False)
    @commands.guild_only()
    @commands.bot_has_permissions(embed_links=True)
    async def shuffle(self, ctx: commands.Context):
        """Toggle shuffle."""
        if ctx.invoked_subcommand is None:
            dj_enabled = self._dj_status_cache.setdefault(
                ctx.guild.id, await self.config.guild(ctx.guild).dj_enabled()
            )
            if dj_enabled:
                if not await self._can_instaskip(ctx, ctx.author):
                    return await self._embed_msg(
                        ctx,
                        title=_("Unable To Toggle Shuffle"),
                        description=_("You need the DJ role to toggle shuffle."),
                    )
            if self._player_check(ctx):
                await self._data_check(ctx)
                player = lavalink.get_player(ctx.guild.id)
                if (
                    not ctx.author.voice or ctx.author.voice.channel != player.channel
                ) and not await self._can_instaskip(ctx, ctx.author):
                    return await self._embed_msg(
                        ctx,
                        title=_("Unable To Toggle Shuffle"),
                        description=_("You must be in the voice channel to toggle shuffle."),
                    )

            shuffle = await self.config.guild(ctx.guild).shuffle()
            await self.config.guild(ctx.guild).shuffle.set(not shuffle)
            await self._embed_msg(
                ctx,
                title=_("Setting Changed"),
                description=_("Shuffle tracks: {true_or_false}.").format(
                    true_or_false=_("Enabled") if not shuffle else _("Disabled")
                ),
            )
            if self._player_check(ctx):
                await self._data_check(ctx)

    @shuffle.command(name="bumped")
    @commands.guild_only()
    @commands.bot_has_permissions(embed_links=True)
    async def _shuffle_bumpped(self, ctx: commands.Context):
        """Toggle bumped track shuffle.

        Set this to disabled if you wish to avoid bumped songs being shuffled.
        This takes priority over `[p]shuffle`.
        """
        dj_enabled = self._dj_status_cache.setdefault(
            ctx.guild.id, await self.config.guild(ctx.guild).dj_enabled()
        )
        if dj_enabled:
            if not await self._can_instaskip(ctx, ctx.author):
                return await self._embed_msg(
                    ctx,
                    title=_("Unable To Toggle Shuffle"),
                    description=_("You need the DJ role to toggle shuffle."),
                )
        if self._player_check(ctx):
            await self._data_check(ctx)
            player = lavalink.get_player(ctx.guild.id)
            if (
                not ctx.author.voice or ctx.author.voice.channel != player.channel
            ) and not await self._can_instaskip(ctx, ctx.author):
                return await self._embed_msg(
                    ctx,
                    title=_("Unable To Toggle Shuffle"),
                    description=_("You must be in the voice channel to toggle shuffle."),
                )

        bumped = await self.config.guild(ctx.guild).shuffle_bumped()
        await self.config.guild(ctx.guild).shuffle_bumped.set(not bumped)
        await self._embed_msg(
            ctx,
            title=_("Setting Changed"),
            description=_("Shuffle bumped tracks: {true_or_false}.").format(
                true_or_false=_("Enabled") if not bumped else _("Disabled")
            ),
        )
        if self._player_check(ctx):
            await self._data_check(ctx)

    @commands.command()
    @commands.guild_only()
    @commands.bot_has_permissions(embed_links=True)
    async def sing(self, ctx: commands.Context):
        """Make Red sing one of her songs."""
        ids = (
            "zGTkAVsrfg8",
            "cGMWL8cOeAU",
            "vFrjMq4aL-g",
            "WROI5WYBU_A",
            "41tIUr_ex3g",
            "f9O2Rjn1azc",
        )
        url = f"https://www.youtube.com/watch?v={random.choice(ids)}"
        await ctx.invoke(self.play, query=url)

    @commands.command()
    @commands.guild_only()
    @commands.bot_has_permissions(embed_links=True)
    async def skip(self, ctx: commands.Context, skip_to_track: int = None):
        """Skip to the next track, or to a given track number."""
        if not self._player_check(ctx):
            return await self._embed_msg(ctx, title=_("Nothing playing."))
        player = lavalink.get_player(ctx.guild.id)
        if (
            not ctx.author.voice or ctx.author.voice.channel != player.channel
        ) and not await self._can_instaskip(ctx, ctx.author):
            return await self._embed_msg(
                ctx,
                title=_("Unable To Skip Tracks"),
                description=_("You must be in the voice channel to skip the music."),
            )
        if not player.current:
            return await self._embed_msg(ctx, title=_("Nothing playing."))
        dj_enabled = self._dj_status_cache.setdefault(
            ctx.guild.id, await self.config.guild(ctx.guild).dj_enabled()
        )
        vote_enabled = await self.config.guild(ctx.guild).vote_enabled()
        is_alone = await self._is_alone(ctx)
        is_requester = await self.is_requester(ctx, ctx.author)
        can_skip = await self._can_instaskip(ctx, ctx.author)
        if dj_enabled and not vote_enabled:
            if not (can_skip or is_requester) and not is_alone:
                return await self._embed_msg(
                    ctx,
                    title=_("Unable To Skip Tracks"),
                    description=_(
                        "You need the DJ role or be the track requester to skip tracks."
                    ),
                )
            if (
                is_requester
                and not can_skip
                and isinstance(skip_to_track, int)
                and skip_to_track > 1
            ):
<<<<<<< HEAD
                return await self._embed_msg(
                    ctx,
                    title=_("Unable To Skip Tracks"),
                    description=_("You can only skip the current track."),
                )

=======
                return await self._embed_msg(ctx, _("You can only skip the current track."))
>>>>>>> b457f8d1
        if vote_enabled:
            if not can_skip:
                if skip_to_track is not None:
                    return await self._embed_msg(
                        ctx,
                        title=_("Unable To Skip Tracks"),
                        description=_(
                            "Can't skip to a specific track in vote mode without the DJ role."
                        ),
                    )
                if ctx.author.id in self.skip_votes[ctx.message.guild]:
                    self.skip_votes[ctx.message.guild].remove(ctx.author.id)
                    reply = _("I removed your vote to skip.")
                else:
                    self.skip_votes[ctx.message.guild].append(ctx.author.id)
                    reply = _("You voted to skip.")

                num_votes = len(self.skip_votes[ctx.message.guild])
                vote_mods = []
                for member in player.channel.members:
                    can_skip = await self._can_instaskip(ctx, member)
                    if can_skip:
                        vote_mods.append(member)
                num_members = len(player.channel.members) - len(vote_mods)
                vote = int(100 * num_votes / num_members)
                percent = await self.config.guild(ctx.guild).vote_percent()
                if vote >= percent:
                    self.skip_votes[ctx.message.guild] = []
                    await self._embed_msg(ctx, title=_("Vote threshold met."))
                    return await self._skip_action(ctx)
                else:
                    reply += _(
                        " Votes: {num_votes}/{num_members}"
                        " ({cur_percent}% out of {required_percent}% needed)"
                    ).format(
                        num_votes=humanize_number(num_votes),
                        num_members=humanize_number(num_members),
                        cur_percent=vote,
                        required_percent=percent,
                    )
                    return await self._embed_msg(ctx, title=reply)
            else:
                return await self._skip_action(ctx, skip_to_track)
        else:
            return await self._skip_action(ctx, skip_to_track)

    async def _can_instaskip(self, ctx: commands.Context, member: discord.Member):

        dj_enabled = self._dj_status_cache.setdefault(
            ctx.guild.id, await self.config.guild(ctx.guild).dj_enabled()
        )

        if member.bot:
            return True

        if member.id == ctx.guild.owner_id:
            return True

        if dj_enabled:
            if await self._has_dj_role(ctx, member):
                return True

        if await ctx.bot.is_owner(member):
            return True

        if await ctx.bot.is_mod(member):
            return True

        if await self._channel_check(ctx):
            return True

        return False

    async def _is_alone(self, ctx: commands.Context):
        channel_members = rgetattr(ctx, "guild.me.voice.channel.members", [])
        nonbots = sum(m.id != ctx.author.id for m in channel_members if not m.bot)
        return nonbots < 1

    async def _has_dj_role(self, ctx: commands.Context, member: discord.Member):
<<<<<<< HEAD
        dj_role = self._dj_role_cache.setdefault(
            ctx.guild.id, await self.config.guild(ctx.guild).dj_role()
        )
        dj_role_obj = ctx.guild.get_role(dj_role)
        if dj_role_obj in ctx.guild.get_member(member.id).roles:
            return True
        return False
=======
        dj_role_obj = ctx.guild.get_role(await self.config.guild(ctx.guild).dj_role())
        return dj_role_obj in ctx.guild.get_member(member.id).roles
>>>>>>> b457f8d1

    @staticmethod
    async def is_requester(ctx: commands.Context, member: discord.Member):
        try:
            player = lavalink.get_player(ctx.guild.id)
            log.debug(f"Current requester is {player.current}")
            return player.current.requester.id == member.id
        except Exception as e:
            log.error(e)
        return False

    async def _skip_action(self, ctx: commands.Context, skip_to_track: int = None):
        player = lavalink.get_player(ctx.guild.id)
        autoplay = await self.config.guild(player.channel.guild).auto_play() or self.owns_autoplay
        if not player.current or (not player.queue and not autoplay):
            try:
                pos, dur = player.position, player.current.length
            except AttributeError:
                return await self._embed_msg(ctx, title=_("There's nothing in the queue."))
            time_remain = lavalink.utils.format_time(dur - pos)
            if player.current.is_stream:
                embed = discord.Embed(
                    colour=await ctx.embed_colour(), title=_("There's nothing in the queue.")
                )
                embed.set_footer(
                    text=_("Currently livestreaming {track}").format(track=player.current.title)
                )
            else:
                embed = discord.Embed(
                    colour=await ctx.embed_colour(), title=_("There's nothing in the queue.")
                )
                embed.set_footer(
                    text=_("{time} left on {track}").format(
                        time=time_remain, track=player.current.title
                    )
                )
            return await self._embed_msg(ctx, embed=embed)
        elif autoplay and not player.queue:
            embed = discord.Embed(
                colour=await ctx.embed_colour(),
                title=_("Track Skipped"),
                description=get_track_description(player.current),
            )
            await self._embed_msg(ctx, embed=embed)
            return await player.skip()

        queue_to_append = []
        if skip_to_track is not None and skip_to_track != 1:
            if skip_to_track < 1:
                return await self._embed_msg(
                    ctx, title=_("Track number must be equal to or greater than 1.")
                )
            elif skip_to_track > len(player.queue):
                return await self._embed_msg(
                    ctx,
                    title=_(
                        "There are only {queuelen} songs currently queued.".format(
                            queuelen=len(player.queue)
                        )
                    ),
                )
            embed = discord.Embed(
                colour=await ctx.embed_colour(),
                title=_("{skip_to_track} Tracks Skipped".format(skip_to_track=skip_to_track)),
            )
            await self._embed_msg(ctx, embed=embed)
            if player.repeat:
                queue_to_append = player.queue[0 : min(skip_to_track - 1, len(player.queue) - 1)]
            player.queue = player.queue[
                min(skip_to_track - 1, len(player.queue) - 1) : len(player.queue)
            ]
        else:
            embed = discord.Embed(
                colour=await ctx.embed_colour(),
                title=_("Track Skipped"),
                description=get_track_description(player.current),
            )
            await self._embed_msg(ctx, embed=embed)
        self.bot.dispatch("red_audio_skip_track", player.channel.guild, player.current, ctx.author)
        await player.play()
        player.queue += queue_to_append

    @commands.command()
    @commands.guild_only()
    @commands.bot_has_permissions(embed_links=True)
    async def stop(self, ctx: commands.Context):
        """Stop playback and clear the queue."""
        dj_enabled = self._dj_status_cache.setdefault(
            ctx.guild.id, await self.config.guild(ctx.guild).dj_enabled()
        )
        vote_enabled = await self.config.guild(ctx.guild).vote_enabled()
        if not self._player_check(ctx):
            return await self._embed_msg(ctx, title=_("Nothing playing."))
        player = lavalink.get_player(ctx.guild.id)
        if (
            not ctx.author.voice or ctx.author.voice.channel != player.channel
        ) and not await self._can_instaskip(ctx, ctx.author):
            return await self._embed_msg(
                ctx,
                title=_("Unable To Stop Player"),
                description=_("You must be in the voice channel to stop the music."),
            )
        if vote_enabled or vote_enabled and dj_enabled:
            if not await self._can_instaskip(ctx, ctx.author) and not await self._is_alone(ctx):
                return await self._embed_msg(
                    ctx,
                    title=_("Unable To Stop Player"),
                    description=_("There are other people listening - vote to skip instead."),
                )
        if dj_enabled and not vote_enabled:
            if not await self._can_instaskip(ctx, ctx.author):
                return await self._embed_msg(
                    ctx,
                    title=_("Unable To Stop Player"),
                    description=_("You need the DJ role to stop the music."),
                )
        if (
            player.is_playing
            or (not player.is_playing and player.paused)
            or player.queue
            or getattr(player.current, "extras", {}).get("autoplay")
        ):
            eq = player.fetch("eq")
            if eq:
                await self.config.custom("EQUALIZER", ctx.guild.id).eq_bands.set(eq.bands)
            player.queue = []
            player.store("playing_song", None)
            player.store("prev_requester", None)
            player.store("prev_song", None)
            player.store("requester", None)
            await player.stop()
            await self._embed_msg(ctx, title=_("Stopping..."))

    @commands.command()
    @commands.guild_only()
    @commands.cooldown(1, 15, commands.BucketType.guild)
    @commands.bot_has_permissions(embed_links=True)
    async def summon(self, ctx: commands.Context):
        """Summon the bot to a voice channel."""
        dj_enabled = self._dj_status_cache.setdefault(
            ctx.guild.id, await self.config.guild(ctx.guild).dj_enabled()
        )
        if dj_enabled:
            if not await self._can_instaskip(ctx, ctx.author):
                ctx.command.reset_cooldown(ctx)
                return await self._embed_msg(
                    ctx,
                    title=_("Unable To Join Voice Channel"),
                    description=_("You need the DJ role to summon the bot."),
                )
        try:
            if (
                not ctx.author.voice.channel.permissions_for(ctx.me).connect
                or not ctx.author.voice.channel.permissions_for(ctx.me).move_members
                and userlimit(ctx.author.voice.channel)
            ):
                ctx.command.reset_cooldown(ctx)
                return await self._embed_msg(
                    ctx,
                    title=_("Unable To Join Voice Channel"),
                    description=_("I don't have permission to connect to your channel."),
                )
            if not self._player_check(ctx):
                await lavalink.connect(ctx.author.voice.channel)
                player = lavalink.get_player(ctx.guild.id)
                player.store("connect", datetime.datetime.utcnow())
            else:
                player = lavalink.get_player(ctx.guild.id)
                if ctx.author.voice.channel == player.channel:
                    ctx.command.reset_cooldown(ctx)
                    return
                await player.move_to(ctx.author.voice.channel)
        except AttributeError:
            ctx.command.reset_cooldown(ctx)
            return await self._embed_msg(
                ctx,
                title=_("Unable To Join Voice Channel"),
                description=_("Connect to a voice channel first."),
            )
        except IndexError:
            ctx.command.reset_cooldown(ctx)
            return await self._embed_msg(
                ctx,
                title=_("Unable To Join Voice Channel"),
                description=_("Connection to Lavalink has not yet been established."),
            )

    @commands.command()
    @commands.guild_only()
    @commands.bot_has_permissions(embed_links=True)
    async def volume(self, ctx: commands.Context, vol: int = None):
        """Set the volume, 1% - 150%."""
        dj_enabled = self._dj_status_cache.setdefault(
            ctx.guild.id, await self.config.guild(ctx.guild).dj_enabled()
        )
        if not vol:
            vol = await self.config.guild(ctx.guild).volume()
            embed = discord.Embed(
                colour=await ctx.embed_colour(),
                title=_("Current Volume:"),
                description=str(vol) + "%",
            )
            if not self._player_check(ctx):
                embed.set_footer(text=_("Nothing playing."))
            return await self._embed_msg(ctx, embed=embed)
        if self._player_check(ctx):
            player = lavalink.get_player(ctx.guild.id)
            if (
                not ctx.author.voice or ctx.author.voice.channel != player.channel
            ) and not await self._can_instaskip(ctx, ctx.author):
                return await self._embed_msg(
                    ctx,
                    title=_("Unable To Change Volume"),
                    description=_("You must be in the voice channel to change the volume."),
                )
        if dj_enabled:
            if not await self._can_instaskip(ctx, ctx.author) and not await self._has_dj_role(
                ctx, ctx.author
            ):
                return await self._embed_msg(
                    ctx,
                    title=_("Unable To Change Volume"),
                    description=_("You need the DJ role to change the volume."),
                )
        if vol < 0:
            vol = 0
        if vol > 150:
            vol = 150
            await self.config.guild(ctx.guild).volume.set(vol)
            if self._player_check(ctx):
                await lavalink.get_player(ctx.guild.id).set_volume(vol)
        else:
            await self.config.guild(ctx.guild).volume.set(vol)
            if self._player_check(ctx):
                await lavalink.get_player(ctx.guild.id).set_volume(vol)
        embed = discord.Embed(
            colour=await ctx.embed_colour(), title=_("Volume:"), description=str(vol) + "%"
        )
        if not self._player_check(ctx):
            embed.set_footer(text=_("Nothing playing."))
        await self._embed_msg(ctx, embed=embed)

    @commands.group(aliases=["llset"])
    @commands.guild_only()
    @commands.bot_has_permissions(embed_links=True)
    @checks.is_owner()
    async def llsetup(self, ctx: commands.Context):
        """Lavalink server configuration options."""

    @llsetup.command()
    async def external(self, ctx: commands.Context):
        """Toggle using external lavalink servers."""
        external = await self.config.use_external_lavalink()
        await self.config.use_external_lavalink.set(not external)

        if external:
            embed = discord.Embed(
                title=_("Setting Changed"),
                description=_("External lavalink server: {true_or_false}.").format(
                    true_or_false=_("Enabled") if not external else _("Disabled")
                ),
            )
            await self._embed_msg(ctx, embed=embed)
        else:
            if self._manager is not None:
                await self._manager.shutdown()
            await self._embed_msg(
                ctx,
                title=_("Setting Changed"),
                description=_("External lavalink server: {true_or_false}.").format(
                    true_or_false=_("Enabled") if not external else _("Disabled")
                ),
            )

        self._restart_connect()

    @llsetup.command()
    async def host(self, ctx: commands.Context, host: str):
        """Set the lavalink server host."""
        await self.config.host.set(host)
        footer = None
        if await self._check_external():
            footer = _("External lavalink server set to True.")
        await self._embed_msg(
            ctx,
            title=_("Setting Changed"),
            description=_("Host set to {host}.").format(host=host),
            footer=footer,
        )
        self._restart_connect()

    @llsetup.command()
    async def password(self, ctx: commands.Context, password: str):
        """Set the lavalink server password."""
        await self.config.password.set(str(password))
        footer = None
        if await self._check_external():
            footer = _("External lavalink server set to True.")
        await self._embed_msg(
            ctx,
            title=_("Setting Changed"),
            description=_("Server password set to {password}.").format(password=password),
            footer=footer,
        )

        self._restart_connect()

    @llsetup.command()
    async def restport(self, ctx: commands.Context, rest_port: int):
        """Set the lavalink REST server port."""
        await self.config.rest_port.set(rest_port)
        footer = None
        if await self._check_external():
            footer = _("External lavalink server set to True.")
        await self._embed_msg(
            ctx,
            title=_("Setting Changed"),
            description=_("REST port set to {port}.").format(port=rest_port),
            footer=footer,
        )

        self._restart_connect()

    @llsetup.command()
    async def wsport(self, ctx: commands.Context, ws_port: int):
        """Set the lavalink websocket server port."""
        await self.config.ws_port.set(ws_port)
        footer = None
        if await self._check_external():
            footer = _("External lavalink server set to True.")
        await self._embed_msg(
            ctx,
            title=_("Setting Changed"),
            description=_("Websocket port set to {port}.").format(port=ws_port),
            footer=footer,
        )

        self._restart_connect()

    @staticmethod
    async def _apply_gain(guild_id: int, band, gain):
        const = {
            "op": "equalizer",
            "guildId": str(guild_id),
            "bands": [{"band": band, "gain": gain}],
        }

        try:
            await lavalink.get_player(guild_id).node.send({**const})
        except (KeyError, IndexError):
            pass

    @staticmethod
    async def _apply_gains(guild_id: int, gains):
        const = {
            "op": "equalizer",
            "guildId": str(guild_id),
            "bands": [{"band": x, "gain": y} for x, y in enumerate(gains)],
        }

        try:
            await lavalink.get_player(guild_id).node.send({**const})
        except (KeyError, IndexError):
            pass

    async def _channel_check(self, ctx: commands.Context):
        try:
            player = lavalink.get_player(ctx.guild.id)
        except KeyError:
            return False
        try:
            in_channel = sum(
                not m.bot for m in ctx.guild.get_member(self.bot.user.id).voice.channel.members
            )
        except AttributeError:
            return False

        if not ctx.author.voice:
            user_channel = None
        else:
            user_channel = ctx.author.voice.channel

        if in_channel == 0 and user_channel:
            if (
                (player.channel != user_channel)
                and not player.current
                and player.position == 0
                and len(player.queue) == 0
            ):
                await player.move_to(user_channel)
                return True
        else:
            return False

    async def _check_api_tokens(self):
        spotify = await self.bot.get_shared_api_tokens("spotify")
        youtube = await self.bot.get_shared_api_tokens("youtube")
        return {
            "spotify_client_id": spotify.get("client_id", ""),
            "spotify_client_secret": spotify.get("client_secret", ""),
            "youtube_api": youtube.get("api_key", ""),
        }

    async def _check_external(self):
        external = await self.config.use_external_lavalink()
        if not external:
            if self._manager is not None:
                await self._manager.shutdown()
            await self.config.use_external_lavalink.set(True)
            return True
        else:
            return False

    async def _clear_react(self, message: discord.Message, emoji: dict = None):
        """Non blocking version of clear_react."""
        return self.bot.loop.create_task(clear_react(self.bot, message, emoji))

    async def _currency_check(self, ctx: commands.Context, jukebox_price: int):
        jukebox = await self.config.guild(ctx.guild).jukebox()
        if jukebox and not await self._can_instaskip(ctx, ctx.author):
            can_spend = bank.can_spend(ctx.author, jukebox_price)
            if can_spend:
                await bank.withdraw_credits(ctx.author, jukebox_price)
            else:
                credits_name = await bank.get_currency_name(ctx.guild)
                bal = await bank.get_balance(ctx.author)
                await self._embed_msg(
                    ctx,
                    title=_("Not enough {currency}").format(currency=credits_name),
                    description=_(
                        "{required_credits} {currency} required, but you have {bal}."
                    ).format(
                        currency=credits_name,
                        required_credits=humanize_number(jukebox_price),
                        bal=humanize_number(bal),
                    ),
                )
            return can_spend
        else:
            return True

    async def _data_check(self, ctx: commands.Context):
        player = lavalink.get_player(ctx.guild.id)
        shuffle = await self.config.guild(ctx.guild).shuffle()
        repeat = await self.config.guild(ctx.guild).repeat()
        volume = await self.config.guild(ctx.guild).volume()
        shuffle_bumped = await self.config.guild(ctx.guild).shuffle_bumped()
        player.repeat = repeat
        player.shuffle = shuffle
        player.shuffle_bumped = shuffle_bumped
        if player.volume != volume:
            await player.set_volume(volume)

    async def disconnect_timer(self):
        stop_times = {}
        pause_times = {}
        while True:
            for p in lavalink.all_players():
                server = p.channel.guild

                if [self.bot.user] == p.channel.members:
                    stop_times.setdefault(server.id, time.time())
                    pause_times.setdefault(server.id, time.time())
                else:
                    stop_times.pop(server.id, None)
                    if p.paused and server.id in pause_times:
                        try:
                            await p.pause(False)
                        except Exception:
                            log.error(
                                "Exception raised in Audio's emptypause_timer.", exc_info=True
                            )
                    pause_times.pop(server.id, None)
            servers = stop_times.copy()
            servers.update(pause_times)
            for sid in servers:
                server_obj = self.bot.get_guild(sid)
                if sid in stop_times and await self.config.guild(server_obj).emptydc_enabled():
                    emptydc_timer = await self.config.guild(server_obj).emptydc_timer()
                    if (time.time() - stop_times[sid]) >= emptydc_timer:
                        stop_times.pop(sid)
                        try:
                            player = lavalink.get_player(sid)
                            await player.stop()
                            await player.disconnect()
                        except Exception as err:
                            log.error("Exception raised in Audio's emptydc_timer.", exc_info=True)
<<<<<<< HEAD
=======
                            if "No such player for that guild" in str(err):
                                stop_times.pop(sid, None)
                            pass
>>>>>>> b457f8d1
                elif (
                    sid in pause_times and await self.config.guild(server_obj).emptypause_enabled()
                ):
                    emptypause_timer = await self.config.guild(server_obj).emptypause_timer()
                    if (time.time() - pause_times.get(sid)) >= emptypause_timer:
                        try:
                            await lavalink.get_player(sid).pause()
                        except Exception as err:
                            if "No such player for that guild" in str(err):
                                pause_times.pop(sid, None)
                            log.error(
                                "Exception raised in Audio's emptypause_timer.", exc_info=True
                            )
            await asyncio.sleep(5)

    async def _embed_msg(self, ctx: commands.Context, **kwargs):
        colour = await self.bot.get_embed_color(ctx)
        title = kwargs.get("title", EmptyEmbed) or EmptyEmbed
        _type = kwargs.get("type", "rich") or "rich"
        url = kwargs.get("url", EmptyEmbed) or EmptyEmbed
        description = kwargs.get("description", EmptyEmbed) or EmptyEmbed
        timestamp = kwargs.get("timestamp")
        footer = kwargs.get("footer")
        thumbnail = kwargs.get("thumbnail")
        contents = dict(title=title, type=_type, url=url, description=description)
        if timestamp and isinstance(timestamp, datetime.datetime):
            contents["timestamp"] = timestamp
        embed = kwargs.get("embed") or discord.Embed(**contents)
        embed.color = colour
        if footer:
            embed.set_footer(text=footer)
        if thumbnail:
            embed.set_thumbnail(url=thumbnail)
        return await ctx.send(embed=embed)

    async def _eq_check(self, ctx: commands.Context, player: lavalink.Player):
        eq = player.fetch("eq", Equalizer())

        config_bands = await self.config.custom("EQUALIZER", ctx.guild.id).eq_bands()
        if not config_bands:
            config_bands = eq.bands
            await self.config.custom("EQUALIZER", ctx.guild.id).eq_bands.set(eq.bands)

        if eq.bands != config_bands:
            band_num = list(range(0, eq._band_count))
            band_value = config_bands
            eq_dict = {}
            for k, v in zip(band_num, band_value):
                eq_dict[k] = v
            for band, value in eq_dict.items():
                eq.set_gain(band, value)
            player.store("eq", eq)
            await self._apply_gains(ctx.guild.id, config_bands)

    async def _eq_interact(
        self, ctx: commands.Context, player: lavalink.Player, eq, message, selected
    ):
        player.store("eq", eq)
        emoji = {
            "far_left": "\N{BLACK LEFT-POINTING TRIANGLE}",
            "one_left": "\N{LEFTWARDS BLACK ARROW}",
            "max_output": "\N{BLACK UP-POINTING DOUBLE TRIANGLE}",
            "output_up": "\N{UP-POINTING SMALL RED TRIANGLE}",
            "output_down": "\N{DOWN-POINTING SMALL RED TRIANGLE}",
            "min_output": "\N{BLACK DOWN-POINTING DOUBLE TRIANGLE}",
            "one_right": "\N{BLACK RIGHTWARDS ARROW}",
            "far_right": "\N{BLACK RIGHT-POINTING TRIANGLE}",
            "reset": "\N{BLACK CIRCLE FOR RECORD}",
            "info": "\N{INFORMATION SOURCE}",
        }
        selector = f'{" " * 8}{"   " * selected}^^'
        try:
            await message.edit(content=box(f"{eq.visualise()}\n{selector}", lang="ini"))
        except discord.errors.NotFound:
            return
        try:
            (react_emoji, react_user) = await self._get_eq_reaction(ctx, message, emoji)
        except TypeError:
            return

        if not react_emoji:
            await self.config.custom("EQUALIZER", ctx.guild.id).eq_bands.set(eq.bands)
            await self._clear_react(message, emoji)

        if react_emoji == "\N{LEFTWARDS BLACK ARROW}":
            await remove_react(message, react_emoji, react_user)
            await self._eq_interact(ctx, player, eq, message, max(selected - 1, 0))

        if react_emoji == "\N{BLACK RIGHTWARDS ARROW}":
            await remove_react(message, react_emoji, react_user)
            await self._eq_interact(ctx, player, eq, message, min(selected + 1, 14))

        if react_emoji == "\N{UP-POINTING SMALL RED TRIANGLE}":
            await remove_react(message, react_emoji, react_user)
            _max = "{:.2f}".format(min(eq.get_gain(selected) + 0.1, 1.0))
            eq.set_gain(selected, float(_max))
            await self._apply_gain(ctx.guild.id, selected, _max)
            await self._eq_interact(ctx, player, eq, message, selected)

        if react_emoji == "\N{DOWN-POINTING SMALL RED TRIANGLE}":
            await remove_react(message, react_emoji, react_user)
            _min = "{:.2f}".format(max(eq.get_gain(selected) - 0.1, -0.25))
            eq.set_gain(selected, float(_min))
            await self._apply_gain(ctx.guild.id, selected, _min)
            await self._eq_interact(ctx, player, eq, message, selected)

        if react_emoji == "\N{BLACK UP-POINTING DOUBLE TRIANGLE}":
            await remove_react(message, react_emoji, react_user)
            _max = 1.0
            eq.set_gain(selected, _max)
            await self._apply_gain(ctx.guild.id, selected, _max)
            await self._eq_interact(ctx, player, eq, message, selected)

        if react_emoji == "\N{BLACK DOWN-POINTING DOUBLE TRIANGLE}":
            await remove_react(message, react_emoji, react_user)
            _min = -0.25
            eq.set_gain(selected, _min)
            await self._apply_gain(ctx.guild.id, selected, _min)
            await self._eq_interact(ctx, player, eq, message, selected)

        if react_emoji == "\N{BLACK LEFT-POINTING TRIANGLE}":
            await remove_react(message, react_emoji, react_user)
            selected = 0
            await self._eq_interact(ctx, player, eq, message, selected)

        if react_emoji == "\N{BLACK RIGHT-POINTING TRIANGLE}":
            await remove_react(message, react_emoji, react_user)
            selected = 14
            await self._eq_interact(ctx, player, eq, message, selected)

        if react_emoji == "\N{BLACK CIRCLE FOR RECORD}":
            await remove_react(message, react_emoji, react_user)
            for band in range(eq._band_count):
                eq.set_gain(band, 0.0)
            await self._apply_gains(ctx.guild.id, eq.bands)
            await self._eq_interact(ctx, player, eq, message, selected)

        if react_emoji == "\N{INFORMATION SOURCE}":
            await remove_react(message, react_emoji, react_user)
            await ctx.send_help(self.eq)
            await self._eq_interact(ctx, player, eq, message, selected)

    @staticmethod
    async def _eq_msg_clear(eq_message: discord.Message):
        if eq_message is not None:
            with contextlib.suppress(discord.HTTPException):
                await eq_message.delete()

    async def _get_eq_reaction(self, ctx: commands.Context, message: discord.Message, emoji):
        try:
            reaction, user = await self.bot.wait_for(
                "reaction_add",
                check=lambda r, u: r.message.id == message.id
                and u.id == ctx.author.id
                and r.emoji in emoji.values(),
                timeout=30,
            )
        except asyncio.TimeoutError:
            await self._clear_react(message, emoji)
            return None
        else:
            return reaction.emoji, user

    def _play_lock(self, ctx: commands.Context, tf):
        if tf:
            self.play_lock[ctx.message.guild.id] = True
        else:
            self.play_lock[ctx.message.guild.id] = False

    def _player_check(self, ctx: commands.Context):
        if self._connection_aborted:
            return False
        try:
            lavalink.get_player(ctx.guild.id)
            return True
        except IndexError:
            return False
        except KeyError:
            return False

    @commands.Cog.listener()
    async def on_voice_state_update(
        self, member: discord.Member, before: discord.VoiceState, after: discord.VoiceState
    ):
        await self._ready_event.wait()
        if after.channel != before.channel:
            try:
                self.skip_votes[before.channel.guild].remove(member.id)
            except (ValueError, KeyError, AttributeError):
                pass

    def cog_unload(self):
        if not self._cleaned_up:
            self.bot.dispatch("red_audio_unload", self)
            self.session.detach()
            self.bot.loop.create_task(self._close_database())
            if self._disconnect_task:
                self._disconnect_task.cancel()

            if self._connect_task:
                self._connect_task.cancel()

            if self._init_task:
                self._init_task.cancel()

            lavalink.unregister_event_listener(self.event_handler)
            self.bot.loop.create_task(lavalink.close())
            if self._manager is not None:
                self.bot.loop.create_task(self._manager.shutdown())

            self._cleaned_up = True

    @bump.error
    @disconnect.error
    @genre.error
    @local_folder.error
    @local_play.error
    @local_search.error
    @play.error
    @prev.error
    @search.error
    @_playlist_append.error
    @_playlist_save.error
    @_playlist_update.error
    @_playlist_upload.error
    async def _clear_lock_on_error(self, ctx: commands.Context, error):
        # TODO: Change this in a future PR
        # FIXME: This seems to be consuming tracebacks and not adding them to last traceback
        # which is handled by on_command_error
        # Make it so that this can be used to show user friendly errors
        if not isinstance(
            getattr(error, "original", error),
            (
                commands.CheckFailure,
                commands.UserInputError,
                commands.DisabledCommand,
                commands.CommandOnCooldown,
            ),
        ):
            self._play_lock(ctx, False)
            await self.music_cache.run_tasks(ctx)
            message = "Error in command '{}'. Check your console or logs for details.".format(
                ctx.command.qualified_name
            )
            await ctx.send(inline(message))
            exception_log = "Exception in command '{}'\n" "".format(ctx.command.qualified_name)
            exception_log += "".join(
                traceback.format_exception(type(error), error, error.__traceback__)
            )
            self.bot._last_exception = exception_log

        await ctx.bot.on_command_error(
            ctx, getattr(error, "original", error), unhandled_by_cog=True
        )

    async def cog_after_invoke(self, ctx: commands.Context):
        await self._process_db(ctx)

    async def _process_db(self, ctx: commands.Context):
        await self.music_cache.run_tasks(ctx)

    async def _close_database(self):
        await self.music_cache.run_all_pending_tasks()
        await self.music_cache.close()

    __del__ = cog_unload<|MERGE_RESOLUTION|>--- conflicted
+++ resolved
@@ -17,10 +17,7 @@
 import aiohttp
 import discord
 import lavalink
-<<<<<<< HEAD
 from discord.embeds import EmptyEmbed
-=======
->>>>>>> b457f8d1
 from fuzzywuzzy import process
 
 import redbot.core
@@ -63,30 +60,7 @@
     get_playlist,
     humanize_scope,
 )
-<<<<<<< HEAD
 from .utils import *
-=======
-from .utils import (
-    CacheLevel,
-    Notifier,
-    clear_react,
-    draw_time,
-    dynamic_time,
-    get_description,
-    is_allowed,
-    match_url,
-    match_yt_playlist,
-    pass_config_to_dependencies,
-    queue_duration,
-    remove_react,
-    rgetattr,
-    time_convert,
-    track_creator,
-    track_limit,
-    url_check,
-    userlimit,
-)
->>>>>>> b457f8d1
 
 _ = Translator("Audio", __file__)
 
@@ -1938,23 +1912,17 @@
 
             if dj_enabled:
                 if not await self._can_instaskip(ctx, ctx.author):
-<<<<<<< HEAD
                     return await self._embed_msg(
                         ctx,
                         title=_("Unable to disconnect"),
                         description=_("You need the DJ role to disconnect."),
                     )
             if not await self._can_instaskip(ctx, ctx.author) and not await self._is_alone(
-                ctx, ctx.author
+                ctx
             ):
                 return await self._embed_msg(
                     ctx, title=_("There are other people listening to music.")
                 )
-=======
-                    return await self._embed_msg(ctx, _("You need the DJ role to disconnect."))
-            if not await self._can_instaskip(ctx, ctx.author) and not await self._is_alone(ctx):
-                return await self._embed_msg(ctx, _("There are other people listening to music."))
->>>>>>> b457f8d1
             else:
                 await self._embed_msg(ctx, title=_("Disconnecting..."))
                 self.bot.dispatch("red_audio_audio_disconnect", ctx.guild)
@@ -5951,19 +5919,14 @@
         )
         player = lavalink.get_player(ctx.guild.id)
         if dj_enabled:
-<<<<<<< HEAD
             if not await self._can_instaskip(ctx, ctx.author) and not await self._is_alone(
-                ctx, ctx.author
+                ctx
             ):
                 return await self._embed_msg(
                     ctx,
                     title=_("Unable To Play Tracks"),
                     description=_("You need the DJ role to skip tracks."),
                 )
-=======
-            if not await self._can_instaskip(ctx, ctx.author) and not await self._is_alone(ctx):
-                return await self._embed_msg(ctx, _("You need the DJ role to skip tracks."))
->>>>>>> b457f8d1
         if (
             not ctx.author.voice or ctx.author.voice.channel != player.channel
         ) and not await self._can_instaskip(ctx, ctx.author):
@@ -6072,7 +6035,7 @@
                 vote_enabled = await self.config.guild(ctx.guild).vote_enabled()
                 if dj_enabled or vote_enabled:
                     if not await self._can_instaskip(ctx, ctx.author) and not await self._is_alone(
-                        ctx, ctx.author
+                        ctx
                     ):
                         return
 
@@ -6298,24 +6261,16 @@
             ctx.guild.id, await self.config.guild(ctx.guild).dj_enabled()
         )
         if not self._player_check(ctx) or not player.queue:
-<<<<<<< HEAD
             return await self._embed_msg(ctx, title=_("There's nothing in the queue."))
         if dj_enabled:
             if not await self._can_instaskip(ctx, ctx.author) and not await self._is_alone(
-                ctx, ctx.author
+                ctx
             ):
                 return await self._embed_msg(
                     ctx,
                     title=_("Unable To Clear Queue"),
                     description=_("You need the DJ role to clear the queue."),
                 )
-=======
-            return await self._embed_msg(ctx, _("There's nothing in the queue."))
-
-        if dj_enabled:
-            if not await self._can_instaskip(ctx, ctx.author) and not await self._is_alone(ctx):
-                return await self._embed_msg(ctx, _("You need the DJ role to clear the queue."))
->>>>>>> b457f8d1
         player.queue.clear()
         await self._embed_msg(
             ctx, title=_("Queue Modified"), description=_("The queue has been cleared.")
@@ -6335,19 +6290,14 @@
         if not self._player_check(ctx) or not player.queue:
             return await self._embed_msg(ctx, title=_("There's nothing in the queue."))
         if dj_enabled:
-<<<<<<< HEAD
             if not await self._can_instaskip(ctx, ctx.author) and not await self._is_alone(
-                ctx, ctx.author
+                ctx
             ):
                 return await self._embed_msg(
                     ctx,
                     title=_("Unable To Clean Queue"),
                     description=_("You need the DJ role to clean the queue."),
                 )
-=======
-            if not await self._can_instaskip(ctx, ctx.author) and not await self._is_alone(ctx):
-                return await self._embed_msg(ctx, _("You need the DJ role to clean the queue."))
->>>>>>> b457f8d1
         clean_tracks = []
         removed_tracks = 0
         listeners = player.channel.members
@@ -6431,9 +6381,8 @@
             ctx.guild.id, await self.config.guild(ctx.guild).dj_enabled()
         )
         if dj_enabled:
-<<<<<<< HEAD
             if not await self._can_instaskip(ctx, ctx.author) and not await self._is_alone(
-                ctx, ctx.author
+                ctx
             ):
                 ctx.command.reset_cooldown(ctx)
                 return await self._embed_msg(
@@ -6441,10 +6390,6 @@
                     title=_("Unable To Shuffle Queue"),
                     description=_("You need the DJ role to shuffle the queue."),
                 )
-=======
-            if not await self._can_instaskip(ctx, ctx.author) and not await self._is_alone(ctx):
-                return await self._embed_msg(ctx, _("You need the DJ role to shuffle the queue."))
->>>>>>> b457f8d1
         if not self._player_check(ctx):
             ctx.command.reset_cooldown(ctx)
             return await self._embed_msg(
@@ -7216,16 +7161,12 @@
                 and isinstance(skip_to_track, int)
                 and skip_to_track > 1
             ):
-<<<<<<< HEAD
                 return await self._embed_msg(
                     ctx,
                     title=_("Unable To Skip Tracks"),
                     description=_("You can only skip the current track."),
                 )
 
-=======
-                return await self._embed_msg(ctx, _("You can only skip the current track."))
->>>>>>> b457f8d1
         if vote_enabled:
             if not can_skip:
                 if skip_to_track is not None:
@@ -7305,18 +7246,10 @@
         return nonbots < 1
 
     async def _has_dj_role(self, ctx: commands.Context, member: discord.Member):
-<<<<<<< HEAD
         dj_role = self._dj_role_cache.setdefault(
             ctx.guild.id, await self.config.guild(ctx.guild).dj_role()
         )
-        dj_role_obj = ctx.guild.get_role(dj_role)
-        if dj_role_obj in ctx.guild.get_member(member.id).roles:
-            return True
-        return False
-=======
-        dj_role_obj = ctx.guild.get_role(await self.config.guild(ctx.guild).dj_role())
         return dj_role_obj in ctx.guild.get_member(member.id).roles
->>>>>>> b457f8d1
 
     @staticmethod
     async def is_requester(ctx: commands.Context, member: discord.Member):
@@ -7804,12 +7737,9 @@
                             await player.disconnect()
                         except Exception as err:
                             log.error("Exception raised in Audio's emptydc_timer.", exc_info=True)
-<<<<<<< HEAD
-=======
                             if "No such player for that guild" in str(err):
                                 stop_times.pop(sid, None)
                             pass
->>>>>>> b457f8d1
                 elif (
                     sid in pause_times and await self.config.guild(server_obj).emptypause_enabled()
                 ):
