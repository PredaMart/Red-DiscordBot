import asyncio
import contextlib
import datetime
import heapq
import json
import logging
import tarfile
import math
import random
import re
import os.path
import time
import traceback
from collections import Counter, namedtuple
from io import BytesIO
from pathlib import Path
from typing import List, Optional, Tuple, Union, cast, MutableMapping, Mapping

import aiohttp
import discord
import lavalink
from discord.embeds import EmptyEmbed
from discord.utils import escape_markdown as escape
from fuzzywuzzy import process

from redbot import VersionInfo, version_info
from redbot.core import Config, bank, checks, commands
from redbot.core.bot import Red
from redbot.core.data_manager import cog_data_path
from redbot.core.i18n import Translator, cog_i18n
from redbot.core.utils.chat_formatting import bold, box, humanize_number, inline, pagify
from redbot.core.utils.menus import (
    DEFAULT_CONTROLS,
    close_menu,
    menu,
    next_page,
    prev_page,
    start_adding_reactions,
)
from redbot.core.utils.predicates import MessagePredicate, ReactionPredicate

from . import audio_dataclasses
from .apis import MusicCache
from .config import pass_config_to_dependencies
from .converters import ComplexScopeParser, ScopeParser, get_lazy_converter, get_playlist_converter
from .debug import is_debug, debug_exc_log
from .equalizer import Equalizer
from .errors import (
    DatabaseError,
    LavalinkDownloadFailed,
    MissingGuild,
    QueryUnauthorized,
    SpotifyFetchError,
    TooManyMatches,
    TrackEnqueueError,
)
from .manager import ServerManager
from .playlists import (
    FakePlaylist,
    Playlist,
    create_playlist,
    delete_playlist,
    get_all_playlist,
    get_all_playlist_for_migration23,
    get_playlist,
    get_playlist_database,
)
from .utils import *

_ = Translator("Audio", __file__)
red_extras = version_info.to_json()
red_extras.update({"major": 1, "minor": 1, "micro": 0})
__version__ = VersionInfo.from_json(red_extras)

__author__ = ["aikaterna", "Draper"]

log = logging.getLogger("red.cogs.Audio")

_SCHEMA_VERSION = 3
LazyGreedyConverter = get_lazy_converter("--")
PlaylistConverter = get_playlist_converter()

IS_DEBUG = is_debug()


@cog_i18n(_)
class Audio(commands.Cog):
    """Play audio through voice channels."""

    _default_lavalink_settings = {
        "host": "localhost",
        "rest_port": 2333,
        "ws_port": 2333,
        "password": "youshallnotpass",
    }

    def __init__(self, bot):
        super().__init__()
        self.bot: Red = bot
        self.config: Config = Config.get_conf(self, 2711759130, force_registration=True)
        self.skip_votes: MutableMapping[discord.Guild, List[discord.Member]] = {}
        self.play_lock: MutableMapping[int, bool] = {}
        self._daily_playlist_cache: MutableMapping[int, bool] = {}
        self._dj_status_cache: MutableMapping[int, Optional[bool]] = {}
        self._dj_role_cache: MutableMapping[int, Optional[int]] = {}
        self.session: aiohttp.ClientSession = aiohttp.ClientSession()
        self._connect_task: Optional[asyncio.Task] = None
        self._disconnect_task: Optional[asyncio.Task] = None
        self._cleaned_up: bool = False
        self._connection_aborted: bool = False
        self._manager: Optional[ServerManager] = None
        default_global: Mapping = dict(
            schema_version=1,
            cache_level=0,
            cache_age=365,
            global_db_enabled=False,
            global_db_get_timeout=5,  # Here as a placeholder in case we want to enable the command
            status=False,
            use_external_lavalink=False,
            restrict=True,
            localpath=str(cog_data_path(raw_name="Audio")),
            url_keyword_blacklist=[],
            url_keyword_whitelist=[],
            **self._default_lavalink_settings,
        )

        default_guild: Mapping = dict(
            auto_play=False,
            autoplaylist=dict(enabled=False, id=None, name=None, scope=None),
            disconnect=False,
            dj_enabled=False,
            dj_role=None,
            daily_playlists=False,
            emptydc_enabled=False,
            emptydc_timer=0,
            emptypause_enabled=False,
            emptypause_timer=0,
            jukebox=False,
            jukebox_price=0,
            maxlength=0,
            notify=False,
            repeat=False,
            shuffle=False,
            shuffle_bumped=True,
            thumbnail=False,
            volume=100,
            vote_enabled=False,
            vote_percent=0,
            room_lock=None,
            url_keyword_blacklist=[],
            url_keyword_whitelist=[],
        )
        _playlist: Mapping = dict(id=None, author=None, name=None, playlist_url=None, tracks=[])
        self.config.init_custom("EQUALIZER", 1)
        self.config.register_custom("EQUALIZER", eq_bands=[], eq_presets={})
        self.config.init_custom(PlaylistScope.GLOBAL.value, 1)
        self.config.register_custom(PlaylistScope.GLOBAL.value, **_playlist)
        self.config.init_custom(PlaylistScope.GUILD.value, 2)
        self.config.register_custom(PlaylistScope.GUILD.value, **_playlist)
        self.config.init_custom(PlaylistScope.USER.value, 2)
        self.config.register_custom(PlaylistScope.USER.value, **_playlist)
        self.config.register_guild(**default_guild)
        self.config.register_global(**default_global)
        self.music_cache: Optional[MusicCache] = None
        self._error_counter: Counter = Counter()
        self._error_timer: MutableMapping[int, int] = {}
        self._disconnected_players: MutableMapping[int, bool] = {}

        # These has to be a task since this requires the bot to be ready
        # If it waits for ready in startup, we cause a deadlock during initial load
        # as initial load happens before the bot can ever be ready.
        self._init_task: asyncio.Task = self.bot.loop.create_task(self.initialize())
        self._ready_event: asyncio.Event = asyncio.Event()

    async def cog_before_invoke(self, ctx: commands.Context):
        await self._ready_event.wait()
        # check for unsupported arch
        # Check on this needs refactoring at a later date
        # so that we have a better way to handle the tasks
        if self.llsetup in [ctx.command, ctx.command.root_parent]:
            pass

        elif self._connect_task and self._connect_task.cancelled():
            await ctx.send(
                _(
                    "You have attempted to run Audio's Lavalink server on an unsupported"
                    " architecture. Only settings related commands will be available."
                )
            )
            raise RuntimeError(
                "Not running audio command due to invalid machine architecture for Lavalink."
            )
        dj_enabled = self._dj_status_cache.setdefault(
            ctx.guild.id, await self.config.guild(ctx.guild).dj_enabled()
        )
        daily_cache = self._daily_playlist_cache.setdefault(
            ctx.guild.id, await self.config.guild(ctx.guild).daily_playlists()
        )
        if dj_enabled:
            dj_role = self._dj_role_cache.setdefault(
                ctx.guild.id, await self.config.guild(ctx.guild).dj_role()
            )
            dj_role_obj = ctx.guild.get_role(dj_role)
            if not dj_role_obj:
                await self.config.guild(ctx.guild).dj_enabled.set(None)
                self._dj_status_cache[ctx.guild.id] = None
                await self.config.guild(ctx.guild).dj_role.set(None)
                self._dj_role_cache[ctx.guild.id] = None
                await self._embed_msg(ctx, title=_("No DJ role found. Disabling DJ mode."))

    async def initialize(self) -> None:
        await self.bot.wait_until_ready()
        # Unlike most cases, we want the cache to exit before migration.
        try:
            pass_config_to_dependencies(self.config, self.bot, await self.config.localpath())
            self.music_cache = MusicCache(self.bot, self.session)
            await self.music_cache.initialize(self.config)
            await self._migrate_config(
                from_version=await self.config.schema_version(), to_version=_SCHEMA_VERSION
            )
            dat = get_playlist_database()
            if dat:
                dat.delete_scheduled()
            self._restart_connect()
            self._disconnect_task = self.bot.loop.create_task(self.disconnect_timer())
            lavalink.register_event_listener(self.event_handler)
        except Exception as err:
            log.exception("Audio failed to start up, please report this issue.", exc_info=err)
            raise err

        self._ready_event.set()

    async def _migrate_config(self, from_version: int, to_version: int) -> None:
        database_entries = []
        time_now = int(datetime.datetime.now(datetime.timezone.utc).timestamp())
        if from_version == to_version:
            return
        if from_version < 2 <= to_version:
            all_guild_data = await self.config.all_guilds()
            all_playlist = {}
            for (guild_id, guild_data) in all_guild_data.items():
                temp_guild_playlist = guild_data.pop("playlists", None)
                if temp_guild_playlist:
                    guild_playlist = {}
                    for (count, (name, data)) in enumerate(temp_guild_playlist.items(), 1):
                        if not data or not name:
                            continue
                        playlist = {"id": count, "name": name, "guild": int(guild_id)}
                        playlist.update(data)
                        guild_playlist[str(count)] = playlist

                        tracks_in_playlist = data.get("tracks", []) or []
                        for t in tracks_in_playlist:
                            uri = t.get("info", {}).get("uri")
                            if uri:
                                t = {"loadType": "V2_COMPAT", "tracks": [t], "query": uri}
<<<<<<< HEAD
                                database_entries.append(
                                    {
                                        "query": uri,
                                        "data": json.dumps(t),
                                        "last_updated": time_now,
                                        "last_fetched": time_now,
                                    }
                                )
=======
                                data = json.dumps(t)
                                if all(
                                    k in data
                                    for k in ["loadType", "playlistInfo", "isSeekable", "isStream"]
                                ):
                                    database_entries.append(
                                        {
                                            "query": uri,
                                            "data": data,
                                            "last_updated": time_now,
                                            "last_fetched": time_now,
                                        }
                                    )
>>>>>>> 27584b3c
                        await asyncio.sleep(0)
                    if guild_playlist:
                        all_playlist[str(guild_id)] = guild_playlist
                await asyncio.sleep(0)
            await self.config.custom(PlaylistScope.GUILD.value).set(all_playlist)
            # new schema is now in place
            await self.config.schema_version.set(_SCHEMA_VERSION)

            # migration done, now let's delete all the old stuff
            for guild_id in all_guild_data:
                await self.config.guild(
                    cast(discord.Guild, discord.Object(id=guild_id))
                ).clear_raw("playlists")
        if from_version < 3 <= to_version:
            for scope in PlaylistScope.list():
                scope_playlist = await get_all_playlist_for_migration23(scope)
                for p in scope_playlist:
                    await p.save()
                await self.config.custom(scope).clear()
            await self.config.schema_version.set(_SCHEMA_VERSION)

        if database_entries:
            await self.music_cache.database.insert("lavalink", database_entries)

    def _restart_connect(self):
        if self._connect_task:
            self._connect_task.cancel()

        self._connect_task = self.bot.loop.create_task(self.attempt_connect())

    async def attempt_connect(self, timeout: int = 50):
        self._connection_aborted = False
        max_retries = 5
        retry_count = 0
        while retry_count < max_retries:
            external = await self.config.use_external_lavalink()
            if external is False:
                settings = self._default_lavalink_settings
                host = settings["host"]
                password = settings["password"]
                rest_port = settings["rest_port"]
                ws_port = settings["ws_port"]
                if self._manager is not None:
                    await self._manager.shutdown()
                self._manager = ServerManager()
                try:
                    await self._manager.start()
                except LavalinkDownloadFailed as exc:
                    await asyncio.sleep(1)
                    if exc.should_retry:
                        log.exception(
                            "Exception whilst starting internal Lavalink server, retrying...",
                            exc_info=exc,
                        )
                        retry_count += 1
                        continue
                    else:
                        log.exception(
                            "Fatal exception whilst starting internal Lavalink server, "
                            "aborting...",
                            exc_info=exc,
                        )
                        self._connection_aborted = True
                        raise
                except asyncio.CancelledError:
                    log.exception("Invalid machine architecture, cannot run Lavalink.")
                    raise
                except Exception as exc:
                    log.exception(
                        "Unhandled exception whilst starting internal Lavalink server, "
                        "aborting...",
                        exc_info=exc,
                    )
                    self._connection_aborted = True
                    raise
                else:
                    break
            else:
                host = await self.config.host()
                password = await self.config.password()
                rest_port = await self.config.rest_port()
                ws_port = await self.config.ws_port()
                break
        else:
            log.critical(
                "Setting up the Lavalink server failed after multiple attempts. See above "
                "tracebacks for details."
            )
            self._connection_aborted = True
            return

        retry_count = 0
        while retry_count < max_retries:
            try:
                await lavalink.initialize(
                    bot=self.bot,
                    host=host,
                    password=password,
                    rest_port=rest_port,
                    ws_port=ws_port,
                    timeout=timeout,
                )
            except asyncio.TimeoutError:
                log.error("Connecting to Lavalink server timed out, retrying...")
                if external is False and self._manager is not None:
                    await self._manager.shutdown()
                retry_count += 1
                await asyncio.sleep(1)  # prevent busylooping
            except Exception as exc:
                log.exception(
                    "Unhandled exception whilst connecting to Lavalink, aborting...", exc_info=exc
                )
                self._connection_aborted = True
                raise
            else:
                break
        else:
            self._connection_aborted = True
            log.critical(
                "Connecting to the Lavalink server failed after multiple attempts. See above "
                "tracebacks for details."
            )

    async def error_reset(self, player: lavalink.Player):
        guild = rgetattr(player, "channel.guild.id", None)
        if not guild:
            return
        now = time.time()
        seconds_allowed = 10
        last_error = self._error_timer.setdefault(guild, now)
        if now - seconds_allowed > last_error:
            self._error_timer[guild] = 0
            self._error_counter[guild] = 0

    async def increase_error_counter(self, player: lavalink.Player) -> bool:
        guild = rgetattr(player, "channel.guild.id", None)
        if not guild:
            return False
        now = time.time()
        self._error_counter[guild] += 1
        self._error_timer[guild] = now
        return self._error_counter[guild] >= 5

    @staticmethod
    async def _players_check():
        try:
            current = next(
                (
                    player.current
                    for player in lavalink.active_players()
                    if player.current is not None
                ),
                None,
            )
            get_single_title = get_track_description_unformatted(current)
            playing_servers = len(lavalink.active_players())
        except IndexError:
            get_single_title = None
            playing_servers = 0
        return get_single_title, playing_servers

    async def _status_check(self, track, playing_servers):
        if playing_servers == 0:
            await self.bot.change_presence(activity=None)
        elif playing_servers == 1:
            await self.bot.change_presence(
                activity=discord.Activity(name=track, type=discord.ActivityType.listening)
            )
        elif playing_servers > 1:
            await self.bot.change_presence(
                activity=discord.Activity(
                    name=_("music in {} servers").format(playing_servers),
                    type=discord.ActivityType.playing,
                )
            )

    async def event_handler(
        self, player: lavalink.Player, event_type: lavalink.LavalinkEvents, extra
    ):
        current_track = player.current
        current_channel = player.channel
        guild = rgetattr(current_channel, "guild", None)
        guild_id = rgetattr(guild, "id", None)
        current_requester = rgetattr(current_track, "requester", None)
        current_stream = rgetattr(current_track, "is_stream", None)
        current_length = rgetattr(current_track, "length", None)
        current_thumbnail = rgetattr(current_track, "thumbnail", None)
        current_extras = rgetattr(current_track, "extras", {})
        guild_data = await self.config.guild(guild).all()
        repeat = guild_data["repeat"]
        notify = guild_data["notify"]
        disconnect = guild_data["disconnect"]
        autoplay = guild_data["auto_play"]
        description = get_track_description(current_track)
        status = await self.config.status()

        await self.error_reset(player)

        if event_type == lavalink.LavalinkEvents.TRACK_START:
            self.skip_votes[guild] = []
            playing_song = player.fetch("playing_song")
            requester = player.fetch("requester")
            player.store("prev_song", playing_song)
            player.store("prev_requester", requester)
            player.store("playing_song", current_track)
            player.store("requester", current_requester)
            self.bot.dispatch("red_audio_track_start", guild, current_track, current_requester)
        if event_type == lavalink.LavalinkEvents.TRACK_END:
            prev_song = player.fetch("prev_song")
            prev_requester = player.fetch("prev_requester")
            self.bot.dispatch("red_audio_track_end", guild, prev_song, prev_requester)
        if event_type == lavalink.LavalinkEvents.QUEUE_END:
            prev_song = player.fetch("prev_song")
            prev_requester = player.fetch("prev_requester")
            self.bot.dispatch("red_audio_queue_end", guild, prev_song, prev_requester)
            if autoplay and not player.queue and player.fetch("playing_song") is not None:
                try:
                    await self.music_cache.autoplay(player)
                except DatabaseError:
                    notify_channel = player.fetch("channel")
                    if notify_channel:
                        notify_channel = self.bot.get_channel(notify_channel)
                        await self._embed_msg(
                            notify_channel, title=_("Couldn't get a valid track.")
                        )
                    return
        if event_type == lavalink.LavalinkEvents.TRACK_START and notify:
            notify_channel = player.fetch("channel")
            prev_song = player.fetch("prev_song")
            if notify_channel:
                notify_channel = self.bot.get_channel(notify_channel)
                if player.fetch("notify_message") is not None:
                    with contextlib.suppress(discord.HTTPException):
                        await player.fetch("notify_message").delete()

                if (
                    autoplay
                    and current_extras.get("autoplay")
                    and (
                        prev_song is None
                        or (hasattr(prev_song, "extras") and not prev_song.extras.get("autoplay"))
                    )
                ):
                    await self._embed_msg(notify_channel, title=_("Auto Play Started."))

                if not description:
                    return
                if current_stream:
                    dur = "LIVE"
                else:
                    dur = lavalink.utils.format_time(current_length)

                thumb = None
                if await self.config.guild(guild).thumbnail() and current_thumbnail:
                    thumb = current_thumbnail

                notify_message = await self._embed_msg(
                    notify_channel,
                    title=_("Now Playing"),
                    description=description,
                    footer=_("Track length: {length} | Requested by: {user}").format(
                        length=dur, user=current_requester
                    ),
                    thumbnail=thumb,
                )
                player.store("notify_message", notify_message)
        if event_type == lavalink.LavalinkEvents.TRACK_START and status:
            player_check = await self._players_check()
            await self._status_check(*player_check)

        if event_type == lavalink.LavalinkEvents.TRACK_END and status:
            await asyncio.sleep(1)
            if not player.is_playing:
                player_check = await self._players_check()
                await self._status_check(*player_check)

        if event_type == lavalink.LavalinkEvents.QUEUE_END:
            if not autoplay:
                notify_channel = player.fetch("channel")
                if notify_channel and notify:
                    notify_channel = self.bot.get_channel(notify_channel)
                    await self._embed_msg(notify_channel, title=_("Queue Ended."))
                if disconnect:
                    self.bot.dispatch("red_audio_audio_disconnect", guild)
                    await player.disconnect()
            if status:
                player_check = await self._players_check()
                await self._status_check(*player_check)

        if event_type in [
            lavalink.LavalinkEvents.TRACK_EXCEPTION,
            lavalink.LavalinkEvents.TRACK_STUCK,
        ]:
            message_channel = player.fetch("channel")
            while True:
                if current_track in player.queue:
                    player.queue.remove(current_track)
                else:
                    break
            if repeat:
                player.current = None
            if not guild_id:
                return
            self._error_counter.setdefault(guild_id, 0)
            if guild_id not in self._error_counter:
                self._error_counter[guild_id] = 0
            early_exit = await self.increase_error_counter(player)
            if early_exit:
                self._disconnected_players[guild_id] = True
                self.play_lock[guild_id] = False
                eq = player.fetch("eq")
                player.queue = []
                player.store("playing_song", None)
                if eq:
                    await self.config.custom("EQUALIZER", guild_id).eq_bands.set(eq.bands)
                await player.stop()
                await player.disconnect()
                self.bot.dispatch("red_audio_audio_disconnect", guild)
            if message_channel:
                message_channel = self.bot.get_channel(message_channel)
                if early_exit:
                    embed = discord.Embed(
                        colour=(await self.bot.get_embed_color(message_channel)),
                        title=_("Multiple errors detected"),
                        description=_(
                            "Closing the audio player "
                            "due to multiple errors being detected. "
                            "If this persists, please inform the bot owner "
                            "as the Audio cog may be temporally unavailable."
                        ),
                    )
                    return await message_channel.send(embed=embed)
                else:
                    description = description or ""
                    if event_type == lavalink.LavalinkEvents.TRACK_STUCK:
                        embed = discord.Embed(
                            title=_("Track Stuck"), description="{}".format(description)
                        )
                    else:
                        embed = discord.Embed(
                            title=_("Track Error"),
                            description="{}\n{}".format(extra.replace("\n", ""), description),
                        )
                    await message_channel.send(embed=embed)
            await player.skip()

    async def play_query(
        self,
        query: str,
        guild: discord.Guild,
        channel: discord.VoiceChannel,
        is_autoplay: bool = True,
    ):
        if not self._player_check(guild.me):
            try:
                if (
                    not channel.permissions_for(guild.me).connect
                    or not channel.permissions_for(guild.me).move_members
                    and userlimit(channel)
                ):
                    log.error(f"I don't have permission to connect to {channel} in {guild}.")

                await lavalink.connect(channel)
                player = lavalink.get_player(guild.id)
                player.store("connect", datetime.datetime.utcnow())
            except IndexError:
                if IS_DEBUG:
                    log.debug(
                        f"Connection to Lavalink has not yet been established"
                        f" while trying to connect to to {channel} in {guild}."
                    )
                return
        query = audio_dataclasses.Query.process_input(query)
        restrict = await self.config.restrict()
        if restrict and match_url(query):
            valid_url = url_check(query)
            if not valid_url:
                raise QueryUnauthorized(f"{query} is not an allowed query.")
        elif not await is_allowed(guild, f"{query}", query_obj=query):
            raise QueryUnauthorized(f"{query} is not an allowed query.")

        player = lavalink.get_player(guild.id)
        player.store("channel", channel.id)
        player.store("guild", guild.id)
        await self._data_check(guild.me)

        ctx = namedtuple("Context", "message")
        (results, called_api) = await self.music_cache.lavalink_query(ctx(guild), player, query)

        if not results.tracks:
            if IS_DEBUG:
                log.debug(f"Query returned no tracks.")
            return
        track = results.tracks[0]

        if not await is_allowed(
            guild, f"{track.title} {track.author} {track.uri} {str(query._raw)}"
        ):
            if IS_DEBUG:
                log.debug(f"Query is not allowed in {guild} ({guild.id})")
            return
        track.extras["autoplay"] = is_autoplay
        player.add(player.channel.guild.me, track)
        self.bot.dispatch(
            "red_audio_track_auto_play", player.channel.guild, track, player.channel.guild.me
        )
        if not player.current:
            await player.play()

    @commands.group()
    @commands.guild_only()
    @commands.bot_has_permissions(embed_links=True)
    async def audioset(self, ctx: commands.Context):
        """Music configuration options."""

    @audioset.command(name="dailyqueue")
    @checks.admin()
    async def _audioset_historical_queue(self, ctx: commands.Context):
        """Toggle daily queues.

        Daily queues creates a playlist for all tracks played today.
        """
        daily_playlists = self._daily_playlist_cache.setdefault(
            ctx.guild.id, await self.config.guild(ctx.guild).daily_playlists()
        )
        await self.config.guild(ctx.guild).daily_playlists.set(not daily_playlists)
        self._daily_playlist_cache[ctx.guild.id] = not daily_playlists
        await self._embed_msg(
            ctx,
            title=_("Setting Changed"),
            description=_("Daily queues: {true_or_false}.").format(
                true_or_false=_("Enabled") if not daily_playlists else _("Disabled")
            ),
        )

    @checks.is_owner()
    @audioset.group(name="audiodb")
    async def _audiodb(self, ctx: commands.Context):
        """Change audiodb settings."""

    @_audiodb.command(name="toggle")
    async def _audiodb_toggle(self, ctx: commands.Context):
        """Toggle the server settings.

        Default is ON
        """
        state = await self.config.global_db_enabled()
        await self.config.global_db_enabled.set(not state)
        await ctx.send(
            _("Global DB is {status}").format(status=_("enabled") if not state else _("disabled"))
        )

    # @_audiodb.command(name="timeout")
    # async def _audiodb_timeout(self, ctx: commands.Context, timeout: Union[float, int]):
    #     """Set GET request timeout.
    #
    #     Example: 0.1 = 100ms 1 = 1 second
    #     """
    #
    #     await self.config.global_db_get_timeout.set(timeout)
    #     await ctx.send(_("Request timeout set to {time} second(s)").format(time=timeout))

    @_audiodb.command(name="contribute")
    async def contribute(self, ctx: commands.Context):
        """Send your local DB upstream."""
        tokens = await self.bot.get_shared_api_tokens("audiodb")
        api_key = tokens.get("api_key", None)
        if api_key is None:
            return await ctx.send(
                _(
                    "Hey! Thanks for showing interest into contributing, "
                    "currently you dont have access to this, "
                    "if you wish to contribute please DM Draper#6666"
                )
            )
        db_entries = await self.music_cache.fetch_all_contribute()
        info = await ctx.send(
            _(
                "Sending {entries} entries to the global DB. "
                "are you sure about this (It may take a very long time...)?"
            ).format(entries=len(db_entries))
        )
        start_adding_reactions(info, ReactionPredicate.YES_OR_NO_EMOJIS)
        pred = ReactionPredicate.yes_or_no(info, ctx.author)
        await ctx.bot.wait_for("reaction_add", check=pred)
        if not pred.result:
            return await ctx.send(_("Cancelled!"))

        await self.music_cache._api_contributer(ctx, db_entries)

    @audioset.command()
    @checks.mod_or_permissions(manage_messages=True)
    async def dc(self, ctx: commands.Context):
        """Toggle the bot auto-disconnecting when done playing.

        This setting takes precedence over [p]audioset emptydisconnect.
        """

        disconnect = await self.config.guild(ctx.guild).disconnect()
        autoplay = await self.config.guild(ctx.guild).auto_play()
        msg = ""
        msg += _("Auto-disconnection at queue end: {true_or_false}.").format(
            true_or_false=_("Enabled") if not disconnect else _("Disabled")
        )
        await self.config.guild(ctx.guild).repeat.set(not disconnect)
        if disconnect is not True and autoplay is True:
            msg += _("\nAuto-play has been disabled.")
            await self.config.guild(ctx.guild).auto_play.set(False)

        await self.config.guild(ctx.guild).disconnect.set(not disconnect)

        await self._embed_msg(ctx, title=_("Setting Changed"), description=msg)

    @audioset.group(name="restrictions")
    @checks.mod_or_permissions(manage_messages=True)
    async def _perms(self, ctx: commands.Context):
        """Manages the keyword whitelist and blacklist."""

    @checks.is_owner()
    @_perms.group(name="global")
    async def _perms_global(self, ctx: commands.Context):
        """Manages the global keyword whitelist/blacklist."""

    @_perms_global.group(name="whitelist")
    async def _perms_global_whitelist(self, ctx: commands.Context):
        """Manages the global keyword whitelist."""

    @_perms_global.group(name="blacklist")
    async def _perms_global_blacklist(self, ctx: commands.Context):
        """Manages the global keyword blacklist."""

    @_perms_global_blacklist.command(name="add")
    async def _perms_global_blacklist_add(self, ctx: commands.Context, *, keyword: str):
        """Adds a keyword to the blacklist."""
        keyword = keyword.lower().strip()
        if not keyword:
            return await ctx.send_help()
        exists = False
        async with self.config.url_keyword_blacklist() as blacklist:
            if keyword in blacklist:
                exists = True
            else:
                blacklist.append(keyword)
        if exists:
            return await self._embed_msg(ctx, title=_("Keyword already in the blacklist."))
        else:
            return await self._embed_msg(
                ctx,
                title=_("Blacklist Modified"),
                description=_("Added: `{blacklisted}` to the blacklist.").format(
                    blacklisted=keyword
                ),
            )

    @_perms_global_whitelist.command(name="add")
    async def _perms_global_whitelist_add(self, ctx: commands.Context, *, keyword: str):
        """Adds a keyword to the whitelist.

        If anything is added to whitelist, it will blacklist everything else.
        """
        keyword = keyword.lower().strip()
        if not keyword:
            return await ctx.send_help()
        exists = False
        async with self.config.url_keyword_whitelist() as whitelist:
            if keyword in whitelist:
                exists = True
            else:
                whitelist.append(keyword)
        if exists:
            return await self._embed_msg(ctx, title=_("Keyword already in the whitelist."))
        else:
            return await self._embed_msg(
                ctx,
                title=_("Whitelist Modified"),
                description=_("Added: `{whitelisted}` to the whitelist.").format(
                    whitelisted=keyword
                ),
            )

    @_perms_global_blacklist.command(name="delete", aliases=["del", "remove"])
    async def _perms_global_blacklist_delete(self, ctx: commands.Context, *, keyword: str):
        """Removes a keyword from the blacklist."""
        keyword = keyword.lower().strip()
        if not keyword:
            return await ctx.send_help()
        exists = True
        async with self.config.url_keyword_blacklist() as blacklist:
            if keyword not in blacklist:
                exists = False
            else:
                blacklist.remove(keyword)
        if not exists:
            return await self._embed_msg(ctx, title=_("Keyword is not in the blacklist."))
        else:
            return await self._embed_msg(
                ctx,
                title=_("Blacklist Modified"),
                description=_("Removed: `{blacklisted}` from the blacklist.").format(
                    blacklisted=keyword
                ),
            )

    @_perms_global_whitelist.command(name="delete", aliases=["del", "remove"])
    async def _perms_global_whitelist_delete(self, ctx: commands.Context, *, keyword: str):
        """Removes a keyword from the whitelist."""
        keyword = keyword.lower().strip()
        if not keyword:
            return await ctx.send_help()
        exists = True
        async with self.config.url_keyword_whitelist() as whitelist:
            if keyword not in whitelist:
                exists = False
            else:
                whitelist.remove(keyword)
        if not exists:
            return await self._embed_msg(ctx, title=_("Keyword already in the whitelist."))
        else:
            return await self._embed_msg(
                ctx,
                title=_("Whitelist Modified"),
                description=_("Removed: `{whitelisted}` from the whitelist.").format(
                    whitelisted=keyword
                ),
            )

    @_perms_global_whitelist.command(name="list")
    async def _perms_global_whitelist_list(self, ctx: commands.Context):
        """List all keywords added to the whitelist."""
        whitelist = await self.config.url_keyword_whitelist()
        if not whitelist:
            return await self._embed_msg(ctx, title=_("Nothing in the whitelist."))
        whitelist.sort()
        text = ""
        total = len(whitelist)
        pages = []
        for i, entry in enumerate(whitelist, 1):
            text += f"{i}. [{entry}]"
            if i != total:
                text += "\n"
                if i % 10 == 0:
                    pages.append(box(text, lang="ini"))
                    text = ""
            else:
                pages.append(box(text, lang="ini"))
        embed_colour = await ctx.embed_colour()
        pages = list(
            discord.Embed(title="Global Whitelist", description=page, colour=embed_colour)
            for page in pages
        )
        await menu(ctx, pages, DEFAULT_CONTROLS)

    @_perms_global_blacklist.command(name="list")
    async def _perms_global_blacklist_list(self, ctx: commands.Context):
        """List all keywords added to the blacklist."""
        blacklist = await self.config.url_keyword_blacklist()
        if not blacklist:
            return await self._embed_msg(ctx, title=_("Nothing in the blacklist."))
        blacklist.sort()
        text = ""
        total = len(blacklist)
        pages = []
        for i, entry in enumerate(blacklist, 1):
            text += f"{i}. [{entry}]"
            if i != total:
                text += "\n"
                if i % 10 == 0:
                    pages.append(box(text, lang="ini"))
                    text = ""
            else:
                pages.append(box(text, lang="ini"))
        embed_colour = await ctx.embed_colour()
        pages = list(
            discord.Embed(title="Global Blacklist", description=page, colour=embed_colour)
            for page in pages
        )
        await menu(ctx, pages, DEFAULT_CONTROLS)

    @_perms_global_whitelist.command(name="clear")
    async def _perms_global_whitelist_clear(self, ctx: commands.Context):
        """Clear all keywords from the whitelist."""
        whitelist = await self.config.url_keyword_whitelist()
        if not whitelist:
            return await self._embed_msg(ctx, title=_("Nothing in the whitelist."))
        await self.config.url_keyword_whitelist.clear()
        return await self._embed_msg(
            ctx,
            title=_("Whitelist Modified"),
            description=_("All entries have been removed from the whitelist."),
        )

    @_perms_global_blacklist.command(name="clear")
    async def _perms_global_blacklist_clear(self, ctx: commands.Context):
        """Clear all keywords added to the blacklist."""
        blacklist = await self.config.url_keyword_blacklist()
        if not blacklist:
            return await self._embed_msg(ctx, title=_("Nothing in the blacklist."))
        await self.config.url_keyword_blacklist.clear()
        return await self._embed_msg(
            ctx,
            title=_("Blacklist Modified"),
            description=_("All entries have been removed from the blacklist."),
        )

    @_perms.group(name="whitelist")
    async def _perms_whitelist(self, ctx: commands.Context):
        """Manages the keyword whitelist."""

    @_perms.group(name="blacklist")
    async def _perms_blacklist(self, ctx: commands.Context):
        """Manages the keyword blacklist."""

    @_perms_blacklist.command(name="add")
    async def _perms_blacklist_add(self, ctx: commands.Context, *, keyword: str):
        """Adds a keyword to the blacklist."""
        keyword = keyword.lower().strip()
        if not keyword:
            return await ctx.send_help()
        exists = False
        async with self.config.guild(ctx.guild).url_keyword_blacklist() as blacklist:
            if keyword in blacklist:
                exists = True
            else:
                blacklist.append(keyword)
        if exists:
            return await self._embed_msg(ctx, title=_("Keyword already in the blacklist."))
        else:
            return await self._embed_msg(
                ctx,
                title=_("Blacklist Modified"),
                description=_("Added: `{blacklisted}` to the blacklist.").format(
                    blacklisted=keyword
                ),
            )

    @_perms_whitelist.command(name="add")
    async def _perms_whitelist_add(self, ctx: commands.Context, *, keyword: str):
        """Adds a keyword to the whitelist.

        If anything is added to whitelist, it will blacklist everything else.
        """
        keyword = keyword.lower().strip()
        if not keyword:
            return await ctx.send_help()
        exists = False
        async with self.config.guild(ctx.guild).url_keyword_whitelist() as whitelist:
            if keyword in whitelist:
                exists = True
            else:
                whitelist.append(keyword)
        if exists:
            return await self._embed_msg(ctx, title=_("Keyword already in the whitelist."))
        else:
            return await self._embed_msg(
                ctx,
                title=_("Whitelist Modified"),
                description=_("Added: `{whitelisted}` to the whitelist.").format(
                    whitelisted=keyword
                ),
            )

    @_perms_blacklist.command(name="delete", aliases=["del", "remove"])
    async def _perms_blacklist_delete(self, ctx: commands.Context, *, keyword: str):
        """Removes a keyword from the blacklist."""
        keyword = keyword.lower().strip()
        if not keyword:
            return await ctx.send_help()
        exists = True
        async with self.config.guild(ctx.guild).url_keyword_blacklist() as blacklist:
            if keyword not in blacklist:
                exists = False
            else:
                blacklist.remove(keyword)
        if not exists:
            return await self._embed_msg(ctx, title=_("Keyword is not in the blacklist."))
        else:
            return await self._embed_msg(
                ctx,
                title=_("Blacklist Modified"),
                description=_("Removed: `{blacklisted}` from the blacklist.").format(
                    blacklisted=keyword
                ),
            )

    @_perms_whitelist.command(name="delete", aliases=["del", "remove"])
    async def _perms_whitelist_delete(self, ctx: commands.Context, *, keyword: str):
        """Removes a keyword from the whitelist."""
        keyword = keyword.lower().strip()
        if not keyword:
            return await ctx.send_help()
        exists = True
        async with self.config.guild(ctx.guild).url_keyword_whitelist() as whitelist:
            if keyword not in whitelist:
                exists = False
            else:
                whitelist.remove(keyword)
        if not exists:
            return await self._embed_msg(ctx, title=_("Keyword already in the whitelist."))
        else:
            return await self._embed_msg(
                ctx,
                title=_("Whitelist Modified"),
                description=_("Removed: `{whitelisted}` from the whitelist.").format(
                    whitelisted=keyword
                ),
            )

    @_perms_whitelist.command(name="list")
    async def _perms_whitelist_list(self, ctx: commands.Context):
        """List all keywords added to the whitelist."""
        whitelist = await self.config.guild(ctx.guild).url_keyword_whitelist()
        if not whitelist:
            return await self._embed_msg(ctx, title=_("Nothing in the whitelist."))
        whitelist.sort()
        text = ""
        total = len(whitelist)
        pages = []
        for i, entry in enumerate(whitelist, 1):
            text += f"{i}. [{entry}]"
            if i != total:
                text += "\n"
                if i % 10 == 0:
                    pages.append(box(text, lang="ini"))
                    text = ""
            else:
                pages.append(box(text, lang="ini"))
        embed_colour = await ctx.embed_colour()
        pages = list(
            discord.Embed(title="Whitelist", description=page, colour=embed_colour)
            for page in pages
        )
        await menu(ctx, pages, DEFAULT_CONTROLS)

    @_perms_blacklist.command(name="list")
    async def _perms_blacklist_list(self, ctx: commands.Context):
        """List all keywords added to the blacklist."""
        blacklist = await self.config.guild(ctx.guild).url_keyword_blacklist()
        if not blacklist:
            return await self._embed_msg(ctx, title=_("Nothing in the blacklist."))
        blacklist.sort()
        text = ""
        total = len(blacklist)
        pages = []
        for i, entry in enumerate(blacklist, 1):
            text += f"{i}. [{entry}]"
            if i != total:
                text += "\n"
                if i % 10 == 0:
                    pages.append(box(text, lang="ini"))
                    text = ""
            else:
                pages.append(box(text, lang="ini"))
        embed_colour = await ctx.embed_colour()
        pages = list(
            discord.Embed(title="Blacklist", description=page, colour=embed_colour)
            for page in pages
        )
        await menu(ctx, pages, DEFAULT_CONTROLS)

    @_perms_whitelist.command(name="clear")
    async def _perms_whitelist_clear(self, ctx: commands.Context):
        """Clear all keywords from the whitelist."""
        whitelist = await self.config.guild(ctx.guild).url_keyword_whitelist()
        if not whitelist:
            return await self._embed_msg(ctx, title=_("Nothing in the whitelist."))
        await self.config.guild(ctx.guild).url_keyword_whitelist.clear()
        return await self._embed_msg(
            ctx,
            title=_("Whitelist Modified"),
            description=_("All entries have been removed from the whitelist."),
        )

    @_perms_blacklist.command(name="clear")
    async def _perms_blacklist_clear(self, ctx: commands.Context):
        """Clear all keywords added to the blacklist."""
        blacklist = await self.config.guild(ctx.guild).url_keyword_blacklist()
        if not blacklist:
            return await self._embed_msg(ctx, title=_("Nothing in the blacklist."))
        await self.config.guild(ctx.guild).url_keyword_blacklist.clear()
        return await self._embed_msg(
            ctx,
            title=_("Blacklist Modified"),
            description=_("All entries have been removed from the blacklist."),
        )

    @audioset.group(name="autoplay")
    @checks.mod_or_permissions(manage_messages=True)
    async def _autoplay(self, ctx: commands.Context):
        """Change auto-play setting."""

    @_autoplay.command(name="toggle")
    async def _autoplay_toggle(self, ctx: commands.Context):
        """Toggle auto-play when there no songs in queue."""
        autoplay = await self.config.guild(ctx.guild).auto_play()
        repeat = await self.config.guild(ctx.guild).repeat()
        disconnect = await self.config.guild(ctx.guild).disconnect()
        msg = _("Auto-play when queue ends: {true_or_false}.").format(
            true_or_false=_("Enabled") if not autoplay else _("Disabled")
        )
        await self.config.guild(ctx.guild).auto_play.set(not autoplay)
        if autoplay is not True and repeat is True:
            msg += _("\nRepeat has been disabled.")
            await self.config.guild(ctx.guild).repeat.set(False)
        if autoplay is not True and disconnect is True:
            msg += _("\nAuto-disconnecting at queue end has been disabled.")
            await self.config.guild(ctx.guild).disconnect.set(False)

        await self._embed_msg(ctx, title=_("Setting Changed"), description=msg)
        if self._player_check(ctx):
            await self._data_check(ctx)

    @_autoplay.command(name="playlist", usage="<playlist_name_OR_id> [args]")
    async def _autoplay_playlist(
        self,
        ctx: commands.Context,
        playlist_matches: PlaylistConverter,
        *,
        scope_data: ScopeParser = None,
    ):
        """Set a playlist to auto-play songs from.

        **Usage**:
        ​ ​ ​ ​ [p]audioset autoplay playlist_name_OR_id args

        **Args**:
        ​ ​ ​ ​ The following are all optional:
        ​ ​ ​ ​ ​ ​ ​ ​ --scope <scope>
        ​ ​ ​ ​ ​ ​ ​ ​ --author [user]
        ​ ​ ​ ​ ​ ​ ​ ​ --guild [guild] **Only the bot owner can use this**

        **Scope** is one of the following:
            ​Global
        ​ ​ ​ ​ Guild
        ​ ​ ​ ​ User

        **Author** can be one of the following:
        ​ ​ ​ ​ User ID
        ​ ​ ​ ​ User Mention
        ​ ​ ​ ​ User Name#123

        **Guild** can be one of the following:
        ​ ​ ​ ​ Guild ID
        ​ ​ ​ ​ Exact guild name

        Example use:
        ​ ​ ​ ​ [p]audioset autoplay MyGuildPlaylist
        ​ ​ ​ ​ [p]audioset autoplay MyGlobalPlaylist --scope Global
        ​ ​ ​ ​ [p]audioset autoplay PersonalPlaylist --scope User --author Draper
        """
        if scope_data is None:
            scope_data = [PlaylistScope.GUILD.value, ctx.author, ctx.guild, False]

        scope, author, guild, specified_user = scope_data
        try:
            playlist_id, playlist_arg = await self._get_correct_playlist_id(
                ctx, playlist_matches, scope, author, guild, specified_user
            )
        except TooManyMatches as e:
            return await self._embed_msg(ctx, title=str(e))
        if playlist_id is None:
            return await self._embed_msg(
                ctx,
                title=_("No Playlist Found"),
                description=_("Could not match '{arg}' to a playlist").format(arg=playlist_arg),
            )
        try:
            playlist = await get_playlist(playlist_id, scope, self.bot, guild, author)
            tracks = playlist.tracks
            if not tracks:
                return await self._embed_msg(
                    ctx,
                    title=_("No Tracks Found"),
                    description=_("Playlist {name} has no tracks.").format(name=playlist.name),
                )
            playlist_data = dict(enabled=True, id=playlist.id, name=playlist.name, scope=scope)
            await self.config.guild(ctx.guild).autoplaylist.set(playlist_data)
        except RuntimeError:
            return await self._embed_msg(
                ctx,
                title=_("No Playlist Found"),
                description=_("Playlist {id} does not exist in {scope} scope.").format(
                    id=playlist_id, scope=humanize_scope(scope, the=True)
                ),
            )
        except MissingGuild:
            return await self._embed_msg(
                ctx,
                title=_("Missing Arguments"),
                description=_("You need to specify the Guild ID for the guild to lookup."),
            )
        else:
            return await self._embed_msg(
                ctx,
                title=_("Setting Changed"),
                description=_(
                    "Playlist {name} (`{id}`) [**{scope}**] will be used for autoplay."
                ).format(
                    name=playlist.name,
                    id=playlist.id,
                    scope=humanize_scope(
                        scope, ctx=guild if scope == PlaylistScope.GUILD.value else author
                    ),
                ),
            )

    @_autoplay.command(name="reset")
    async def _autoplay_reset(self, ctx: commands.Context):
        """Resets auto-play to the default playlist."""
        playlist_data = dict(enabled=False, id=None, name=None, scope=None)
        await self.config.guild(ctx.guild).autoplaylist.set(playlist_data)
        return await self._embed_msg(
            ctx,
            title=_("Setting Changed"),
            description=_("Set auto-play playlist to default value."),
        )

    @audioset.command()
    @checks.admin_or_permissions(manage_roles=True)
    async def dj(self, ctx: commands.Context):
        """Toggle DJ mode.

        DJ mode allows users with the DJ role to use audio commands.
        """
        dj_role = self._dj_role_cache.setdefault(
            ctx.guild.id, await self.config.guild(ctx.guild).dj_role()
        )
        dj_role = ctx.guild.get_role(dj_role)
        if dj_role is None:
            await self._embed_msg(
                ctx,
                title=_("Missing DJ Role"),
                description=_(
                    "Please set a role to use with DJ mode. Enter the role name or ID now."
                ),
            )

            try:
                pred = MessagePredicate.valid_role(ctx)
                await ctx.bot.wait_for("message", timeout=15.0, check=pred)
                await ctx.invoke(self.role, role_name=pred.result)
            except asyncio.TimeoutError:
                return await self._embed_msg(ctx, title=_("Response timed out, try again later."))
        dj_enabled = self._dj_status_cache.setdefault(
            ctx.guild.id, await self.config.guild(ctx.guild).dj_enabled()
        )
        await self.config.guild(ctx.guild).dj_enabled.set(not dj_enabled)
        self._dj_status_cache[ctx.guild.id] = not dj_enabled
        await self._embed_msg(
            ctx,
            title=_("Setting Changed"),
            description=_("DJ role: {true_or_false}.").format(
                true_or_false=_("Enabled") if not dj_enabled else _("Disabled")
            ),
        )

    @audioset.command()
    @checks.mod_or_permissions(administrator=True)
    async def emptydisconnect(self, ctx: commands.Context, seconds: int):
        """Auto-disconnect from channel when bot is alone in it for x seconds, 0 to disable."""
        if seconds < 0:
            return await self._embed_msg(
                ctx, title=_("Invalid Time"), description=_("Seconds can't be less than zero.")
            )
        if 10 > seconds > 0:
            seconds = 10
        if seconds == 0:
            enabled = False
            await self._embed_msg(
                ctx, title=_("Setting Changed"), description=_("Empty disconnect disabled.")
            )
        else:
            enabled = True
            await self._embed_msg(
                ctx,
                title=_("Setting Changed"),
                description=_("Empty disconnect timer set to {num_seconds}.").format(
                    num_seconds=dynamic_time(seconds)
                ),
            )

        await self.config.guild(ctx.guild).emptydc_timer.set(seconds)
        await self.config.guild(ctx.guild).emptydc_enabled.set(enabled)

    @audioset.command()
    @checks.mod_or_permissions(administrator=True)
    async def emptypause(self, ctx: commands.Context, seconds: int):
        """Auto-pause after x seconds when room is empty, 0 to disable."""
        if seconds < 0:
            return await self._embed_msg(
                ctx, title=_("Invalid Time"), description=_("Seconds can't be less than zero.")
            )
        if 10 > seconds > 0:
            seconds = 10
        if seconds == 0:
            enabled = False
            await self._embed_msg(
                ctx, title=_("Setting Changed"), description=_("Empty pause disabled.")
            )
        else:
            enabled = True
            await self._embed_msg(
                ctx,
                title=_("Setting Changed"),
                description=_("Empty pause timer set to {num_seconds}.").format(
                    num_seconds=dynamic_time(seconds)
                ),
            )
        await self.config.guild(ctx.guild).emptypause_timer.set(seconds)
        await self.config.guild(ctx.guild).emptypause_enabled.set(enabled)

    @audioset.command()
    @checks.mod_or_permissions(administrator=True)
    async def jukebox(self, ctx: commands.Context, price: int):
        """Set a price for queueing tracks for non-mods, 0 to disable."""
        if price < 0:
            return await self._embed_msg(
                ctx, title=_("Invalid Price"), description=_("Price can't be less than zero.")
            )
        if price == 0:
            jukebox = False
            await self._embed_msg(
                ctx, title=_("Setting Changed"), description=_("Jukebox mode disabled.")
            )
        else:
            jukebox = True
            await self._embed_msg(
                ctx,
                title=_("Setting Changed"),
                description=_("Track queueing command price set to {price} {currency}.").format(
                    price=humanize_number(price), currency=await bank.get_currency_name(ctx.guild)
                ),
            )

        await self.config.guild(ctx.guild).jukebox_price.set(price)
        await self.config.guild(ctx.guild).jukebox.set(jukebox)

    @audioset.command()
    @checks.is_owner()
    async def localpath(self, ctx: commands.Context, *, local_path=None):
        """Set the localtracks path if the Lavalink.jar is not run from the Audio data folder.

        Leave the path blank to reset the path to the default, the Audio data directory.
        """

        if not local_path:
            await self.config.localpath.set(str(cog_data_path(raw_name="Audio")))
            pass_config_to_dependencies(
                self.config, self.bot, str(cog_data_path(raw_name="Audio"))
            )
            return await self._embed_msg(
                ctx,
                title=_("Setting Changed"),
                description=_(
                    "The localtracks path location has been reset to {localpath}"
                ).format(localpath=str(cog_data_path(raw_name="Audio").absolute())),
            )

        info_msg = _(
            "This setting is only for bot owners to set a localtracks folder location "
            "In the example below, the full path for 'ParentDirectory' "
            "must be passed to this command.\n"
            "The path must not contain spaces.\n"
            "```\n"
            "ParentDirectory\n"
            "  |__ localtracks  (folder)\n"
            "  |     |__ Awesome Album Name  (folder)\n"
            "  |           |__01 Cool Song.mp3\n"
            "  |           |__02 Groovy Song.mp3\n"
            "```\n"
            "The folder path given to this command must contain the localtracks folder.\n"
            "**This folder and files need to be visible to the user where `"
            "Lavalink.jar` is being run from.**\n"
            "Use this command with no path given to reset it to the default, "
            "the Audio data directory for this bot.\n"
            "Do you want to continue to set the provided path for local tracks?"
        )
        info = await ctx.maybe_send_embed(info_msg)

        start_adding_reactions(info, ReactionPredicate.YES_OR_NO_EMOJIS)
        pred = ReactionPredicate.yes_or_no(info, ctx.author)
        await ctx.bot.wait_for("reaction_add", check=pred)

        if not pred.result:
            with contextlib.suppress(discord.HTTPException):
                await info.delete()
            return
        temp = audio_dataclasses.LocalPath(local_path, forced=True)
        if not temp.exists() or not temp.is_dir():
            return await self._embed_msg(
                ctx,
                title=_("Invalid Path"),
                description=_("{local_path} does not seem like a valid path.").format(
                    local_path=local_path
                ),
            )

        if not temp.localtrack_folder.exists():
            warn_msg = _(
                "`{localtracks}` does not exist. "
                "The path will still be saved, but please check the path and "
                "create a localtracks folder in `{localfolder}` before attempting "
                "to play local tracks."
            ).format(localfolder=temp.absolute(), localtracks=temp.localtrack_folder.absolute())
            await self._embed_msg(ctx, title=_("Invalid Environment"), description=warn_msg)
        local_path = str(temp.localtrack_folder.absolute())
        await self.config.localpath.set(local_path)
        pass_config_to_dependencies(self.config, self.bot, local_path)
        return await self._embed_msg(
            ctx,
            title=_("Setting Changed"),
            description=_("The localtracks path location has been set to {localpath}").format(
                localpath=local_path
            ),
        )

    @audioset.command()
    @checks.mod_or_permissions(administrator=True)
    async def maxlength(self, ctx: commands.Context, seconds: Union[int, str]):
        """Max length of a track to queue in seconds, 0 to disable.

        Accepts seconds or a value formatted like 00:00:00 (`hh:mm:ss`) or 00:00 (`mm:ss`). Invalid
        input will turn the max length setting off.
        """
        if not isinstance(seconds, int):
            seconds = time_convert(seconds)
        if seconds < 0:
            return await self._embed_msg(
                ctx, title=_("Invalid length"), description=_("Length can't be less than zero.")
            )
        if seconds == 0:
            await self._embed_msg(
                ctx, title=_("Setting Changed"), description=_("Track max length disabled.")
            )
        else:
            await self._embed_msg(
                ctx,
                title=_("Setting Changed"),
                description=_("Track max length set to {seconds}.").format(
                    seconds=dynamic_time(seconds)
                ),
            )
        await self.config.guild(ctx.guild).maxlength.set(seconds)

    @audioset.command()
    @checks.mod_or_permissions(manage_messages=True)
    async def notify(self, ctx: commands.Context):
        """Toggle track announcement and other bot messages."""
        notify = await self.config.guild(ctx.guild).notify()
        await self.config.guild(ctx.guild).notify.set(not notify)
        await self._embed_msg(
            ctx,
            title=_("Setting Changed"),
            description=_("Notify mode: {true_or_false}.").format(
                true_or_false=_("Enabled") if not notify else _("Disabled")
            ),
        )

    @audioset.command()
    @checks.is_owner()
    async def restrict(self, ctx: commands.Context):
        """Toggle the domain restriction on Audio.

        When toggled off, users will be able to play songs from non-commercial websites and links.
        When toggled on, users are restricted to YouTube, SoundCloud, Mixer, Vimeo, Twitch, and
        Bandcamp links.
        """
        restrict = await self.config.restrict()
        await self.config.restrict.set(not restrict)
        await self._embed_msg(
            ctx,
            title=_("Setting Changed"),
            description=_("Commercial links only: {true_or_false}.").format(
                true_or_false=_("Enabled") if not restrict else _("Disabled")
            ),
        )

    @audioset.command()
    @checks.admin_or_permissions(manage_roles=True)
    async def role(self, ctx: commands.Context, *, role_name: discord.Role):
        """Set the role to use for DJ mode."""
        await self.config.guild(ctx.guild).dj_role.set(role_name.id)
        self._dj_role_cache[ctx.guild.id] = role_name.id
        dj_role = self._dj_role_cache.setdefault(
            ctx.guild.id, await self.config.guild(ctx.guild).dj_role()
        )
        dj_role_obj = ctx.guild.get_role(dj_role)
        await self._embed_msg(
            ctx,
            title=_("Settings Changed"),
            description=_("DJ role set to: {role.name}.").format(role=dj_role_obj),
        )

    @audioset.command()
    async def settings(self, ctx: commands.Context):
        """Show the current settings."""
        is_owner = await ctx.bot.is_owner(ctx.author)
        global_data = await self.config.all()
        data = await self.config.guild(ctx.guild).all()
        dj_role_obj = ctx.guild.get_role(data["dj_role"])
        dj_enabled = data["dj_enabled"]
        emptydc_enabled = data["emptydc_enabled"]
        emptydc_timer = data["emptydc_timer"]
        emptypause_enabled = data["emptypause_enabled"]
        emptypause_timer = data["emptypause_timer"]
        jukebox = data["jukebox"]
        jukebox_price = data["jukebox_price"]
        thumbnail = data["thumbnail"]
        dc = data["disconnect"]
        autoplay = data["auto_play"]
        maxlength = data["maxlength"]
        vote_percent = data["vote_percent"]
        current_level = CacheLevel(global_data["cache_level"])
        song_repeat = _("Enabled") if data["repeat"] else _("Disabled")
        song_shuffle = _("Enabled") if data["shuffle"] else _("Disabled")
        bumpped_shuffle = _("Enabled") if data["shuffle_bumped"] else _("Disabled")
        song_notify = _("Enabled") if data["notify"] else _("Disabled")
        song_status = _("Enabled") if global_data["status"] else _("Disabled")

        spotify_cache = CacheLevel.set_spotify()
        youtube_cache = CacheLevel.set_youtube()
        lavalink_cache = CacheLevel.set_lavalink()
        has_spotify_cache = current_level.is_superset(spotify_cache)
        has_youtube_cache = current_level.is_superset(youtube_cache)
        has_lavalink_cache = current_level.is_superset(lavalink_cache)
        autoplaylist = data["autoplaylist"]
        vote_enabled = data["vote_enabled"]
        msg = "----" + _("Server Settings") + "----        \n"
        msg += _("Auto-disconnect:  [{dc}]\n").format(dc=_("Enabled") if dc else _("Disabled"))
        msg += _("Auto-play:        [{autoplay}]\n").format(
            autoplay=_("Enabled") if autoplay else _("Disabled")
        )
        if emptydc_enabled:
            msg += _("Disconnect timer: [{num_seconds}]\n").format(
                num_seconds=dynamic_time(emptydc_timer)
            )
        if emptypause_enabled:
            msg += _("Auto Pause timer: [{num_seconds}]\n").format(
                num_seconds=dynamic_time(emptypause_timer)
            )
        if dj_enabled and dj_role_obj:
            msg += _("DJ Role:          [{role.name}]\n").format(role=dj_role_obj)
        if jukebox:
            msg += _("Jukebox:          [{jukebox_name}]\n").format(jukebox_name=jukebox)
            msg += _("Command price:    [{jukebox_price}]\n").format(
                jukebox_price=humanize_number(jukebox_price)
            )
        if maxlength > 0:
            msg += _("Max track length: [{tracklength}]\n").format(
                tracklength=dynamic_time(maxlength)
            )
        msg += _(
            "Repeat:           [{repeat}]\n"
            "Shuffle:          [{shuffle}]\n"
            "Shuffle bumped:   [{bumpped_shuffle}]\n"
            "Song notify msgs: [{notify}]\n"
            "Songs as status:  [{status}]\n"
        ).format(
            repeat=song_repeat,
            shuffle=song_shuffle,
            notify=song_notify,
            status=song_status,
            bumpped_shuffle=bumpped_shuffle,
        )
        if thumbnail:
            msg += _("Thumbnails:       [{0}]\n").format(
                _("Enabled") if thumbnail else _("Disabled")
            )
        if vote_percent > 0:
            msg += _(
                "Vote skip:        [{vote_enabled}]\nSkip percentage:  [{vote_percent}%]\n"
            ).format(
                vote_percent=vote_percent,
                vote_enabled=_("Enabled") if vote_enabled else _("Disabled"),
            )

        if autoplay or autoplaylist["enabled"]:
            if autoplaylist["enabled"]:
                pname = autoplaylist["name"]
                pid = autoplaylist["id"]
                pscope = autoplaylist["scope"]
                if pscope == PlaylistScope.GUILD.value:
                    pscope = f"Server"
                elif pscope == PlaylistScope.USER.value:
                    pscope = f"User"
                else:
                    pscope = "Global"
            else:
                pname = _("Cached")
                pid = _("Cached")
                pscope = _("Cached")
            msg += (
                "\n---"
                + _("Auto-play Settings")
                + "---        \n"
                + _("Playlist name:    [{pname}]\n")
                + _("Playlist ID:      [{pid}]\n")
                + _("Playlist scope:   [{pscope}]\n")
            ).format(pname=pname, pid=pid, pscope=pscope)

        if is_owner:
            global_db = await self.config.global_db_enabled()
            msg += (
                "\n---"
                + _("Cache Settings")
                + "---        \n"
                + _("Max age:                [{max_age}]\n")
                + _("Local Spotify cache:    [{spotify_status}]\n")
                + _("Local Youtube cache:    [{youtube_status}]\n")
                + _("Local Lavalink cache:   [{lavalink_status}]\n")
                + _("Global cache status:    [{global_cache}]\n")
            ).format(
                max_age=str(await self.config.cache_age()) + " " + _("days"),
                spotify_status=_("Enabled") if has_spotify_cache else _("Disabled"),
                youtube_status=_("Enabled") if has_youtube_cache else _("Disabled"),
                lavalink_status=_("Enabled") if has_lavalink_cache else _("Disabled"),
                global_cache=_("Enabled") if global_db else _("Disabled"),
            )

        msg += _(
            "\n---" + _("Lavalink Settings") + "---        \n"
            "Cog version:      [{version}]\n"
            "Red-Lavalink:     [{redlava}]\n"
            "External server:  [{use_external_lavalink}]\n"
        ).format(
            version=__version__,
            redlava=lavalink.__version__,
            use_external_lavalink=_("Enabled")
            if global_data["use_external_lavalink"]
            else _("Disabled"),
        )
        if is_owner:
            msg += _("Localtracks path: [{localpath}]\n").format(**global_data)

        await self._embed_msg(ctx, description=box(msg, lang="ini"))

    @audioset.command()
    @checks.is_owner()
    async def spotifyapi(self, ctx: commands.Context):
        """Instructions to set the Spotify API tokens."""
        message = _(
            "1. Go to Spotify developers and log in with your Spotify account.\n"
            "(https://developer.spotify.com/dashboard/applications)\n"
            '2. Click "Create An App".\n'
            "3. Fill out the form provided with your app name, etc.\n"
            '4. When asked if you\'re developing commercial integration select "No".\n'
            "5. Accept the terms and conditions.\n"
            "6. Copy your client ID and your client secret into:\n"
            "`{prefix}set api spotify client_id <your_client_id_here> "
            "client_secret <your_client_secret_here>`"
        ).format(prefix=ctx.prefix)
        await ctx.maybe_send_embed(message)

    @checks.is_owner()
    @audioset.command()
    async def status(self, ctx: commands.Context):
        """Enable/disable tracks' titles as status."""
        status = await self.config.status()
        await self.config.status.set(not status)
        await self._embed_msg(
            ctx,
            title=_("Setting Changed"),
            description=_("Song titles as status: {true_or_false}.").format(
                true_or_false=_("Enabled") if not status else _("Disabled")
            ),
        )

    @audioset.command()
    @checks.mod_or_permissions(administrator=True)
    async def thumbnail(self, ctx: commands.Context):
        """Toggle displaying a thumbnail on audio messages."""
        thumbnail = await self.config.guild(ctx.guild).thumbnail()
        await self.config.guild(ctx.guild).thumbnail.set(not thumbnail)
        await self._embed_msg(
            ctx,
            title=_("Setting Changed"),
            description=_("Thumbnail display: {true_or_false}.").format(
                true_or_false=_("Enabled") if not thumbnail else _("Disabled")
            ),
        )

    @audioset.command()
    @checks.mod_or_permissions(administrator=True)
    async def vote(self, ctx: commands.Context, percent: int):
        """Percentage needed for non-mods to skip tracks, 0 to disable."""
        if percent < 0:
            return await self._embed_msg(
                ctx, title=_("Invalid Time"), description=_("Seconds can't be less than zero.")
            )
        elif percent > 100:
            percent = 100
        if percent == 0:
            enabled = False
            await self._embed_msg(
                ctx,
                title=_("Setting Changed"),
                description=_("Voting disabled. All users can use queue management commands."),
            )
        else:
            enabled = True
            await self._embed_msg(
                ctx,
                title=_("Setting Changed"),
                description=_("Vote percentage set to {percent}%.").format(percent=percent),
            )

        await self.config.guild(ctx.guild).vote_percent.set(percent)
        await self.config.guild(ctx.guild).vote_enabled.set(enabled)

    @audioset.command()
    @checks.is_owner()
    async def youtubeapi(self, ctx: commands.Context):
        """Instructions to set the YouTube API key."""
        message = _(
            f"1. Go to Google Developers Console and log in with your Google account.\n"
            "(https://console.developers.google.com/)\n"
            "2. You should be prompted to create a new project (name does not matter).\n"
            "3. Click on Enable APIs and Services at the top.\n"
            "4. In the list of APIs choose or search for YouTube Data API v3 and "
            "click on it. Choose Enable.\n"
            "5. Click on Credentials on the left navigation bar.\n"
            "6. Click on Create Credential at the top.\n"
            '7. At the top click the link for "API key".\n'
            "8. No application restrictions are needed. Click Create at the bottom.\n"
            "9. You now have a key to add to `{prefix}set api youtube api_key <your_api_key_here>`"
        ).format(prefix=ctx.prefix)
        await ctx.maybe_send_embed(message)

    @audioset.command(name="cache", usage="level=[5, 3, 2, 1, 0, -1, -2, -3]")
    @checks.is_owner()
    async def _storage(self, ctx: commands.Context, *, level: int = None):
        """Sets the caching level.

        Level can be one of the following:

        0: Disables all caching
        1: Enables Spotify Cache
        2: Enables YouTube Cache
        3: Enables Lavalink Cache
        5: Enables all Caches

        If you wish to disable a specific cache use a negative number.
        """
        current_level = CacheLevel(await self.config.cache_level())
        spotify_cache = CacheLevel.set_spotify()
        youtube_cache = CacheLevel.set_youtube()
        lavalink_cache = CacheLevel.set_lavalink()
        has_spotify_cache = current_level.is_superset(spotify_cache)
        has_youtube_cache = current_level.is_superset(youtube_cache)
        has_lavalink_cache = current_level.is_superset(lavalink_cache)

        if level is None:
            msg = (
                _("Max age:          [{max_age}]\n")
                + _("Spotify cache:    [{spotify_status}]\n")
                + _("Youtube cache:    [{youtube_status}]\n")
                + _("Lavalink cache:   [{lavalink_status}]\n")
            ).format(
                max_age=str(await self.config.cache_age()) + " " + _("days"),
                spotify_status=_("Enabled") if has_spotify_cache else _("Disabled"),
                youtube_status=_("Enabled") if has_youtube_cache else _("Disabled"),
                lavalink_status=_("Enabled") if has_lavalink_cache else _("Disabled"),
            )
            await self._embed_msg(ctx, title=_("Cache Settings"), description=box(msg, lang="ini"))
            return await ctx.send_help()
        if level not in [5, 3, 2, 1, 0, -1, -2, -3]:
            return await ctx.send_help()

        removing = level < 0

        if level == 5:
            newcache = CacheLevel.all()
        elif level == 0:
            newcache = CacheLevel.none()
        elif level in [-3, 3]:
            if removing:
                newcache = current_level - lavalink_cache
            else:
                newcache = current_level + lavalink_cache
        elif level in [-2, 2]:
            if removing:
                newcache = current_level - youtube_cache
            else:
                newcache = current_level + youtube_cache
        elif level in [-1, 1]:
            if removing:
                newcache = current_level - spotify_cache
            else:
                newcache = current_level + spotify_cache
        else:
            return await ctx.send_help()

        has_spotify_cache = newcache.is_superset(spotify_cache)
        has_youtube_cache = newcache.is_superset(youtube_cache)
        has_lavalink_cache = newcache.is_superset(lavalink_cache)
        msg = (
            _("Max age:          [{max_age}]\n")
            + _("Spotify cache:    [{spotify_status}]\n")
            + _("Youtube cache:    [{youtube_status}]\n")
            + _("Lavalink cache:   [{lavalink_status}]\n")
        ).format(
            max_age=str(await self.config.cache_age()) + " " + _("days"),
            spotify_status=_("Enabled") if has_spotify_cache else _("Disabled"),
            youtube_status=_("Enabled") if has_youtube_cache else _("Disabled"),
            lavalink_status=_("Enabled") if has_lavalink_cache else _("Disabled"),
        )

        await self._embed_msg(ctx, title=_("Cache Settings"), description=box(msg, lang="ini"))

        await self.config.cache_level.set(newcache.value)

    @audioset.command(name="cacheage")
    @checks.is_owner()
    async def _cacheage(self, ctx: commands.Context, age: int):
        """Sets the cache max age.

        This commands allows you to set the max number of days before an entry in the cache becomes
        invalid.
        """
        msg = ""
        if age < 7:
            msg = _(
                "Cache age cannot be less than 7 days. If you wish to disable it run "
                "{prefix}audioset cache.\n"
            ).format(prefix=ctx.prefix)
            age = 7
        msg += _("I've set the cache age to {age} days").format(age=age)
        await self.config.cache_age.set(age)
        await self._embed_msg(ctx, title=_("Setting Changed"), description=msg)

    @commands.command()
    @commands.guild_only()
    @commands.bot_has_permissions(embed_links=True, add_reactions=True)
    async def audiostats(self, ctx: commands.Context):
        """Audio stats."""
        server_num = len(lavalink.active_players())
        total_num = len(lavalink.all_players())
        localtracks = await self.config.localpath()

        msg = ""
        for p in lavalink.all_players():
            connect_start = p.fetch("connect")
            connect_dur = dynamic_time(
                int((datetime.datetime.utcnow() - connect_start).total_seconds())
            )
            try:
                query = audio_dataclasses.Query.process_input(p.current.uri)
                if query.is_local:
                    if p.current.title == "Unknown title":
                        current_title = localtracks.LocalPath(p.current.uri).to_string_user()
                        msg += "{} [`{}`]: **{}**\n".format(
                            p.channel.guild.name, connect_dur, current_title
                        )
                    else:
                        current_title = p.current.title
                        msg += "{} [`{}`]: **{} - {}**\n".format(
                            p.channel.guild.name, connect_dur, p.current.author, current_title
                        )
                else:
                    msg += "{} [`{}`]: **[{}]({})**\n".format(
                        p.channel.guild.name, connect_dur, p.current.title, p.current.uri
                    )
            except AttributeError:
                msg += "{} [`{}`]: **{}**\n".format(
                    p.channel.guild.name, connect_dur, _("Nothing playing.")
                )

        if total_num == 0:
            return await self._embed_msg(ctx, title=_("Not connected anywhere."))
        servers_embed = []
        pages = 1
        for page in pagify(msg, delims=["\n"], page_length=1500):
            em = discord.Embed(
                colour=await ctx.embed_colour(),
                title=_("Playing in {num}/{total} servers:").format(
                    num=humanize_number(server_num), total=humanize_number(total_num)
                ),
                description=page,
            )
            em.set_footer(
                text="Page {}/{}".format(
                    humanize_number(pages), humanize_number((math.ceil(len(msg) / 1500)))
                )
            )
            pages += 1
            servers_embed.append(em)

        await menu(ctx, servers_embed, DEFAULT_CONTROLS)

    @commands.command()
    @commands.guild_only()
    @commands.bot_has_permissions(embed_links=True)
    async def bump(self, ctx: commands.Context, index: int):
        """Bump a track number to the top of the queue."""
        dj_enabled = self._dj_status_cache.setdefault(
            ctx.guild.id, await self.config.guild(ctx.guild).dj_enabled()
        )

        if not self._player_check(ctx):
            return await self._embed_msg(ctx, title=_("Nothing playing."))
        player = lavalink.get_player(ctx.guild.id)
        if (
            not ctx.author.voice or ctx.author.voice.channel != player.channel
        ) and not await self._can_instaskip(ctx, ctx.author):
            return await self._embed_msg(
                ctx,
                title=_("Unable To Bump Track"),
                description=_("You must be in the voice channel to bump a track."),
            )
        if dj_enabled:
            if not await self._can_instaskip(ctx, ctx.author):
                return await self._embed_msg(
                    ctx,
                    title=_("Unable To Bump Track"),
                    description=_("You need the DJ role to bump tracks."),
                )
        if index > len(player.queue) or index < 1:
            return await self._embed_msg(
                ctx,
                title=_("Unable To Bump Track"),
                description=_("Song number must be greater than 1 and within the queue limit."),
            )

        bump_index = index - 1
        bump_song = player.queue[bump_index]
        bump_song.extras["bumped"] = True
        player.queue.insert(0, bump_song)
        removed = player.queue.pop(index)
        description = get_track_description(removed)
        await self._embed_msg(
            ctx, title=_("Moved track to the top of the queue."), description=description
        )

    @commands.command()
    @commands.guild_only()
    @commands.bot_has_permissions(embed_links=True)
    async def disconnect(self, ctx: commands.Context):
        """Disconnect from the voice channel."""
        if not self._player_check(ctx):
            return await self._embed_msg(ctx, title=_("Nothing playing."))
        else:
            dj_enabled = self._dj_status_cache.setdefault(
                ctx.guild.id, await self.config.guild(ctx.guild).dj_enabled()
            )
            player = lavalink.get_player(ctx.guild.id)

            if dj_enabled:
                if not await self._can_instaskip(ctx, ctx.author):
                    return await self._embed_msg(
                        ctx,
                        title=_("Unable to disconnect"),
                        description=_("You need the DJ role to disconnect."),
                    )
            if not await self._can_instaskip(ctx, ctx.author) and not await self._is_alone(ctx):
                return await self._embed_msg(
                    ctx, title=_("There are other people listening to music.")
                )
            else:
                await self._embed_msg(ctx, title=_("Disconnecting..."))
                self.bot.dispatch("red_audio_audio_disconnect", ctx.guild)
                self._play_lock(ctx, False)
                eq = player.fetch("eq")
                player.queue = []
                player.store("playing_song", None)
                if eq:
                    await self.config.custom("EQUALIZER", ctx.guild.id).eq_bands.set(eq.bands)
                await player.stop()
                await player.disconnect()

    @commands.group(invoke_without_command=True)
    @commands.guild_only()
    @commands.cooldown(1, 15, commands.BucketType.guild)
    @commands.bot_has_permissions(embed_links=True, add_reactions=True)
    async def eq(self, ctx: commands.Context):
        """Equalizer management."""
        if not self._player_check(ctx):
            ctx.command.reset_cooldown(ctx)
            return await self._embed_msg(ctx, title=_("Nothing playing."))
        dj_enabled = self._dj_status_cache.setdefault(
            ctx.guild.id, await self.config.guild(ctx.guild).dj_enabled()
        )
        player = lavalink.get_player(ctx.guild.id)
        eq = player.fetch("eq", Equalizer())
        reactions = [
            "\N{BLACK LEFT-POINTING TRIANGLE}",
            "\N{LEFTWARDS BLACK ARROW}",
            "\N{BLACK UP-POINTING DOUBLE TRIANGLE}",
            "\N{UP-POINTING SMALL RED TRIANGLE}",
            "\N{DOWN-POINTING SMALL RED TRIANGLE}",
            "\N{BLACK DOWN-POINTING DOUBLE TRIANGLE}",
            "\N{BLACK RIGHTWARDS ARROW}",
            "\N{BLACK RIGHT-POINTING TRIANGLE}",
            "\N{BLACK CIRCLE FOR RECORD}",
            "\N{INFORMATION SOURCE}",
        ]
        await self._eq_msg_clear(player.fetch("eq_message"))
        eq_message = await ctx.send(box(eq.visualise(), lang="ini"))

        if dj_enabled and not await self._can_instaskip(ctx, ctx.author):
            with contextlib.suppress(discord.HTTPException):
                await eq_message.add_reaction("\N{INFORMATION SOURCE}")
        else:
            start_adding_reactions(eq_message, reactions, self.bot.loop)

        eq_msg_with_reacts = await ctx.fetch_message(eq_message.id)
        player.store("eq_message", eq_msg_with_reacts)
        await self._eq_interact(ctx, player, eq, eq_msg_with_reacts, 0)

    @eq.command(name="delete", aliases=["del", "remove"])
    async def _eq_delete(self, ctx: commands.Context, eq_preset: str):
        """Delete a saved eq preset."""
        async with self.config.custom("EQUALIZER", ctx.guild.id).eq_presets() as eq_presets:
            eq_preset = eq_preset.lower()
            try:
                if eq_presets[eq_preset][
                    "author"
                ] != ctx.author.id and not await self._can_instaskip(ctx, ctx.author):
                    return await self._embed_msg(
                        ctx,
                        title=_("Unable To Delete Preset"),
                        description=_("You are not the author of that preset setting."),
                    )
                del eq_presets[eq_preset]
            except KeyError:
                return await self._embed_msg(
                    ctx,
                    title=_("Unable To Delete Preset"),
                    description=_(
                        "{eq_preset} is not in the eq preset list.".format(
                            eq_preset=eq_preset.capitalize()
                        )
                    ),
                )
            except TypeError:
                if await self._can_instaskip(ctx, ctx.author):
                    del eq_presets[eq_preset]
                else:
                    return await self._embed_msg(
                        ctx,
                        title=_("Unable To Delete Preset"),
                        description=_("You are not the author of that preset setting."),
                    )

        await self._embed_msg(
            ctx, title=_("The {preset_name} preset was deleted.".format(preset_name=eq_preset))
        )

    @eq.command(name="list")
    async def _eq_list(self, ctx: commands.Context):
        """List saved eq presets."""
        eq_presets = await self.config.custom("EQUALIZER", ctx.guild.id).eq_presets()
        if not eq_presets.keys():
            return await self._embed_msg(ctx, title=_("No saved equalizer presets."))

        space = "\N{EN SPACE}"
        header_name = _("Preset Name")
        header_author = _("Author")
        header = box(
            "[{header_name}]{space}[{header_author}]\n".format(
                header_name=header_name, space=space * 9, header_author=header_author
            ),
            lang="ini",
        )
        preset_list = ""
        for preset, bands in eq_presets.items():
            try:
                author = self.bot.get_user(bands["author"])
            except TypeError:
                author = "None"
            msg = f"{preset}{space * (22 - len(preset))}{author}\n"
            preset_list += msg

        page_list = []
        colour = await ctx.embed_colour()
        for page in pagify(preset_list, delims=[", "], page_length=1000):
            formatted_page = box(page, lang="ini")
            embed = discord.Embed(colour=colour, description=f"{header}\n{formatted_page}")
            embed.set_footer(
                text=_("{num} preset(s)").format(num=humanize_number(len(list(eq_presets.keys()))))
            )
            page_list.append(embed)
        await menu(ctx, page_list, DEFAULT_CONTROLS)

    @eq.command(name="load")
    async def _eq_load(self, ctx: commands.Context, eq_preset: str):
        """Load a saved eq preset."""
        eq_preset = eq_preset.lower()
        eq_presets = await self.config.custom("EQUALIZER", ctx.guild.id).eq_presets()
        try:
            eq_values = eq_presets[eq_preset]["bands"]
        except KeyError:
            return await self._embed_msg(
                ctx,
                title=_("No Preset Found"),
                description=_(
                    "Preset named {eq_preset} does not exist.".format(eq_preset=eq_preset)
                ),
            )
        except TypeError:
            eq_values = eq_presets[eq_preset]

        if not self._player_check(ctx):
            return await self._embed_msg(ctx, title=_("Nothing playing."))

        dj_enabled = self._dj_status_cache.setdefault(
            ctx.guild.id, await self.config.guild(ctx.guild).dj_enabled()
        )
        player = lavalink.get_player(ctx.guild.id)
        if dj_enabled:
            if not await self._can_instaskip(ctx, ctx.author):
                return await self._embed_msg(
                    ctx,
                    title=_("Unable To Load Preset"),
                    description=_("You need the DJ role to load equalizer presets."),
                )

        await self.config.custom("EQUALIZER", ctx.guild.id).eq_bands.set(eq_values)
        await self._eq_check(ctx, player)
        eq = player.fetch("eq", Equalizer())
        await self._eq_msg_clear(player.fetch("eq_message"))
        message = await ctx.send(
            content=box(eq.visualise(), lang="ini"),
            embed=discord.Embed(
                colour=await ctx.embed_colour(),
                title=_("The {eq_preset} preset was loaded.".format(eq_preset=eq_preset)),
            ),
        )
        player.store("eq_message", message)

    @eq.command(name="reset")
    async def _eq_reset(self, ctx: commands.Context):
        """Reset the eq to 0 across all bands."""
        if not self._player_check(ctx):
            return await self._embed_msg(ctx, title=_("Nothing playing."))
        dj_enabled = self._dj_status_cache.setdefault(
            ctx.guild.id, await self.config.guild(ctx.guild).dj_enabled()
        )
        if dj_enabled:
            if not await self._can_instaskip(ctx, ctx.author):
                return await self._embed_msg(
                    ctx,
                    title=_("Unable To Modify Preset"),
                    description=_("You need the DJ role to reset the equalizer."),
                )
        player = lavalink.get_player(ctx.guild.id)
        eq = player.fetch("eq", Equalizer())

        for band in range(eq._band_count):
            eq.set_gain(band, 0.0)

        await self._apply_gains(ctx.guild.id, eq.bands)
        await self.config.custom("EQUALIZER", ctx.guild.id).eq_bands.set(eq.bands)
        player.store("eq", eq)
        await self._eq_msg_clear(player.fetch("eq_message"))
        message = await ctx.send(
            content=box(eq.visualise(), lang="ini"),
            embed=discord.Embed(
                colour=await ctx.embed_colour(), title=_("Equalizer values have been reset.")
            ),
        )
        player.store("eq_message", message)

    @eq.command(name="save")
    @commands.cooldown(1, 15, commands.BucketType.guild)
    async def _eq_save(self, ctx: commands.Context, eq_preset: str = None):
        """Save the current eq settings to a preset."""
        if not self._player_check(ctx):
            return await self._embed_msg(ctx, title=_("Nothing playing."))
        dj_enabled = self._dj_status_cache.setdefault(
            ctx.guild.id, await self.config.guild(ctx.guild).dj_enabled()
        )
        if dj_enabled:
            if not await self._can_instaskip(ctx, ctx.author):
                ctx.command.reset_cooldown(ctx)
                return await self._embed_msg(
                    ctx,
                    title=_("Unable To Save Preset"),
                    description=_("You need the DJ role to save equalizer presets."),
                )
        if not eq_preset:
            await self._embed_msg(ctx, title=_("Please enter a name for this equalizer preset."))
            try:
                eq_name_msg = await ctx.bot.wait_for(
                    "message",
                    timeout=15.0,
                    check=MessagePredicate.regex(fr"^(?!{re.escape(ctx.prefix)})", ctx),
                )
                eq_preset = eq_name_msg.content.split(" ")[0].strip('"').lower()
            except asyncio.TimeoutError:
                ctx.command.reset_cooldown(ctx)
                return await self._embed_msg(
                    ctx,
                    title=_("Unable To Save Preset"),
                    description=_(
                        "No equalizer preset name entered, try the command again later."
                    ),
                )

        eq_exists_msg = None
        eq_preset = eq_preset.lower().lstrip(ctx.prefix)
        eq_presets = await self.config.custom("EQUALIZER", ctx.guild.id).eq_presets()
        eq_list = list(eq_presets.keys())

        if len(eq_preset) > 20:
            ctx.command.reset_cooldown(ctx)
            return await self._embed_msg(
                ctx,
                title=_("Unable To Save Preset"),
                description=_("Try the command again with a shorter name."),
            )
        if eq_preset in eq_list:
            eq_exists_msg = await self._embed_msg(
                ctx, title=_("Preset name already exists, do you want to replace it?")
            )
            start_adding_reactions(eq_exists_msg, ReactionPredicate.YES_OR_NO_EMOJIS)
            pred = ReactionPredicate.yes_or_no(eq_exists_msg, ctx.author)
            await ctx.bot.wait_for("reaction_add", check=pred)
            if not pred.result:
                await self._clear_react(eq_exists_msg)
                embed2 = discord.Embed(
                    colour=await ctx.embed_colour(), title=_("Not saving preset.")
                )
                ctx.command.reset_cooldown(ctx)
                return await eq_exists_msg.edit(embed=embed2)

        player = lavalink.get_player(ctx.guild.id)
        eq = player.fetch("eq", Equalizer())
        to_append = {eq_preset: {"author": ctx.author.id, "bands": eq.bands}}
        new_eq_presets = {**eq_presets, **to_append}
        await self.config.custom("EQUALIZER", ctx.guild.id).eq_presets.set(new_eq_presets)
        embed3 = discord.Embed(
            colour=await ctx.embed_colour(),
            title=_(
                "Current equalizer saved to the {preset_name} preset.".format(
                    preset_name=eq_preset
                )
            ),
        )
        if eq_exists_msg:
            await self._clear_react(eq_exists_msg)
            await eq_exists_msg.edit(embed=embed3)
        else:
            await self._embed_msg(ctx, embed=embed3)

    @eq.command(name="set")
    async def _eq_set(self, ctx: commands.Context, band_name_or_position, band_value: float):
        """Set an eq band with a band number or name and value.

        Band positions are 1-15 and values have a range of -0.25 to 1.0.
        Band names are 25, 40, 63, 100, 160, 250, 400, 630, 1k, 1.6k, 2.5k, 4k,
        6.3k, 10k, and 16k Hz.
        Setting a band value to -0.25 nullifies it while +0.25 is double.
        """
        if not self._player_check(ctx):
            return await self._embed_msg(ctx, title=_("Nothing playing."))

        dj_enabled = self._dj_status_cache.setdefault(
            ctx.guild.id, await self.config.guild(ctx.guild).dj_enabled()
        )
        if dj_enabled:
            if not await self._can_instaskip(ctx, ctx.author):
                return await self._embed_msg(
                    ctx,
                    title=_("Unable To Set Preset"),
                    description=_("You need the DJ role to set equalizer presets."),
                )

        player = lavalink.get_player(ctx.guild.id)
        band_names = [
            "25",
            "40",
            "63",
            "100",
            "160",
            "250",
            "400",
            "630",
            "1k",
            "1.6k",
            "2.5k",
            "4k",
            "6.3k",
            "10k",
            "16k",
        ]

        eq = player.fetch("eq", Equalizer())
        bands_num = eq._band_count
        if band_value > 1:
            band_value = 1
        elif band_value <= -0.25:
            band_value = -0.25
        else:
            band_value = round(band_value, 1)

        try:
            band_number = int(band_name_or_position) - 1
        except ValueError:
            band_number = None

        if band_number not in range(0, bands_num) and band_name_or_position not in band_names:
            return await self._embed_msg(
                ctx,
                title=_("Invalid Band"),
                description=_(
                    "Valid band numbers are 1-15 or the band names listed in "
                    "the help for this command."
                ),
            )

        if band_name_or_position in band_names:
            band_pos = band_names.index(band_name_or_position)
            band_int = False
            eq.set_gain(int(band_pos), band_value)
            await self._apply_gain(ctx.guild.id, int(band_pos), band_value)
        else:
            band_int = True
            eq.set_gain(band_number, band_value)
            await self._apply_gain(ctx.guild.id, band_number, band_value)

        await self._eq_msg_clear(player.fetch("eq_message"))
        await self.config.custom("EQUALIZER", ctx.guild.id).eq_bands.set(eq.bands)
        player.store("eq", eq)
        band_name = band_names[band_number] if band_int else band_name_or_position
        message = await ctx.send(
            content=box(eq.visualise(), lang="ini"),
            embed=discord.Embed(
                colour=await ctx.embed_colour(),
                title=_("Preset Modified"),
                description=_(
                    "The {band_name}Hz band has been set to {band_value}.".format(
                        band_name=band_name, band_value=band_value
                    )
                ),
            ),
        )
        player.store("eq_message", message)

    @commands.group()
    @commands.guild_only()
    @commands.bot_has_permissions(embed_links=True, add_reactions=True)
    async def local(self, ctx: commands.Context):
        """Local playback commands."""

    @local.command(name="folder", aliases=["start"])
    async def local_folder(
        self, ctx: commands.Context, play_subfolders: Optional[bool] = True, *, folder: str = None
    ):
        """Play all songs in a localtracks folder."""
        if not await self._localtracks_check(ctx):
            return

        if not folder:
            await ctx.invoke(self.local_play, play_subfolders=play_subfolders)
        else:
            folder = folder.strip()
            _dir = audio_dataclasses.LocalPath.joinpath(folder)
            if not _dir.exists():
                return await self._embed_msg(
                    ctx,
                    title=_("Folder Not Found"),
                    description=_("Localtracks folder named {name} does not exist.").format(
                        name=folder
                    ),
                )
            query = audio_dataclasses.Query.process_input(_dir, search_subfolders=play_subfolders)
            await self._local_play_all(ctx, query, from_search=False if not folder else True)

    @local.command(name="play")
    async def local_play(self, ctx: commands.Context, play_subfolders: Optional[bool] = True):
        """Play a local track."""
        if not await self._localtracks_check(ctx):
            return
        localtracks_folders = await self._localtracks_folders(
            ctx, search_subfolders=play_subfolders
        )
        if not localtracks_folders:
            return await self._embed_msg(ctx, title=_("No album folders found."))
        async with ctx.typing():
            len_folder_pages = math.ceil(len(localtracks_folders) / 5)
            folder_page_list = []
            for page_num in range(1, len_folder_pages + 1):
                embed = await self._build_search_page(ctx, localtracks_folders, page_num)
                folder_page_list.append(embed)

        async def _local_folder_menu(
            ctx: commands.Context,
            pages: list,
            controls: MutableMapping,
            message: discord.Message,
            page: int,
            timeout: float,
            emoji: str,
        ):
            if message:
                with contextlib.suppress(discord.HTTPException):
                    await message.delete()
                await self._search_button_action(ctx, localtracks_folders, emoji, page)
                return None

        local_folder_controls = {
            "\N{DIGIT ONE}\N{COMBINING ENCLOSING KEYCAP}": _local_folder_menu,
            "\N{DIGIT TWO}\N{COMBINING ENCLOSING KEYCAP}": _local_folder_menu,
            "\N{DIGIT THREE}\N{COMBINING ENCLOSING KEYCAP}": _local_folder_menu,
            "\N{DIGIT FOUR}\N{COMBINING ENCLOSING KEYCAP}": _local_folder_menu,
            "\N{DIGIT FIVE}\N{COMBINING ENCLOSING KEYCAP}": _local_folder_menu,
            "\N{LEFTWARDS BLACK ARROW}": prev_page,
            "\N{CROSS MARK}": close_menu,
            "\N{BLACK RIGHTWARDS ARROW}": next_page,
        }

        dj_enabled = await self.config.guild(ctx.guild).dj_enabled()
        if dj_enabled and not await self._can_instaskip(ctx, ctx.author):
            return await menu(ctx, folder_page_list, DEFAULT_CONTROLS)
        else:
            await menu(ctx, folder_page_list, local_folder_controls)

    @local.command(name="search")
    async def local_search(
        self, ctx: commands.Context, search_subfolders: Optional[bool] = True, *, search_words
    ):
        """Search for songs across all localtracks folders."""
        if not await self._localtracks_check(ctx):
            return
        all_tracks = await self._folder_list(
            ctx,
            (
                audio_dataclasses.Query.process_input(
                    audio_dataclasses.LocalPath(
                        await self.config.localpath()
                    ).localtrack_folder.absolute(),
                    search_subfolders=search_subfolders,
                )
            ),
        )
        if not all_tracks:
            return await self._embed_msg(ctx, title=_("No album folders found."))
        async with ctx.typing():
            search_list = await self._build_local_search_list(all_tracks, search_words)
        if not search_list:
            return await self._embed_msg(ctx, title=_("No matches."))
        return await ctx.invoke(self.search, query=search_list)

    async def _localtracks_folders(
        self, ctx: commands.Context, search_subfolders=False
    ) -> Optional[List[Union[Path, audio_dataclasses.LocalPath]]]:
        audio_data = audio_dataclasses.LocalPath(
            audio_dataclasses.LocalPath(None).localtrack_folder.absolute()
        )
        if not await self._localtracks_check(ctx):
            return

        return audio_data.subfolders_in_tree() if search_subfolders else audio_data.subfolders()

    async def _folder_list(
        self, ctx: commands.Context, query: audio_dataclasses.Query
    ) -> Optional[List[audio_dataclasses.Query]]:
        if not await self._localtracks_check(ctx):
            return
        query = audio_dataclasses.Query.process_input(query)
        if not query.track.exists():
            return
        return (
            query.track.tracks_in_tree()
            if query.search_subfolders
            else query.track.tracks_in_folder()
        )

    async def _folder_tracks(
        self, ctx, player: lavalink.player_manager.Player, query: audio_dataclasses.Query
    ) -> Optional[List[lavalink.rest_api.Track]]:
        if not await self._localtracks_check(ctx):
            return

        audio_data = audio_dataclasses.LocalPath(None)
        try:
            query.track.path.relative_to(audio_data.to_string())
        except ValueError:
            return
        local_tracks = []
        for local_file in await self._all_folder_tracks(ctx, query):
            trackdata, called_api = await self.music_cache.lavalink_query(ctx, player, local_file)
            with contextlib.suppress(IndexError):
                local_tracks.append(trackdata.tracks[0])
        return local_tracks

    async def _local_play_all(
        self, ctx: commands.Context, query: audio_dataclasses.Query, from_search=False
    ) -> None:
        if not await self._localtracks_check(ctx):
            return
        if from_search:
            query = audio_dataclasses.Query.process_input(
                query.track.to_string(), invoked_from="local folder"
            )
        await ctx.invoke(self.search, query=query)

    async def _all_folder_tracks(
        self, ctx: commands.Context, query: audio_dataclasses.Query
    ) -> Optional[List[audio_dataclasses.Query]]:
        if not await self._localtracks_check(ctx):
            return

        return (
            query.track.tracks_in_tree()
            if query.search_subfolders
            else query.track.tracks_in_folder()
        )

    async def _localtracks_check(self, ctx: commands.Context) -> bool:
        folder = audio_dataclasses.LocalPath(None)
        if folder.localtrack_folder.exists():
            return True
        if ctx.invoked_with != "start":
            await self._embed_msg(
                ctx, title=_("Invalid Environment"), description=_("No localtracks folder.")
            )
        return False

    @staticmethod
    async def _build_local_search_list(to_search, search_words):
        to_search_string = {i.track.name for i in to_search}
        search_results = process.extract(search_words, to_search_string, limit=50)
        search_list = []
        for track_match, percent_match in search_results:
            if percent_match > 60:
                search_list.extend(
                    [i.track.to_string_user() for i in to_search if i.track.name == track_match]
                )
            await asyncio.sleep(0)
        return search_list

    @commands.command()
    @commands.guild_only()
    @commands.bot_has_permissions(embed_links=True, add_reactions=True)
    async def now(self, ctx: commands.Context):
        """Now playing."""
        if not self._player_check(ctx):
            return await self._embed_msg(ctx, title=_("Nothing playing."))
        expected = ("⏮", "⏹", "⏯", "⏭")
        emoji = {"prev": "⏮", "stop": "⏹", "pause": "⏯", "next": "⏭"}
        player = lavalink.get_player(ctx.guild.id)
        if player.current:
            arrow = await draw_time(ctx)
            pos = lavalink.utils.format_time(player.position)
            if player.current.is_stream:
                dur = "LIVE"
            else:
                dur = lavalink.utils.format_time(player.current.length)
            song = get_track_description(player.current)
            song += _("\n Requested by: **{track.requester}**")
            song += "\n\n{arrow}`{pos}`/`{dur}`"
            song = song.format(track=player.current, arrow=arrow, pos=pos, dur=dur)
        else:
            song = _("Nothing.")

        if player.fetch("np_message") is not None:
            with contextlib.suppress(discord.HTTPException):
                await player.fetch("np_message").delete()

        embed = discord.Embed(title=_("Now Playing"), description=song)
        if await self.config.guild(ctx.guild).thumbnail() and player.current:
            if player.current.thumbnail:
                embed.set_thumbnail(url=player.current.thumbnail)

        shuffle = await self.config.guild(ctx.guild).shuffle()
        repeat = await self.config.guild(ctx.guild).repeat()
        autoplay = await self.config.guild(ctx.guild).auto_play()
        text = ""
        text += (
            _("Auto-Play")
            + ": "
            + ("\N{WHITE HEAVY CHECK MARK}" if autoplay else "\N{CROSS MARK}")
        )
        text += (
            (" | " if text else "")
            + _("Shuffle")
            + ": "
            + ("\N{WHITE HEAVY CHECK MARK}" if shuffle else "\N{CROSS MARK}")
        )
        text += (
            (" | " if text else "")
            + _("Repeat")
            + ": "
            + ("\N{WHITE HEAVY CHECK MARK}" if repeat else "\N{CROSS MARK}")
        )

        message = await self._embed_msg(ctx, embed=embed, footer=text)

        player.store("np_message", message)

        dj_enabled = self._dj_status_cache.setdefault(
            ctx.guild.id, await self.config.guild(ctx.guild).dj_enabled()
        )
        vote_enabled = await self.config.guild(ctx.guild).vote_enabled()
        if dj_enabled or vote_enabled:
            if not await self._can_instaskip(ctx, ctx.author) and not await self._is_alone(ctx):
                return

        if not player.queue:
            expected = ("⏹", "⏯")
        if player.current:
            task = start_adding_reactions(message, expected[:4], ctx.bot.loop)
        else:
            task = None

        try:
            (r, u) = await self.bot.wait_for(
                "reaction_add",
                check=ReactionPredicate.with_emojis(expected, message, ctx.author),
                timeout=30.0,
            )
        except asyncio.TimeoutError:
            return await self._clear_react(message, emoji)
        else:
            if task is not None:
                task.cancel()
        reacts = {v: k for k, v in emoji.items()}
        react = reacts[r.emoji]
        if react == "prev":
            await self._clear_react(message, emoji)
            await ctx.invoke(self.prev)
        elif react == "stop":
            await self._clear_react(message, emoji)
            await ctx.invoke(self.stop)
        elif react == "pause":
            await self._clear_react(message, emoji)
            await ctx.invoke(self.pause)
        elif react == "next":
            await self._clear_react(message, emoji)
            await ctx.invoke(self.skip)

    @commands.command()
    @commands.guild_only()
    @commands.bot_has_permissions(embed_links=True)
    async def pause(self, ctx: commands.Context):
        """Pause or resume a playing track."""
        dj_enabled = self._dj_status_cache.setdefault(
            ctx.guild.id, await self.config.guild(ctx.guild).dj_enabled()
        )
        if not self._player_check(ctx):
            return await self._embed_msg(ctx, title=_("Nothing playing."))
        player = lavalink.get_player(ctx.guild.id)
        if (
            not ctx.author.voice or ctx.author.voice.channel != player.channel
        ) and not await self._can_instaskip(ctx, ctx.author):
            return await self._embed_msg(
                ctx,
                title=_("Unable To Manage Tracks"),
                description=_("You must be in the voice channel to pause or resume."),
            )
        if dj_enabled:
            if not await self._can_instaskip(ctx, ctx.author) and not await self._is_alone(ctx):
                return await self._embed_msg(
                    ctx,
                    title=_("Unable To Manage Tracks"),
                    description=_("You need the DJ role to pause or resume tracks."),
                )

        if not player.current:
            return await self._embed_msg(ctx, title=_("Nothing playing."))
        description = get_track_description(player.current)

        if player.current and not player.paused:
            await player.pause()
            return await self._embed_msg(ctx, title=_("Track Paused"), description=description)
        if player.current and player.paused:
            await player.pause(False)
            return await self._embed_msg(ctx, title=_("Track Resumed"), description=description)

        await self._embed_msg(ctx, title=_("Nothing playing."))

    @commands.command()
    @commands.guild_only()
    @commands.bot_has_permissions(embed_links=True)
    async def percent(self, ctx: commands.Context):
        """Queue percentage."""
        if not self._player_check(ctx):
            return await self._embed_msg(ctx, title=_("Nothing playing."))
        player = lavalink.get_player(ctx.guild.id)
        queue_tracks = player.queue
        requesters = {"total": 0, "users": {}}

        async def _usercount(req_username):
            if req_username in requesters["users"]:
                requesters["users"][req_username]["songcount"] += 1
                requesters["total"] += 1
            else:
                requesters["users"][req_username] = {}
                requesters["users"][req_username]["songcount"] = 1
                requesters["total"] += 1

        for track in queue_tracks:
            req_username = "{}#{}".format(track.requester.name, track.requester.discriminator)
            await _usercount(req_username)
            await asyncio.sleep(0)

        try:
            req_username = "{}#{}".format(
                player.current.requester.name, player.current.requester.discriminator
            )
            await _usercount(req_username)
        except AttributeError:
            return await self._embed_msg(ctx, title=_("There's  nothing in the queue."))

        for req_username in requesters["users"]:
            percentage = float(requesters["users"][req_username]["songcount"]) / float(
                requesters["total"]
            )
            requesters["users"][req_username]["percent"] = round(percentage * 100, 1)
            await asyncio.sleep(0)

        top_queue_users = heapq.nlargest(
            20,
            [
                (x, requesters["users"][x][y])
                for x in requesters["users"]
                for y in requesters["users"][x]
                if y == "percent"
            ],
            key=lambda x: x[1],
        )
        queue_user = ["{}: {:g}%".format(x[0], x[1]) for x in top_queue_users]
        queue_user_list = "\n".join(queue_user)
        await self._embed_msg(
            ctx, title=_("Queued and playing tracks:"), description=queue_user_list
        )

    @commands.command()
    @commands.guild_only()
    @commands.bot_has_permissions(embed_links=True)
    async def play(self, ctx: commands.Context, *, query: str):
        """Play a URL or search for a track."""
        query = audio_dataclasses.Query.process_input(query)
        guild_data = await self.config.guild(ctx.guild).all()
        restrict = await self.config.restrict()
        if restrict and match_url(query):
            valid_url = url_check(query)
            if not valid_url:
                return await self._embed_msg(
                    ctx,
                    title=_("Unable To Play Tracks"),
                    description=_("That URL is not allowed."),
                )
        elif not await is_allowed(ctx.guild, f"{query}", query_obj=query):
            return await self._embed_msg(
                ctx, title=_("Unable To Play Tracks"), description=_("That track is not allowed.")
            )
        if not self._player_check(ctx):
            if self._connection_aborted:
                msg = _("Connection to Lavalink has failed")
                desc = EmptyEmbed
                if await ctx.bot.is_owner(ctx.author):
                    desc = _("Please check your console or logs for details.")
                return await self._embed_msg(ctx, title=msg, description=desc)
            try:
                if (
                    not ctx.author.voice.channel.permissions_for(ctx.me).connect
                    or not ctx.author.voice.channel.permissions_for(ctx.me).move_members
                    and userlimit(ctx.author.voice.channel)
                ):
                    return await self._embed_msg(
                        ctx,
                        title=_("Unable To Play Tracks"),
                        description=_("I don't have permission to connect to your channel."),
                    )
                await lavalink.connect(ctx.author.voice.channel)
                player = lavalink.get_player(ctx.guild.id)
                player.store("connect", datetime.datetime.utcnow())
            except AttributeError:
                return await self._embed_msg(
                    ctx,
                    title=_("Unable To Play Tracks"),
                    description=_("Connect to a voice channel first."),
                )
            except IndexError:
                return await self._embed_msg(
                    ctx,
                    title=_("Unable To Play Tracks"),
                    description=_("Connection to Lavalink has not yet been established."),
                )
        if guild_data["dj_enabled"]:
            if not await self._can_instaskip(ctx, ctx.author):
                return await self._embed_msg(
                    ctx,
                    title=_("Unable To Play Tracks"),
                    description=_("You need the DJ role to queue tracks."),
                )
        player = lavalink.get_player(ctx.guild.id)
        player.store("channel", ctx.channel.id)
        player.store("guild", ctx.guild.id)
        await self._eq_check(ctx, player)
        await self._data_check(ctx)
        if (
            not ctx.author.voice or ctx.author.voice.channel != player.channel
        ) and not await self._can_instaskip(ctx, ctx.author):
            return await self._embed_msg(
                ctx,
                title=_("Unable To Play Tracks"),
                description=_("You must be in the voice channel to use the play command."),
            )
        if not query.valid:
            return await self._embed_msg(
                ctx,
                title=_("Unable To Play Tracks"),
                description=_("No tracks found for `{query}`.").format(
                    query=query.to_string_user()
                ),
            )
        if len(player.queue) >= 10000:
            return await self._embed_msg(
                ctx, title=_("Unable To Play Tracks"), description=_("Queue size limit reached.")
            )

        if not await self._currency_check(ctx, guild_data["jukebox_price"]):
            return
        if query.is_spotify:
            return await self._get_spotify_tracks(ctx, query)
        try:
            await self._enqueue_tracks(ctx, query)
        except QueryUnauthorized as err:
            return await self._embed_msg(
                ctx, title=_("Unable To Play Tracks"), description=err.message
            )

    @commands.command()
    @commands.guild_only()
    @commands.bot_has_permissions(embed_links=True)
    async def bumpplay(
        self, ctx: commands.Context, play_now: Optional[bool] = False, *, query: str
    ):
        """Force play a URL or search for a track."""
        query = audio_dataclasses.Query.process_input(query)
        if not query.single_track:
            return await self._embed_msg(
                ctx,
                title=_("Unable to bump track"),
                description=_("Only single tracks work with bump play."),
            )
        guild_data = await self.config.guild(ctx.guild).all()
        restrict = await self.config.restrict()
        if restrict and match_url(query):
            valid_url = url_check(query)
            if not valid_url:
                return await self._embed_msg(
                    ctx,
                    title=_("Unable To Play Tracks"),
                    description=_("That URL is not allowed."),
                )
        elif not await is_allowed(ctx.guild, f"{query}", query_obj=query):
            return await self._embed_msg(
                ctx, title=_("Unable To Play Tracks"), description=_("That track is not allowed.")
            )
        if not self._player_check(ctx):
            if self._connection_aborted:
                msg = _("Connection to Lavalink has failed")
                desc = EmptyEmbed
                if await ctx.bot.is_owner(ctx.author):
                    desc = _("Please check your console or logs for details.")
                return await self._embed_msg(ctx, title=msg, description=desc)
            try:
                if (
                    not ctx.author.voice.channel.permissions_for(ctx.me).connect
                    or not ctx.author.voice.channel.permissions_for(ctx.me).move_members
                    and userlimit(ctx.author.voice.channel)
                ):
                    return await self._embed_msg(
                        ctx,
                        title=_("Unable To Play Tracks"),
                        description=_("I don't have permission to connect to your channel."),
                    )
                await lavalink.connect(ctx.author.voice.channel)
                player = lavalink.get_player(ctx.guild.id)
                player.store("connect", datetime.datetime.utcnow())
            except AttributeError:
                return await self._embed_msg(
                    ctx,
                    title=_("Unable To Play Tracks"),
                    description=_("Connect to a voice channel first."),
                )
            except IndexError:
                return await self._embed_msg(
                    ctx,
                    title=_("Unable To Play Tracks"),
                    description=_("Connection to Lavalink has not yet been established."),
                )
        if guild_data["dj_enabled"]:
            if not await self._can_instaskip(ctx, ctx.author):
                return await self._embed_msg(
                    ctx,
                    title=_("Unable To Play Tracks"),
                    description=_("You need the DJ role to queue tracks."),
                )
        player = lavalink.get_player(ctx.guild.id)

        player.store("channel", ctx.channel.id)
        player.store("guild", ctx.guild.id)
        await self._eq_check(ctx, player)
        await self._data_check(ctx)
        if (
            not ctx.author.voice or ctx.author.voice.channel != player.channel
        ) and not await self._can_instaskip(ctx, ctx.author):
            return await self._embed_msg(
                ctx,
                title=_("Unable To Play Tracks"),
                description=_("You must be in the voice channel to use the play command."),
            )
        if not query.valid:
            return await self._embed_msg(
                ctx,
                title=_("Unable To Play Tracks"),
                description=_("No tracks found for `{query}`.").format(
                    query=query.to_string_user()
                ),
            )
        if len(player.queue) >= 10000:
            return await self._embed_msg(
                ctx, title=_("Unable To Play Tracks"), description=_("Queue size limit reached.")
            )

        if not await self._currency_check(ctx, guild_data["jukebox_price"]):
            return
        try:
            if query.is_spotify:
                tracks = await self._get_spotify_tracks(ctx, query)
            else:
                tracks = await self._enqueue_tracks(ctx, query, enqueue=False)
        except QueryUnauthorized as err:
            return await self._embed_msg(
                ctx, title=_("Unable To Play Tracks"), description=err.message
            )
        if isinstance(tracks, discord.Message):
            return
        elif not tracks:
            self._play_lock(ctx, False)
            title = _("Unable To Play Tracks")
            desc = _("No tracks found for `{query}`.").format(query=query.to_string_user())
            embed = discord.Embed(title=title, description=desc)
            if await self.config.use_external_lavalink() and query.is_local:
                embed.description = _(
                    "Local tracks will not work "
                    "if the `Lavalink.jar` cannot see the track.\n"
                    "This may be due to permissions or because Lavalink.jar is being run "
                    "in a different machine than the local tracks."
                )
            elif (
                query.is_local and query.suffix in audio_dataclasses._PARTIALLY_SUPPORTED_MUSIC_EXT
            ):
                title = _("Track is not playable.")
                embed = discord.Embed(title=title)
                embed.description = _(
                    "**{suffix}** is not a fully supported format and some " "tracks may not play."
                ).format(suffix=query.suffix)
            return await self._embed_msg(ctx, embed=embed)
        elif isinstance(tracks, discord.Message):
            return
        queue_dur = await queue_duration(ctx)
        lavalink.utils.format_time(queue_dur)
        index = query.track_index
        seek = 0
        if query.start_time:
            seek = query.start_time
        single_track = (
            tracks
            if isinstance(tracks, lavalink.rest_api.Track)
            else tracks[index]
            if index
            else tracks[0]
        )
        if seek and seek > 0:
            single_track.start_timestamp = seek * 1000
        if not await is_allowed(
            ctx.guild,
            (
                f"{single_track.title} {single_track.author} {single_track.uri} "
                f"{str(audio_dataclasses.Query.process_input(single_track))}"
            ),
        ):
            if IS_DEBUG:
                log.debug(f"Query is not allowed in {ctx.guild} ({ctx.guild.id})")
            self._play_lock(ctx, False)
            return await self._embed_msg(
                ctx,
                title=_("Unable To Play Tracks"),
                description=_("This track is not allowed in this server."),
            )
        elif guild_data["maxlength"] > 0:
            if track_limit(single_track, guild_data["maxlength"]):
                single_track.requester = ctx.author
                player.queue.insert(0, single_track)
                player.maybe_shuffle()
                self.bot.dispatch(
                    "red_audio_track_enqueue", player.channel.guild, single_track, ctx.author
                )
            else:
                self._play_lock(ctx, False)
                return await self._embed_msg(
                    ctx,
                    title=_("Unable To Play Tracks"),
                    description=_("Track exceeds maximum length."),
                )

        else:
            single_track.requester = ctx.author
            single_track.extras["bumped"] = True
            player.queue.insert(0, single_track)
            player.maybe_shuffle()
            self.bot.dispatch(
                "red_audio_track_enqueue", player.channel.guild, single_track, ctx.author
            )
        description = get_track_description(single_track)
        footer = None
        if not play_now and not guild_data["shuffle"] and queue_dur > 0:
            footer = _("{time} until track playback: #1 in queue").format(
                time=lavalink.utils.format_time(queue_dur)
            )
        await self._embed_msg(
            ctx, title=_("Track Enqueued"), description=description, footer=footer
        )

        if not player.current:
            await player.play()
        elif play_now:
            await player.skip()

        self._play_lock(ctx, False)

    @commands.command()
    @commands.guild_only()
    @commands.bot_has_permissions(embed_links=True)
    async def genre(self, ctx: commands.Context):
        """Pick a Spotify playlist from a list of categories to start playing."""

        async def _category_search_menu(
            ctx: commands.Context,
            pages: list,
            controls: MutableMapping,
            message: discord.Message,
            page: int,
            timeout: float,
            emoji: str,
        ):
            if message:
                output = await self._genre_search_button_action(ctx, category_list, emoji, page)
                with contextlib.suppress(discord.HTTPException):
                    await message.delete()
                return output

        async def _playlist_search_menu(
            ctx: commands.Context,
            pages: list,
            controls: MutableMapping,
            message: discord.Message,
            page: int,
            timeout: float,
            emoji: str,
        ):
            if message:
                output = await self._genre_search_button_action(
                    ctx, playlists_list, emoji, page, playlist=True
                )
                with contextlib.suppress(discord.HTTPException):
                    await message.delete()
                return output

        category_search_controls = {
            "\N{DIGIT ONE}\N{COMBINING ENCLOSING KEYCAP}": _category_search_menu,
            "\N{DIGIT TWO}\N{COMBINING ENCLOSING KEYCAP}": _category_search_menu,
            "\N{DIGIT THREE}\N{COMBINING ENCLOSING KEYCAP}": _category_search_menu,
            "\N{DIGIT FOUR}\N{COMBINING ENCLOSING KEYCAP}": _category_search_menu,
            "\N{DIGIT FIVE}\N{COMBINING ENCLOSING KEYCAP}": _category_search_menu,
            "\N{LEFTWARDS BLACK ARROW}": prev_page,
            "\N{CROSS MARK}": close_menu,
            "\N{BLACK RIGHTWARDS ARROW}": next_page,
        }
        playlist_search_controls = {
            "\N{DIGIT ONE}\N{COMBINING ENCLOSING KEYCAP}": _playlist_search_menu,
            "\N{DIGIT TWO}\N{COMBINING ENCLOSING KEYCAP}": _playlist_search_menu,
            "\N{DIGIT THREE}\N{COMBINING ENCLOSING KEYCAP}": _playlist_search_menu,
            "\N{DIGIT FOUR}\N{COMBINING ENCLOSING KEYCAP}": _playlist_search_menu,
            "\N{DIGIT FIVE}\N{COMBINING ENCLOSING KEYCAP}": _playlist_search_menu,
            "\N{LEFTWARDS BLACK ARROW}": prev_page,
            "\N{CROSS MARK}": close_menu,
            "\N{BLACK RIGHTWARDS ARROW}": next_page,
        }

        api_data = await self._check_api_tokens()
        if any(
            [
                not api_data["spotify_client_id"],
                not api_data["spotify_client_secret"],
                not api_data["youtube_api"],
            ]
        ):
            return await self._embed_msg(
                ctx,
                title=_("Invalid Environment"),
                description=_(
                    "The owner needs to set the Spotify client ID, Spotify client secret, "
                    "and YouTube API key before Spotify URLs or codes can be used. "
                    "\nSee `{prefix}audioset youtubeapi` and `{prefix}audioset spotifyapi` "
                    "for instructions."
                ).format(prefix=ctx.prefix),
            )
        guild_data = await self.config.guild(ctx.guild).all()
        if not self._player_check(ctx):
            if self._connection_aborted:
                msg = _("Connection to Lavalink has failed")
                desc = EmptyEmbed
                if await ctx.bot.is_owner(ctx.author):
                    desc = _("Please check your console or logs for details.")
                return await self._embed_msg(ctx, title=msg, description=desc)
            try:
                if (
                    not ctx.author.voice.channel.permissions_for(ctx.me).connect
                    or not ctx.author.voice.channel.permissions_for(ctx.me).move_members
                    and userlimit(ctx.author.voice.channel)
                ):
                    return await self._embed_msg(
                        ctx,
                        title=_("Unable To Play Tracks"),
                        description=_("I don't have permission to connect to your channel."),
                    )
                await lavalink.connect(ctx.author.voice.channel)
                player = lavalink.get_player(ctx.guild.id)
                player.store("connect", datetime.datetime.utcnow())
            except AttributeError:
                return await self._embed_msg(
                    ctx,
                    title=_("Unable To Play Tracks"),
                    description=_("Connect to a voice channel first."),
                )
            except IndexError:
                return await self._embed_msg(
                    ctx,
                    title=_("Unable To Play Tracks"),
                    description=_("Connection to Lavalink has not yet been established."),
                )
        if guild_data["dj_enabled"]:
            if not await self._can_instaskip(ctx, ctx.author):
                return await self._embed_msg(
                    ctx,
                    title=_("Unable To Play Tracks"),
                    description=_("You need the DJ role to queue tracks."),
                )
        player = lavalink.get_player(ctx.guild.id)

        player.store("channel", ctx.channel.id)
        player.store("guild", ctx.guild.id)
        await self._eq_check(ctx, player)
        await self._data_check(ctx)
        if (
            not ctx.author.voice or ctx.author.voice.channel != player.channel
        ) and not await self._can_instaskip(ctx, ctx.author):
            return await self._embed_msg(
                ctx,
                title=_("Unable To Play Tracks"),
                description=_("You must be in the voice channel to use the genre command."),
            )
        try:
            category_list = await self.music_cache.spotify_api.get_categories()
        except SpotifyFetchError as error:
            return await self._embed_msg(
                ctx,
                title=_("No categories found"),
                description=_(error.message).format(prefix=ctx.prefix),
            )
        if not category_list:
            return await self._embed_msg(ctx, title=_("No categories found, try again later."))
        len_folder_pages = math.ceil(len(category_list) / 5)
        category_search_page_list = []
        for page_num in range(1, len_folder_pages + 1):
            embed = await self._build_genre_search_page(
                ctx, category_list, page_num, _("Categories")
            )
            category_search_page_list.append(embed)
            await asyncio.sleep(0)
        cat_menu_output = await menu(ctx, category_search_page_list, category_search_controls)
        if not cat_menu_output:
            return await self._embed_msg(ctx, title=_("No categories selected, try again later."))
        category_name, category_pick = cat_menu_output
        playlists_list = await self.music_cache.spotify_api.get_playlist_from_category(
            category_pick
        )
        if not playlists_list:
            return await self._embed_msg(ctx, title=_("No categories found, try again later."))
        len_folder_pages = math.ceil(len(playlists_list) / 5)
        playlists_search_page_list = []
        for page_num in range(1, len_folder_pages + 1):
            embed = await self._build_genre_search_page(
                ctx,
                playlists_list,
                page_num,
                _("Playlists for {friendly_name}").format(friendly_name=category_name),
                playlist=True,
            )
            playlists_search_page_list.append(embed)
            await asyncio.sleep(0)
        playlists_pick = await menu(ctx, playlists_search_page_list, playlist_search_controls)
        query = audio_dataclasses.Query.process_input(playlists_pick)
        if not query.valid:
            return await self._embed_msg(ctx, title=_("No tracks to play."))
        if len(player.queue) >= 10000:
            return await self._embed_msg(
                ctx, title=_("Unable To Play Tracks"), description=_("Queue size limit reached.")
            )
        if not await self._currency_check(ctx, guild_data["jukebox_price"]):
            return
        if query.is_spotify:
            return await self._get_spotify_tracks(ctx, query)
        return await self._embed_msg(
            ctx, title=_("Couldn't find tracks for the selected playlist.")
        )

    @staticmethod
    async def _genre_search_button_action(
        ctx: commands.Context, options, emoji, page, playlist=False
    ):
        try:
            if emoji == "\N{DIGIT ONE}\N{COMBINING ENCLOSING KEYCAP}":
                search_choice = options[0 + (page * 5)]
            elif emoji == "\N{DIGIT TWO}\N{COMBINING ENCLOSING KEYCAP}":
                search_choice = options[1 + (page * 5)]
            elif emoji == "\N{DIGIT THREE}\N{COMBINING ENCLOSING KEYCAP}":
                search_choice = options[2 + (page * 5)]
            elif emoji == "\N{DIGIT FOUR}\N{COMBINING ENCLOSING KEYCAP}":
                search_choice = options[3 + (page * 5)]
            elif emoji == "\N{DIGIT FIVE}\N{COMBINING ENCLOSING KEYCAP}":
                search_choice = options[4 + (page * 5)]
            else:
                search_choice = options[0 + (page * 5)]
        except IndexError:
            search_choice = options[-1]
        if not playlist:
            return list(search_choice.items())[0]
        else:
            return search_choice.get("uri")

    @staticmethod
    async def _build_genre_search_page(
        ctx: commands.Context, tracks, page_num, title, playlist=False
    ):
        search_num_pages = math.ceil(len(tracks) / 5)
        search_idx_start = (page_num - 1) * 5
        search_idx_end = search_idx_start + 5
        search_list = ""
        for i, entry in enumerate(tracks[search_idx_start:search_idx_end], start=search_idx_start):
            search_track_num = i + 1
            if search_track_num > 5:
                search_track_num = search_track_num % 5
            if search_track_num == 0:
                search_track_num = 5
            if playlist:
                name = "**[{}]({})** - {}".format(
                    entry.get("name"),
                    entry.get("url"),
                    str(entry.get("tracks")) + " " + _("tracks"),
                )
            else:
                name = f"{list(entry.keys())[0]}"
            search_list += "`{}.` {}\n".format(search_track_num, name)
            await asyncio.sleep(0)

        embed = discord.Embed(
            colour=await ctx.embed_colour(), title=title, description=search_list
        )
        embed.set_footer(
            text=_("Page {page_num}/{total_pages}").format(
                page_num=page_num, total_pages=search_num_pages
            )
        )
        return embed

    @commands.command()
    @commands.guild_only()
    @commands.bot_has_permissions(embed_links=True)
    @checks.mod_or_permissions(manage_messages=True)
    async def autoplay(self, ctx: commands.Context):
        """Starts auto play."""
        if not self._player_check(ctx):
            if self._connection_aborted:
                msg = _("Connection to Lavalink has failed")
                desc = EmptyEmbed
                if await ctx.bot.is_owner(ctx.author):
                    desc = _("Please check your console or logs for details.")
                return await self._embed_msg(ctx, title=msg, description=desc)
            try:
                if (
                    not ctx.author.voice.channel.permissions_for(ctx.me).connect
                    or not ctx.author.voice.channel.permissions_for(ctx.me).move_members
                    and userlimit(ctx.author.voice.channel)
                ):
                    return await self._embed_msg(
                        ctx,
                        title=_("Unable To Play Tracks"),
                        description=_("I don't have permission to connect to your channel."),
                    )
                await lavalink.connect(ctx.author.voice.channel)
                player = lavalink.get_player(ctx.guild.id)
                player.store("connect", datetime.datetime.utcnow())
            except AttributeError:
                return await self._embed_msg(
                    ctx,
                    title=_("Unable To Play Tracks"),
                    description=_("Connect to a voice channel first."),
                )
            except IndexError:
                return await self._embed_msg(
                    ctx,
                    title=_("Unable To Play Tracks"),
                    description=_("Connection to Lavalink has not yet been established."),
                )
        guild_data = await self.config.guild(ctx.guild).all()
        if guild_data["dj_enabled"]:
            if not await self._can_instaskip(ctx, ctx.author):
                return await self._embed_msg(
                    ctx,
                    title=_("Unable To Play Tracks"),
                    description=_("You need the DJ role to queue tracks."),
                )
        player = lavalink.get_player(ctx.guild.id)

        player.store("channel", ctx.channel.id)
        player.store("guild", ctx.guild.id)
        await self._eq_check(ctx, player)
        await self._data_check(ctx)
        if (
            not ctx.author.voice or ctx.author.voice.channel != player.channel
        ) and not await self._can_instaskip(ctx, ctx.author):
            return await self._embed_msg(
                ctx,
                title=_("Unable To Play Tracks"),
                description=_("You must be in the voice channel to use the autoplay command."),
            )
        if len(player.queue) >= 10000:
            return await self._embed_msg(
                ctx, title=_("Unable To Play Tracks"), description=_("Queue size limit reached.")
            )
        if not await self._currency_check(ctx, guild_data["jukebox_price"]):
            return
        try:
            await self.music_cache.autoplay(player)
        except DatabaseError:
            notify_channel = player.fetch("channel")
            if notify_channel:
                notify_channel = self.bot.get_channel(notify_channel)
                await self._embed_msg(notify_channel, title=_("Couldn't get a valid track."))
            return

        if not guild_data["auto_play"]:
            await ctx.invoke(self._autoplay_toggle)
        if not guild_data["notify"] and (
            (player.current and not player.current.extras.get("autoplay")) or not player.current
        ):
            await self._embed_msg(ctx, title=_("Auto play started."))
        elif player.current:
            await self._embed_msg(ctx, title=_("Adding a track to queue."))

    async def _get_spotify_tracks(self, ctx: commands.Context, query: audio_dataclasses.Query):
        if ctx.invoked_with in ["play", "genre"]:
            enqueue_tracks = True
        else:
            enqueue_tracks = False
        player = lavalink.get_player(ctx.guild.id)
        api_data = await self._check_api_tokens()

        if (
            not api_data["spotify_client_id"]
            or not api_data["spotify_client_secret"]
            or not api_data["youtube_api"]
        ):
            return await self._embed_msg(
                ctx,
                title=_("Invalid Environment"),
                description=_(
                    "The owner needs to set the Spotify client ID, Spotify client secret, "
                    "and YouTube API key before Spotify URLs or codes can be used. "
                    "\nSee `{prefix}audioset youtubeapi` and `{prefix}audioset spotifyapi` "
                    "for instructions."
                ).format(prefix=ctx.prefix),
            )
        try:
            if self.play_lock[ctx.message.guild.id]:
                return await self._embed_msg(
                    ctx,
                    title=_("Unable To Get Tracks"),
                    description=_("Wait until the playlist has finished loading."),
                )
        except KeyError:
            pass

        if query.single_track:
            try:
                res = await self.music_cache.spotify_query(
                    ctx, "track", query.id, skip_youtube=True, notifier=None
                )
                if not res:
                    title = _("Nothing found.")
                    embed = discord.Embed(title=title)
                    if (
                        query.is_local
                        and query.suffix in audio_dataclasses._PARTIALLY_SUPPORTED_MUSIC_EXT
                    ):
                        title = _("Track is not playable.")
                        description = _(
                            "**{suffix}** is not a fully supported "
                            "format and some tracks may not play."
                        ).format(suffix=query.suffix)
                        embed = discord.Embed(title=title, description=description)
                    return await self._embed_msg(ctx, embed=embed)
            except SpotifyFetchError as error:
                self._play_lock(ctx, False)
                return await self._embed_msg(ctx, title=_(error.message).format(prefix=ctx.prefix))
            self._play_lock(ctx, False)
            try:
                if enqueue_tracks:
                    new_query = audio_dataclasses.Query.process_input(res[0])
                    new_query.start_time = query.start_time
                    return await self._enqueue_tracks(ctx, new_query)
                else:
                    query = audio_dataclasses.Query.process_input(res[0])
                    try:
                        result, called_api = await self.music_cache.lavalink_query(
                            ctx, player, query
                        )
                    except TrackEnqueueError:
                        self._play_lock(ctx, False)
                        return await self._embed_msg(
                            ctx,
                            title=_("Unable to Get Track"),
                            description=_(
                                "I'm unable get a track from Lavalink at the moment, try again in a few minutes."
                            ),
                        )
                    tracks = result.tracks
                    if not tracks:
                        embed = discord.Embed(title=_("Nothing found."))
                        if (
                            query.is_local
                            and query.suffix in audio_dataclasses._PARTIALLY_SUPPORTED_MUSIC_EXT
                        ):
                            embed = discord.Embed(title=_("Track is not playable."))
                            embed.description = _(
                                "**{suffix}** is not a fully supported format and some "
                                "tracks may not play."
                            ).format(suffix=query.suffix)
                        return await self._embed_msg(ctx, embed=embed)
                    single_track = tracks[0]
                    single_track.start_timestamp = query.start_time * 1000
                    single_track = [single_track]

                    return single_track

            except KeyError:
                self._play_lock(ctx, False)
                return await self._embed_msg(
                    ctx,
                    title=_("Invalid Environment"),
                    description=_(
                        "The Spotify API key or client secret has not been set properly. "
                        "\nUse `{prefix}audioset spotifyapi` for instructions."
                    ).format(prefix=ctx.prefix),
                )
        elif query.is_album or query.is_playlist:
            self._play_lock(ctx, True)
            track_list = await self._spotify_playlist(
                ctx, "album" if query.is_album else "playlist", query, enqueue_tracks
            )
            self._play_lock(ctx, False)
            return track_list
        else:
            return await self._embed_msg(
                ctx,
                title=_("Unable To Find Tracks"),
                description=_("This doesn't seem to be a supported Spotify URL or code."),
            )

    async def _enqueue_tracks(
        self,
        ctx: commands.Context,
        query: Union[audio_dataclasses.Query, list],
        enqueue: bool = True,
    ):
        player = lavalink.get_player(ctx.guild.id)
        try:
            if self.play_lock[ctx.message.guild.id]:
                return await self._embed_msg(
                    ctx,
                    title=_("Unable To Get Tracks"),
                    description=_("Wait until the playlist has finished loading."),
                )
        except KeyError:
            self._play_lock(ctx, True)
        guild_data = await self.config.guild(ctx.guild).all()
        first_track_only = False
        single_track = None
        index = None
        playlist_data = None
        playlist_url = None
        seek = 0
        if type(query) is not list:
            if not await is_allowed(ctx.guild, f"{query}", query_obj=query):
                raise QueryUnauthorized(
                    _("{query} is not an allowed query.").format(query=query.to_string_user())
                )
            if query.single_track:
                first_track_only = True
                index = query.track_index
                if query.start_time:
                    seek = query.start_time
            try:
                result, called_api = await self.music_cache.lavalink_query(ctx, player, query)
            except TrackEnqueueError:
                self._play_lock(ctx, False)
                return await self._embed_msg(
                    ctx,
                    title=_("Unable to Get Track"),
                    description=_(
                        "I'm unable get a track from Lavalink at the moment, try again in a few minutes."
                    ),
                )
            tracks = result.tracks
            playlist_data = result.playlist_info
            if not enqueue:
                return tracks
            if not tracks:
                self._play_lock(ctx, False)
                title = _("Nothing found.")
                embed = discord.Embed(title=title)
                if result.exception_message:
                    embed.set_footer(text=result.exception_message[:2000].replace("\n", ""))
                if await self.config.use_external_lavalink() and query.is_local:
                    embed.description = _(
                        "Local tracks will not work "
                        "if the `Lavalink.jar` cannot see the track.\n"
                        "This may be due to permissions or because Lavalink.jar is being run "
                        "in a different machine than the local tracks."
                    )
                elif (
                    query.is_local
                    and query.suffix in audio_dataclasses._PARTIALLY_SUPPORTED_MUSIC_EXT
                ):
                    title = _("Track is not playable.")
                    embed = discord.Embed(title=title)
                    embed.description = _(
                        "**{suffix}** is not a fully supported format and some "
                        "tracks may not play."
                    ).format(suffix=query.suffix)
                return await self._embed_msg(ctx, embed=embed)
        else:
            tracks = query
        queue_dur = await queue_duration(ctx)
        queue_total_duration = lavalink.utils.format_time(queue_dur)
        before_queue_length = len(player.queue)

        if not first_track_only and len(tracks) > 1:
            # a list of Tracks where all should be enqueued
            # this is a Spotify playlist already made into a list of Tracks or a
            # url where Lavalink handles providing all Track objects to use, like a
            # YouTube or Soundcloud playlist
            if len(player.queue) >= 10000:
                return await self._embed_msg(ctx, title=_("Queue size limit reached."))
            track_len = 0
            empty_queue = not player.queue
            for track in tracks:
                if len(player.queue) >= 10000:
                    continue
                if not await is_allowed(
                    ctx.guild,
                    (
                        f"{track.title} {track.author} {track.uri} "
                        f"{str(audio_dataclasses.Query.process_input(track))}"
                    ),
                ):
                    if IS_DEBUG:
                        log.debug(f"Query is not allowed in {ctx.guild} ({ctx.guild.id})")
                    continue
                elif guild_data["maxlength"] > 0:
                    if track_limit(track, guild_data["maxlength"]):
                        track_len += 1
                        player.add(ctx.author, track)
                        self.bot.dispatch(
                            "red_audio_track_enqueue", player.channel.guild, track, ctx.author
                        )

                else:
                    track_len += 1
                    player.add(ctx.author, track)
                    self.bot.dispatch(
                        "red_audio_track_enqueue", player.channel.guild, track, ctx.author
                    )
                await asyncio.sleep(0)
            player.maybe_shuffle(0 if empty_queue else 1)

            if len(tracks) > track_len:
                maxlength_msg = " {bad_tracks} tracks cannot be queued.".format(
                    bad_tracks=(len(tracks) - track_len)
                )
            else:
                maxlength_msg = ""
            playlist_name = escape(playlist_data.name if playlist_data else _("No Title"))
            embed = discord.Embed(
                description=bold(f"[{playlist_name}]({playlist_url})")
                if playlist_url
                else playlist_name,
                title=_("Playlist Enqueued"),
            )
            embed.set_footer(
                text=_("Added {num} tracks to the queue.{maxlength_msg}").format(
                    num=track_len, maxlength_msg=maxlength_msg
                )
            )
            if not guild_data["shuffle"] and queue_dur > 0:
                embed.set_footer(
                    text=_(
                        "{time} until start of playlist playback: starts at #{position} in queue"
                    ).format(time=queue_total_duration, position=before_queue_length + 1)
                )
            if not player.current:
                await player.play()
            self._play_lock(ctx, False)
            message = await self._embed_msg(ctx, embed=embed)
            return tracks or message
        else:
            single_track = None
            # a ytsearch: prefixed item where we only need the first Track returned
            # this is in the case of [p]play <query>, a single Spotify url/code
            # or this is a localtrack item
            try:
                if len(player.queue) >= 10000:

                    return await self._embed_msg(ctx, title=_("Queue size limit reached."))

                single_track = (
                    tracks
                    if isinstance(tracks, lavalink.rest_api.Track)
                    else tracks[index]
                    if index
                    else tracks[0]
                )
                if seek and seek > 0:
                    single_track.start_timestamp = seek * 1000
                if not await is_allowed(
                    ctx.guild,
                    (
                        f"{single_track.title} {single_track.author} {single_track.uri} "
                        f"{str(audio_dataclasses.Query.process_input(single_track))}"
                    ),
                ):
                    if IS_DEBUG:
                        log.debug(f"Query is not allowed in {ctx.guild} ({ctx.guild.id})")
                    self._play_lock(ctx, False)
                    return await self._embed_msg(
                        ctx, title=_("This track is not allowed in this server.")
                    )
                elif guild_data["maxlength"] > 0:
                    if track_limit(single_track, guild_data["maxlength"]):
                        player.add(ctx.author, single_track)
                        player.maybe_shuffle()
                        self.bot.dispatch(
                            "red_audio_track_enqueue",
                            player.channel.guild,
                            single_track,
                            ctx.author,
                        )
                    else:
                        self._play_lock(ctx, False)
                        return await self._embed_msg(ctx, title=_("Track exceeds maximum length."))

                else:
                    player.add(ctx.author, single_track)
                    player.maybe_shuffle()
                    self.bot.dispatch(
                        "red_audio_track_enqueue", player.channel.guild, single_track, ctx.author
                    )
            except IndexError:
                self._play_lock(ctx, False)
                title = _("Nothing found")
                desc = EmptyEmbed
                if await ctx.bot.is_owner(ctx.author):
                    desc = _("Please check your console or logs for details.")
                return await self._embed_msg(ctx, title=title, description=desc)
            description = get_track_description(single_track)
            embed = discord.Embed(title=_("Track Enqueued"), description=description)
            if not guild_data["shuffle"] and queue_dur > 0:
                embed.set_footer(
                    text=_("{time} until track playback: #{position} in queue").format(
                        time=queue_total_duration, position=before_queue_length + 1
                    )
                )

        if not player.current:
            await player.play()
        self._play_lock(ctx, False)
        message = await self._embed_msg(ctx, embed=embed)
        return single_track or message

    async def _spotify_playlist(
        self,
        ctx: commands.Context,
        stype: str,
        query: audio_dataclasses.Query,
        enqueue: bool = False,
    ):

        player = lavalink.get_player(ctx.guild.id)
        try:
            embed1 = discord.Embed(title=_("Please wait, finding tracks..."))
            playlist_msg = await self._embed_msg(ctx, embed=embed1)
            notifier = Notifier(
                ctx,
                playlist_msg,
                {
                    "spotify": _("Getting track {num}/{total}..."),
                    "youtube": _("Matching track {num}/{total}..."),
                    "lavalink": _("Loading track {num}/{total}..."),
                    "lavalink_time": _("Approximate time remaining: {seconds}"),
                },
            )
            track_list = await self.music_cache.spotify_enqueue(
                ctx,
                stype,
                query.id,
                enqueue=enqueue,
                player=player,
                lock=self._play_lock,
                notifier=notifier,
            )
        except SpotifyFetchError as error:
            self._play_lock(ctx, False)
            return await self._embed_msg(
                ctx,
                title=_("Invalid Environment"),
                description=_(error.message).format(prefix=ctx.prefix),
            )
        except (RuntimeError, aiohttp.ServerDisconnectedError):
            self._play_lock(ctx, False)
            error_embed = discord.Embed(
                title=_("The connection was reset while loading the playlist.")
            )
            await self._embed_msg(ctx, embed=error_embed)
            return None
        except Exception as e:
            self._play_lock(ctx, False)
            raise e
        self._play_lock(ctx, False)
        return track_list

    async def can_manage_playlist(
        self, scope: str, playlist: Playlist, ctx: commands.Context, user, guild
    ):

        is_owner = await ctx.bot.is_owner(ctx.author)
        has_perms = False
        user_to_query = user
        guild_to_query = guild
        dj_enabled = None
        playlist_author = (
            guild.get_member(playlist.author)
            if guild
            else self.bot.get_user(playlist.author) or user
        )

        is_different_user = len({playlist.author, user_to_query.id, ctx.author.id}) != 1
        is_different_guild = True if guild_to_query is None else ctx.guild.id != guild_to_query.id

        if is_owner:
            has_perms = True
        elif playlist.scope == PlaylistScope.USER.value:
            if not is_different_user:
                has_perms = True
        elif playlist.scope == PlaylistScope.GUILD.value:
            if not is_different_guild:
                dj_enabled = self._dj_status_cache.setdefault(
                    ctx.guild.id, await self.config.guild(ctx.guild).dj_enabled()
                )
                if guild.owner_id == ctx.author.id:
                    has_perms = True
                elif dj_enabled and await self._has_dj_role(ctx, ctx.author):
                    has_perms = True
                elif await ctx.bot.is_mod(ctx.author):
                    has_perms = True
                elif not dj_enabled and not is_different_user:
                    has_perms = True

        if has_perms is False:
            if hasattr(playlist, "name"):
                msg = _(
                    "You do not have the permissions to manage {name} (`{id}`) [**{scope}**]."
                ).format(
                    user=playlist_author,
                    name=playlist.name,
                    id=playlist.id,
                    scope=humanize_scope(
                        playlist.scope,
                        ctx=guild_to_query
                        if playlist.scope == PlaylistScope.GUILD.value
                        else playlist_author
                        if playlist.scope == PlaylistScope.USER.value
                        else None,
                    ),
                )
            elif playlist.scope == PlaylistScope.GUILD.value and (
                is_different_guild or dj_enabled
            ):
                msg = _(
                    "You do not have the permissions to manage that playlist in {guild}."
                ).format(guild=guild_to_query)
            elif (
                playlist.scope in [PlaylistScope.GUILD.value, PlaylistScope.USER.value]
                and is_different_user
            ):
                msg = _(
                    "You do not have the permissions to manage playlist owned by {user}."
                ).format(user=playlist_author)
            else:
                msg = _(
                    "You do not have the permissions to manage "
                    "playlists in {scope} scope.".format(scope=humanize_scope(scope, the=True))
                )

            await self._embed_msg(ctx, title=_("No access to playlist."), description=msg)
            return False
        return True

    async def _get_correct_playlist_id(
        self,
        context: commands.Context,
        matches: MutableMapping,
        scope: str,
        author: discord.User,
        guild: discord.Guild,
        specified_user: bool = False,
    ) -> Tuple[Optional[int], str]:
        """
        Parameters
        ----------
        context: commands.Context
            The context in which this is being called.
        matches: dict
            A dict of the matches found where key is scope and value is matches.
        scope:str
            The custom config scope. A value from :code:`PlaylistScope`.
        author: discord.User
            The user.
        guild: discord.Guild
            The guild.
        specified_user: bool
            Whether or not a user ID was specified via argparse.
        Returns
        -------
        Tuple[Optional[int], str]
            Tuple of Playlist ID or None if none found and original user input.
        Raises
        ------
        `TooManyMatches`
            When more than 10 matches are found or
            When multiple matches are found but none is selected.

        """
        correct_scope_matches: List[Playlist]
        original_input = matches.get("arg")
        correct_scope_matches_temp: MutableMapping = matches.get(scope)
        guild_to_query = guild.id
        user_to_query = author.id
        if not correct_scope_matches_temp:
            return None, original_input
        if scope == PlaylistScope.USER.value:
            correct_scope_matches = [
                p for p in correct_scope_matches_temp if user_to_query == p.scope_id
            ]
        elif scope == PlaylistScope.GUILD.value:
            if specified_user:
                correct_scope_matches = [
                    p
                    for p in correct_scope_matches_temp
                    if guild_to_query == p.scope_id and p.author == user_to_query
                ]
            else:
                correct_scope_matches = [
                    p for p in correct_scope_matches_temp if guild_to_query == p.scope_id
                ]
        else:
            if specified_user:
                correct_scope_matches = [
                    p for p in correct_scope_matches_temp if p.author == user_to_query
                ]
            else:
                correct_scope_matches = [p for p in correct_scope_matches_temp]

        match_count = len(correct_scope_matches)
        if match_count > 1:
            correct_scope_matches2 = [
                p for p in correct_scope_matches if p.name == str(original_input).strip()
            ]
            if correct_scope_matches2:
                correct_scope_matches = correct_scope_matches2
            elif original_input.isnumeric():
                arg = int(original_input)
                correct_scope_matches3 = [p for p in correct_scope_matches if p.id == arg]
                if correct_scope_matches3:
                    correct_scope_matches = correct_scope_matches3
        match_count = len(correct_scope_matches)
        # We done all the trimming we can with the info available time to ask the user
        if match_count > 10:
            if original_input.isnumeric():
                arg = int(original_input)
                correct_scope_matches = [p for p in correct_scope_matches if p.id == arg]
            if match_count > 10:
                raise TooManyMatches(
                    _(
                        "{match_count} playlists match {original_input}: "
                        "Please try to be more specific, or use the playlist ID."
                    ).format(match_count=match_count, original_input=original_input)
                )
        elif match_count == 1:
            return correct_scope_matches[0].id, original_input
        elif match_count == 0:
            return None, original_input

        # TODO : Convert this section to a new paged reaction menu when Toby Menus are Merged
        pos_len = 3
        playlists = f"{'#':{pos_len}}\n"
        number = 0
        for number, playlist in enumerate(correct_scope_matches, 1):
            author = self.bot.get_user(playlist.author) or playlist.author or _("Unknown")
            line = _(
                "{number}."
                "    <{playlist.name}>\n"
                " - Scope:  < {scope} >\n"
                " - ID:     < {playlist.id} >\n"
                " - Tracks: < {tracks} >\n"
                " - Author: < {author} >\n\n"
            ).format(
                number=number,
                playlist=playlist,
                scope=humanize_scope(scope),
                tracks=len(playlist.tracks),
                author=author,
            )
            playlists += line

        embed = discord.Embed(
            title=_("{playlists} playlists found, which one would you like?").format(
                playlists=number
            ),
            description=box(playlists, lang="md"),
            colour=await context.embed_colour(),
        )
        msg = await context.send(embed=embed)
        avaliable_emojis = ReactionPredicate.NUMBER_EMOJIS[1:]
        avaliable_emojis.append("🔟")
        emojis = avaliable_emojis[: len(correct_scope_matches)]
        emojis.append("\N{CROSS MARK}")
        start_adding_reactions(msg, emojis)
        pred = ReactionPredicate.with_emojis(emojis, msg, user=context.author)
        try:
            await context.bot.wait_for("reaction_add", check=pred, timeout=60)
        except asyncio.TimeoutError:
            with contextlib.suppress(discord.HTTPException):
                await msg.delete()
            raise TooManyMatches(
                _("Too many matches found and you did not select which one you wanted.")
            )
        if emojis[pred.result] == "\N{CROSS MARK}":
            with contextlib.suppress(discord.HTTPException):
                await msg.delete()
            raise TooManyMatches(
                _("Too many matches found and you did not select which one you wanted.")
            )
        with contextlib.suppress(discord.HTTPException):
            await msg.delete()
        return correct_scope_matches[pred.result].id, original_input

    @commands.group()
    @commands.guild_only()
    @commands.bot_has_permissions(embed_links=True)
    async def playlist(self, ctx: commands.Context):
        """Playlist configuration options.

        Scope info:
        ​ ​ ​ ​ **Global**:
        ​ ​ ​ ​ ​ ​ ​ ​ Visible to all users of this bot.
        ​ ​ ​ ​ ​ ​ ​ ​ Only editable by bot owner.
        ​ ​ ​ ​ **Guild**:
        ​ ​ ​ ​ ​ ​ ​ ​ Visible to all users in this guild.
        ​ ​ ​ ​ ​ ​ ​ ​ Editable by bot owner, guild owner, guild admins, guild mods, DJ role and playlist creator.
        ​ ​ ​ ​ **User**:
        ​ ​ ​ ​ ​ ​ ​ ​ Visible to all bot users, if --author is passed.
        ​ ​ ​ ​ ​ ​ ​ ​ Editable by bot owner and creator.

        """

    @playlist.command(name="append", usage="<playlist_name_OR_id> <track_name_OR_url> [args]")
    async def _playlist_append(
        self,
        ctx: commands.Context,
        playlist_matches: PlaylistConverter,
        query: LazyGreedyConverter,
        *,
        scope_data: ScopeParser = None,
    ):
        """Add a track URL, playlist link, or quick search to a playlist.

        The track(s) will be appended to the end of the playlist.

        **Usage**:
        ​ ​ ​ ​ [p]playlist append playlist_name_OR_id track_name_OR_url args

        **Args**:
        ​ ​ ​ ​ The following are all optional:
        ​ ​ ​ ​ ​ ​ ​ ​ --scope <scope>
        ​ ​ ​ ​ ​ ​ ​ ​ --author [user]
        ​ ​ ​ ​ ​ ​ ​ ​ --guild [guild] **Only the bot owner can use this**

        **Scope** is one of the following:
        ​ ​ ​ ​ Global
        ​ ​ ​ ​ Guild
        ​ ​ ​ ​ User

        **Author** can be one of the following:
        ​ ​ ​ ​ User ID
        ​ ​ ​ ​ User Mention
        ​ ​ ​ ​ User Name#123

        **Guild** can be one of the following:
        ​ ​ ​ ​ Guild ID
        ​ ​ ​ ​ Exact guild name

        Example use:
        ​ ​ ​ ​ [p]playlist append MyGuildPlaylist Hello by Adele
        ​ ​ ​ ​ [p]playlist append MyGlobalPlaylist Hello by Adele --scope Global
        ​ ​ ​ ​ [p]playlist append MyGlobalPlaylist Hello by Adele --scope Global
        --Author Draper#6666
        """
        if scope_data is None:
            scope_data = [PlaylistScope.GUILD.value, ctx.author, ctx.guild, False]
        (scope, author, guild, specified_user) = scope_data
        if not await self._playlist_check(ctx):
            return
        try:
            (playlist_id, playlist_arg) = await self._get_correct_playlist_id(
                ctx, playlist_matches, scope, author, guild, specified_user
            )
        except TooManyMatches as e:
            return await self._embed_msg(ctx, title=str(e))
        if playlist_id is None:
            return await self._embed_msg(
                ctx,
                title=_("Playlist Not Found"),
                description=_("Could not match '{arg}' to a playlist").format(arg=playlist_arg),
            )

        try:
            playlist = await get_playlist(playlist_id, scope, self.bot, guild, author)
        except RuntimeError:
            return await self._embed_msg(
                ctx,
                title=_("Playlist {id} does not exist in {scope} scope.").format(
                    id=playlist_id, scope=humanize_scope(scope, the=True)
                ),
            )
        except MissingGuild:
            return await self._embed_msg(
                ctx,
                title=_("Missing Arguments"),
                description=_("You need to specify the Guild ID for the guild to lookup."),
            )

        if not await self.can_manage_playlist(scope, playlist, ctx, author, guild):
            return
        player = lavalink.get_player(ctx.guild.id)
        to_append = await self._playlist_tracks(
            ctx, player, audio_dataclasses.Query.process_input(query)
        )

        if isinstance(to_append, discord.Message):
            return None

        if not to_append:
            return await self._embed_msg(
                ctx, title=_("Could not find a track matching your query.")
            )
        track_list = playlist.tracks
        current_count = len(track_list)
        to_append_count = len(to_append)
        tracks_obj_list = playlist.tracks_obj
        not_added = 0
        if current_count + to_append_count > 10000:
            to_append = to_append[: 10000 - current_count]
            not_added = to_append_count - len(to_append)
            to_append_count = len(to_append)
        scope_name = humanize_scope(
            scope, ctx=guild if scope == PlaylistScope.GUILD.value else author
        )
        appended = 0

        if to_append and to_append_count == 1:
            to = lavalink.Track(to_append[0])
            if to in tracks_obj_list:
                return await self._embed_msg(
                    ctx,
                    title=_("Skipping track"),
                    description=_(
                        "{track} is already in {playlist} (`{id}`) [**{scope}**]."
                    ).format(
                        track=to.title, playlist=playlist.name, id=playlist.id, scope=scope_name
                    ),
                    footer=_("Playlist limit reached: Could not add track.").format(not_added)
                    if not_added > 0
                    else None,
                )
            else:
                appended += 1
        if to_append and to_append_count > 1:
            to_append_temp = []
            for t in to_append:
                to = lavalink.Track(t)
                if to not in tracks_obj_list:
                    appended += 1
                    to_append_temp.append(t)
            to_append = to_append_temp
        if appended > 0:
            track_list.extend(to_append)
            update = {"tracks": track_list, "url": None}
            await playlist.edit(update)

        if to_append_count == 1 and appended == 1:
            track_title = to_append[0]["info"]["title"]
            return await self._embed_msg(
                ctx,
                title=_("Track added"),
                description=_("{track} appended to {playlist} (`{id}`) [**{scope}**].").format(
                    track=track_title, playlist=playlist.name, id=playlist.id, scope=scope_name
                ),
            )

        desc = _("{num} tracks appended to {playlist} (`{id}`) [**{scope}**].").format(
            num=appended, playlist=playlist.name, id=playlist.id, scope=scope_name
        )
        if to_append_count > appended:
            diff = to_append_count - appended
            desc += _("\n{existing} {plural} already in the playlist and were skipped.").format(
                existing=diff, plural=_("tracks are") if diff != 1 else _("track is")
            )

        embed = discord.Embed(title=_("Playlist Modified"), description=desc)
        await self._embed_msg(
            ctx,
            embed=embed,
            footer=_("Playlist limit reached: Could not add track.").format(not_added)
            if not_added > 0
            else None,
        )

    @commands.cooldown(1, 150, commands.BucketType.member)
    @playlist.command(name="copy", usage="<id_or_name> [args]", cooldown_after_parsing=True)
    async def _playlist_copy(
        self,
        ctx: commands.Context,
        playlist_matches: PlaylistConverter,
        *,
        scope_data: ComplexScopeParser = None,
    ):

        """Copy a playlist from one scope to another.

        **Usage**:
        ​ ​ ​ ​ [p]playlist copy playlist_name_OR_id args

        **Args**:
        ​ ​ ​ ​ The following are all optional:
        ​ ​ ​ ​ ​ ​ ​ ​ --from-scope <scope>
        ​ ​ ​ ​ ​ ​ ​ ​ --from-author [user]
        ​ ​ ​ ​ ​ ​ ​ ​ --from-guild [guild] **Only the bot owner can use this**

        ​ ​ ​ ​ ​ ​ ​ ​ --to-scope <scope>
        ​ ​ ​ ​ ​ ​ ​ ​ --to-author [user]
        ​ ​ ​ ​ ​ ​ ​ ​ --to-guild [guild] **Only the bot owner can use this**

        **Scope** is one of the following:
        ​ ​ ​ ​ Global
        ​ ​ ​ ​ Guild
        ​ ​ ​ ​ User

        **Author** can be one of the following:
        ​ ​ ​ ​ User ID
        ​ ​ ​ ​ User Mention
        ​ ​ ​ ​ User Name#123

        **Guild** can be one of the following:
        ​ ​ ​ ​ Guild ID
        ​ ​ ​ ​ Exact guild name

        Example use:
        ​ ​ ​ ​ [p]playlist copy MyGuildPlaylist --from-scope Guild --to-scope Global
        ​ ​ ​ ​ [p]playlist copy MyGlobalPlaylist --from-scope Global --to-author Draper#6666
        --to-scope User
        ​ ​ ​ ​ [p]playlist copy MyPersonalPlaylist --from-scope user --to-author Draper#6666
        --to-scope Guild --to-guild Red - Discord Bot
        """

        if scope_data is None:
            scope_data = [
                PlaylistScope.GUILD.value,
                ctx.author,
                ctx.guild,
                False,
                PlaylistScope.GUILD.value,
                ctx.author,
                ctx.guild,
                False,
            ]
        (
            from_scope,
            from_author,
            from_guild,
            specified_from_user,
            to_scope,
            to_author,
            to_guild,
            specified_to_user,
        ) = scope_data

        try:
            playlist_id, playlist_arg = await self._get_correct_playlist_id(
                ctx, playlist_matches, from_scope, from_author, from_guild, specified_from_user
            )
        except TooManyMatches as e:
            ctx.command.reset_cooldown(ctx)
            return await self._embed_msg(ctx, title=str(e))

        if playlist_id is None:
            ctx.command.reset_cooldown(ctx)
            return await self._embed_msg(
                ctx,
                title=_("Playlist Not Found"),
                description=_("Could not match '{arg}' to a playlist.").format(arg=playlist_arg),
            )

        temp_playlist = FakePlaylist(to_author.id, to_scope)
        if not await self.can_manage_playlist(to_scope, temp_playlist, ctx, to_author, to_guild):
            ctx.command.reset_cooldown(ctx)
            return

        try:
            from_playlist = await get_playlist(
                playlist_id, from_scope, self.bot, from_guild, from_author.id
            )
        except RuntimeError:
            ctx.command.reset_cooldown(ctx)
            return await self._embed_msg(
                ctx,
                title=_("Playlist Not Found"),
                description=_("Playlist {id} does not exist in {scope} scope.").format(
                    id=playlist_id, scope=humanize_scope(to_scope, the=True)
                ),
            )
        except MissingGuild:
            ctx.command.reset_cooldown(ctx)
            return await self._embed_msg(
                ctx, title=_("You need to specify the Guild ID for the guild to lookup.")
            )

        to_playlist = await create_playlist(
            ctx,
            to_scope,
            from_playlist.name,
            from_playlist.url,
            from_playlist.tracks,
            to_author,
            to_guild,
        )
        if to_scope == PlaylistScope.GLOBAL.value:
            to_scope_name = "the Global"
        elif to_scope == PlaylistScope.USER.value:
            to_scope_name = to_author
        else:
            to_scope_name = to_guild

        if from_scope == PlaylistScope.GLOBAL.value:
            from_scope_name = "the Global"
        elif from_scope == PlaylistScope.USER.value:
            from_scope_name = from_author
        else:
            from_scope_name = from_guild

        return await self._embed_msg(
            ctx,
            title=_("Playlist Copied"),
            description=_(
                "Playlist {name} (`{from_id}`) copied from {from_scope} to {to_scope} (`{to_id}`)."
            ).format(
                name=from_playlist.name,
                from_id=from_playlist.id,
                from_scope=humanize_scope(from_scope, ctx=from_scope_name),
                to_scope=humanize_scope(to_scope, ctx=to_scope_name),
                to_id=to_playlist.id,
            ),
        )

    @playlist.command(name="create", usage="<name> [args]")
    async def _playlist_create(
        self, ctx: commands.Context, playlist_name: str, *, scope_data: ScopeParser = None
    ):
        """Create an empty playlist.

        **Usage**:
        ​ ​ ​ ​ [p]playlist create playlist_name args

        **Args**:
        ​ ​ ​ ​ The following are all optional:
        ​ ​ ​ ​ ​ ​ ​ ​ --scope <scope>
        ​ ​ ​ ​ ​ ​ ​ ​ --author [user]
        ​ ​ ​ ​ ​ ​ ​ ​ --guild [guild] **Only the bot owner can use this**

        **Scope** is one of the following:
        ​ ​ ​ ​ Global
        ​ ​ ​ ​ Guild
        ​ ​ ​ ​ User

        **Author** can be one of the following:
        ​ ​ ​ ​ User ID
        ​ ​ ​ ​ User Mention
        ​ ​ ​ ​ User Name#123

        **Guild** can be one of the following:
        ​ ​ ​ ​ Guild ID
        ​ ​ ​ ​ Exact guild name

        Example use:
        ​ ​ ​ ​ [p]playlist create MyGuildPlaylist
        ​ ​ ​ ​ [p]playlist create MyGlobalPlaylist --scope Global
        ​ ​ ​ ​ [p]playlist create MyPersonalPlaylist --scope User
        """
        if scope_data is None:
            scope_data = [PlaylistScope.GUILD.value, ctx.author, ctx.guild, False]
        scope, author, guild, specified_user = scope_data

        temp_playlist = FakePlaylist(author.id, scope)
        scope_name = humanize_scope(
            scope, ctx=guild if scope == PlaylistScope.GUILD.value else author
        )
        if not await self.can_manage_playlist(scope, temp_playlist, ctx, author, guild):
            return
        playlist_name = playlist_name.split(" ")[0].strip('"')[:32]
        if playlist_name.isnumeric():
            return await self._embed_msg(
                ctx,
                title=_("Invalid Playlist Name"),
                description=_(
                    "Playlist names must be a single word (up to 32 "
                    "characters) and not numbers only."
                ),
            )
        playlist = await create_playlist(ctx, scope, playlist_name, None, None, author, guild)
        return await self._embed_msg(
            ctx,
            title=_("Playlist Created"),
            description=_("Empty playlist {name} (`{id}`) [**{scope}**] created.").format(
                name=playlist.name, id=playlist.id, scope=scope_name
            ),
        )

    @playlist.command(name="delete", aliases=["del"], usage="<playlist_name_OR_id> [args]")
    async def _playlist_delete(
        self,
        ctx: commands.Context,
        playlist_matches: PlaylistConverter,
        *,
        scope_data: ScopeParser = None,
    ):
        """Delete a saved playlist.

        **Usage**:
        ​ ​ ​ ​ [p]playlist delete playlist_name_OR_id args

        **Args**:
        ​ ​ ​ ​ The following are all optional:
        ​ ​ ​ ​ ​ ​ ​ ​ --scope <scope>
        ​ ​ ​ ​ ​ ​ ​ ​ --author [user]
        ​ ​ ​ ​ ​ ​ ​ ​ --guild [guild] **Only the bot owner can use this**

        **Scope** is one of the following:
        ​ ​ ​ ​ Global
        ​ ​ ​ ​ Guild
        ​ ​ ​ ​ User

        **Author** can be one of the following:
        ​ ​ ​ ​ User ID
        ​ ​ ​ ​ User Mention
        ​ ​ ​ ​ User Name#123

        **Guild** can be one of the following:
        ​ ​ ​ ​ Guild ID
        ​ ​ ​ ​ Exact guild name

        Example use:
        ​ ​ ​ ​ [p]playlist delete MyGuildPlaylist
        ​ ​ ​ ​ [p]playlist delete MyGlobalPlaylist --scope Global
        ​ ​ ​ ​ [p]playlist delete MyPersonalPlaylist --scope User
        """
        if scope_data is None:
            scope_data = [PlaylistScope.GUILD.value, ctx.author, ctx.guild, False]
        scope, author, guild, specified_user = scope_data

        try:
            playlist_id, playlist_arg = await self._get_correct_playlist_id(
                ctx, playlist_matches, scope, author, guild, specified_user
            )
        except TooManyMatches as e:
            return await self._embed_msg(ctx, title=str(e))
        if playlist_id is None:
            return await self._embed_msg(
                ctx,
                title=_("Playlist Not Found"),
                description=_("Could not match '{arg}' to a playlist.").format(arg=playlist_arg),
            )

        try:
            playlist = await get_playlist(playlist_id, scope, self.bot, guild, author)
        except RuntimeError:
            return await self._embed_msg(
                ctx,
                title=_("Playlist {id} does not exist in {scope} scope.").format(
                    id=playlist_id, scope=humanize_scope(scope, the=True)
                ),
            )
        except MissingGuild:
            return await self._embed_msg(
                ctx, title=_("You need to specify the Guild ID for the guild to lookup.")
            )

        if not await self.can_manage_playlist(scope, playlist, ctx, author, guild):
            return
        scope_name = humanize_scope(
            scope, ctx=guild if scope == PlaylistScope.GUILD.value else author
        )
        await delete_playlist(scope, playlist.id, guild or ctx.guild, author or ctx.author)

        await self._embed_msg(
            ctx,
            title=_("Playlist Deleted"),
            description=_("{name} (`{id}`) [**{scope}**] playlist deleted.").format(
                name=playlist.name, id=playlist.id, scope=scope_name
            ),
        )

    @commands.cooldown(1, 30, commands.BucketType.member)
    @playlist.command(
        name="dedupe", usage="<playlist_name_OR_id> [args]", cooldown_after_parsing=True
    )
    async def _playlist_remdupe(
        self,
        ctx: commands.Context,
        playlist_matches: PlaylistConverter,
        *,
        scope_data: ScopeParser = None,
    ):
        """Remove duplicate tracks from a saved playlist.

        **Usage**:
        ​ ​ ​ ​ [p]playlist dedupe playlist_name_OR_id args

        **Args**:
        ​ ​ ​ ​ The following are all optional:
        ​ ​ ​ ​ ​ ​ ​ ​ --scope <scope>
        ​ ​ ​ ​ ​ ​ ​ ​ --author [user]
        ​ ​ ​ ​ ​ ​ ​ ​ --guild [guild] **Only the bot owner can use this**

        **Scope** is one of the following:
        ​ ​ ​ ​ Global
        ​ ​ ​ ​ Guild
        ​ ​ ​ ​ User

        **Author** can be one of the following:
        ​ ​ ​ ​ User ID
        ​ ​ ​ ​ User Mention
        ​ ​ ​ ​ User Name#123

        **Guild** can be one of the following:
        ​ ​ ​ ​ Guild ID
        ​ ​ ​ ​ Exact guild name

        Example use:
        ​ ​ ​ ​ [p]playlist dedupe MyGuildPlaylist
        ​ ​ ​ ​ [p]playlist dedupe MyGlobalPlaylist --scope Global
        ​ ​ ​ ​ [p]playlist dedupe MyPersonalPlaylist --scope User
        """
        async with ctx.typing():
            if scope_data is None:
                scope_data = [PlaylistScope.GUILD.value, ctx.author, ctx.guild, False]
            scope, author, guild, specified_user = scope_data
            scope_name = humanize_scope(
                scope, ctx=guild if scope == PlaylistScope.GUILD.value else author
            )

            try:
                playlist_id, playlist_arg = await self._get_correct_playlist_id(
                    ctx, playlist_matches, scope, author, guild, specified_user
                )
            except TooManyMatches as e:
                ctx.command.reset_cooldown(ctx)
                return await self._embed_msg(ctx, title=str(e))
            if playlist_id is None:
                ctx.command.reset_cooldown(ctx)
                return await self._embed_msg(
                    ctx,
                    title=_("Playlist Not Found"),
                    description=_("Could not match '{arg}' to a playlist.").format(
                        arg=playlist_arg
                    ),
                )

            try:
                playlist = await get_playlist(playlist_id, scope, self.bot, guild, author)
            except RuntimeError:
                ctx.command.reset_cooldown(ctx)
                return await self._embed_msg(
                    ctx,
                    title=_("Playlist Not Found"),
                    description=_("Playlist {id} does not exist in {scope} scope.").format(
                        id=playlist_id, scope=humanize_scope(scope, the=True)
                    ),
                )
            except MissingGuild:
                ctx.command.reset_cooldown(ctx)
                return await self._embed_msg(
                    ctx,
                    title=_("Missing Arguments"),
                    description=_("You need to specify the Guild ID for the guild to lookup."),
                )
            if not await self.can_manage_playlist(scope, playlist, ctx, author, guild):
                ctx.command.reset_cooldown(ctx)
                return

            track_objects = playlist.tracks_obj
            original_count = len(track_objects)
            unique_tracks = set()
            unique_tracks_add = unique_tracks.add
            track_objects = [
                x for x in track_objects if not (x in unique_tracks or unique_tracks_add(x))
            ]

            tracklist = []
            for track in track_objects:
                track_keys = track._info.keys()
                track_values = track._info.values()
                track_id = track.track_identifier
                track_info = {}
                for k, v in zip(track_keys, track_values):
                    track_info[k] = v
                keys = ["track", "info"]
                values = [track_id, track_info]
                track_obj = {}
                for key, value in zip(keys, values):
                    track_obj[key] = value
                tracklist.append(track_obj)

        final_count = len(tracklist)
        if original_count - final_count != 0:
            await self._embed_msg(
                ctx,
                title=_("Playlist Modified"),
                description=_(
                    "Removed {track_diff} duplicated "
                    "tracks from {name} (`{id}`) [**{scope}**] playlist."
                ).format(
                    name=playlist.name,
                    id=playlist.id,
                    track_diff=original_count - final_count,
                    scope=scope_name,
                ),
            )
        else:
            await self._embed_msg(
                ctx,
                title=_("Playlist Has Not Been Modified"),
                description=_(
                    "{name} (`{id}`) [**{scope}**] playlist has no duplicate tracks."
                ).format(name=playlist.name, id=playlist.id, scope=scope_name),
            )

    @checks.is_owner()
    @playlist.command(
        name="download",
        usage="<playlist_name_OR_id> [v2=False] [args]",
        cooldown_after_parsing=True,
    )
    @commands.bot_has_permissions(attach_files=True)
    @commands.cooldown(1, 30, commands.BucketType.guild)
    async def _playlist_download(
        self,
        ctx: commands.Context,
        playlist_matches: PlaylistConverter,
        v2: Optional[bool] = False,
        *,
        scope_data: ScopeParser = None,
    ):
        """Download a copy of a playlist.

        These files can be used with the [p]playlist upload command.
        Red v2-compatible playlists can be generated by passing True
        for the v2 variable.

        **Usage**:
        ​ ​ ​ ​ [p]playlist download playlist_name_OR_id [v2=True_OR_False] args

        **Args**:
        ​ ​ ​ ​ The following are all optional:
        ​ ​ ​ ​ ​ ​ ​ ​ --scope <scope>
        ​ ​ ​ ​ ​ ​ ​ ​ --author [user]
        ​ ​ ​ ​ ​ ​ ​ ​ --guild [guild] **Only the bot owner can use this**

        **Scope** is one of the following:
        ​ ​ ​ ​ Global
        ​ ​ ​ ​ Guild
        ​ ​ ​ ​ User

        **Author** can be one of the following:
        ​ ​ ​ ​ User ID
        ​ ​ ​ ​ User Mention
        ​ ​ ​ ​ User Name#123

        **Guild** can be one of the following:
        ​ ​ ​ ​ Guild ID
        ​ ​ ​ ​ Exact guild name

        Example use:
        ​ ​ ​ ​ [p]playlist download MyGuildPlaylist True
        ​ ​ ​ ​ [p]playlist download MyGlobalPlaylist False --scope Global
        ​ ​ ​ ​ [p]playlist download MyPersonalPlaylist --scope User
        """
        if scope_data is None:
            scope_data = [PlaylistScope.GUILD.value, ctx.author, ctx.guild, False]
        scope, author, guild, specified_user = scope_data

        try:
            playlist_id, playlist_arg = await self._get_correct_playlist_id(
                ctx, playlist_matches, scope, author, guild, specified_user
            )
        except TooManyMatches as e:
            ctx.command.reset_cooldown(ctx)
            return await self._embed_msg(ctx, title=str(e))
        if playlist_id is None:
            ctx.command.reset_cooldown(ctx)
            return await self._embed_msg(
                ctx,
                title=_("Playlist Not Found"),
                description=_("Could not match '{arg}' to a playlist.").format(arg=playlist_arg),
            )

        try:
            playlist = await get_playlist(playlist_id, scope, self.bot, guild, author)
        except RuntimeError:
            ctx.command.reset_cooldown(ctx)
            return await self._embed_msg(
                ctx,
                title=_("Playlist Not Found"),
                description=_("Playlist {id} does not exist in {scope} scope.").format(
                    id=playlist_id, scope=humanize_scope(scope, the=True)
                ),
            )
        except MissingGuild:
            ctx.command.reset_cooldown(ctx)
            return await self._embed_msg(
                ctx,
                title=_("Missing Arguments"),
                description=_("You need to specify the Guild ID for the guild to lookup."),
            )

        schema = 2
        version = "v3" if v2 is False else "v2"

        if not playlist.tracks:
            ctx.command.reset_cooldown(ctx)
            return await self._embed_msg(ctx, title=_("That playlist has no tracks."))
        if version == "v2":
            v2_valid_urls = ["https://www.youtube.com/watch?v=", "https://soundcloud.com/"]
            song_list = []
            for track in playlist.tracks:
                if track["info"]["uri"].startswith(tuple(v2_valid_urls)):
                    song_list.append(track["info"]["uri"])
                await asyncio.sleep(0)
            playlist_data = {
                "author": playlist.author,
                "link": playlist.url,
                "playlist": song_list,
                "name": playlist.name,
            }
            file_name = playlist.name
        else:
            # TODO: Keep new playlists backwards compatible, Remove me in a few releases
            playlist_data = playlist.to_json()
            playlist_songs_backwards_compatible = [
                track["info"]["uri"] for track in playlist.tracks
            ]
            playlist_data["playlist"] = playlist_songs_backwards_compatible
            playlist_data["link"] = playlist.url
            file_name = playlist.id
        playlist_data.update({"schema": schema, "version": version})
        playlist_data = json.dumps(playlist_data).encode("utf-8")
        to_write = BytesIO()
        to_write.write(playlist_data)
        to_write.seek(0)
        if to_write.getbuffer().nbytes > ctx.guild.filesize_limit - 10000:
            datapath = cog_data_path(raw_name="Audio")
            temp_file = datapath / f"{file_name}.txt"
            temp_tar = datapath / f"{file_name}.tar.gz"
            with temp_file.open("wb") as playlist_file:
                playlist_file.write(to_write.read())

            with tarfile.open(str(temp_tar), "w:gz") as tar:
                tar.add(
                    str(temp_file), arcname=str(temp_file.relative_to(datapath)), recursive=False
                )
            try:
                if os.path.getsize(str(temp_tar)) > ctx.guild.filesize_limit - 10000:
                    await ctx.send(_("This playlist is too large to be send in this server."))
                else:
                    await ctx.send(
                        content=_("Playlist is too large, here is the compressed version."),
                        file=discord.File(str(temp_tar)),
                    )
            except Exception:
                pass
            temp_file.unlink()
            temp_tar.unlink()
        else:
            await ctx.send(file=discord.File(to_write, filename=f"{file_name}.txt"))
        to_write.close()

    @commands.cooldown(1, 10, commands.BucketType.member)
    @playlist.command(
        name="info", usage="<playlist_name_OR_id> [args]", cooldown_after_parsing=True
    )
    async def _playlist_info(
        self,
        ctx: commands.Context,
        playlist_matches: PlaylistConverter,
        *,
        scope_data: ScopeParser = None,
    ):
        """Retrieve information from a saved playlist.

        **Usage**:
        ​ ​ ​ ​ [p]playlist info playlist_name_OR_id args

        **Args**:
        ​ ​ ​ ​ The following are all optional:
        ​ ​ ​ ​ ​ ​ ​ ​ --scope <scope>
        ​ ​ ​ ​ ​ ​ ​ ​ --author [user]
        ​ ​ ​ ​ ​ ​ ​ ​ --guild [guild] **Only the bot owner can use this**

        **Scope** is one of the following:
        ​ ​ ​ ​ Global
        ​ ​ ​ ​ Guild
        ​ ​ ​ ​ User

        **Author** can be one of the following:
        ​ ​ ​ ​ User ID
        ​ ​ ​ ​ User Mention
        ​ ​ ​ ​ User Name#123

        **Guild** can be one of the following:
        ​ ​ ​ ​ Guild ID
        ​ ​ ​ ​ Exact guild name

        Example use:
        ​ ​ ​ ​ [p]playlist info MyGuildPlaylist
        ​ ​ ​ ​ [p]playlist info MyGlobalPlaylist --scope Global
        ​ ​ ​ ​ [p]playlist info MyPersonalPlaylist --scope User
        """
        if scope_data is None:
            scope_data = [PlaylistScope.GUILD.value, ctx.author, ctx.guild, False]
        scope, author, guild, specified_user = scope_data
        scope_name = humanize_scope(
            scope, ctx=guild if scope == PlaylistScope.GUILD.value else author
        )

        try:
            playlist_id, playlist_arg = await self._get_correct_playlist_id(
                ctx, playlist_matches, scope, author, guild, specified_user
            )
        except TooManyMatches as e:
            ctx.command.reset_cooldown(ctx)
            return await self._embed_msg(ctx, title=str(e))
        if playlist_id is None:
            ctx.command.reset_cooldown(ctx)
            return await self._embed_msg(
                ctx,
                title=_("Playlist Not Found"),
                description=_("Could not match '{arg}' to a playlist.").format(arg=playlist_arg),
            )

        try:
            playlist = await get_playlist(playlist_id, scope, self.bot, guild, author)
        except RuntimeError:
            ctx.command.reset_cooldown(ctx)
            return await self._embed_msg(
                ctx,
                title=_("Playlist Not Found"),
                description=_("Playlist {id} does not exist in {scope} scope.").format(
                    id=playlist_id, scope=humanize_scope(scope, the=True)
                ),
            )
        except MissingGuild:
            ctx.command.reset_cooldown(ctx)
            return await self._embed_msg(
                ctx,
                title=_("Missing Arguments"),
                description=_("You need to specify the Guild ID for the guild to lookup."),
            )
        track_len = len(playlist.tracks)

        msg = "​"
        track_idx = 0
        if track_len > 0:
            spaces = "\N{EN SPACE}" * (len(str(len(playlist.tracks))) + 2)
            for i, track in enumerate(playlist.tracks, start=1):
                if i % 500 == 0:  # TODO: Improve when Toby menu's are merged
                    await asyncio.sleep(0.1)
                track_idx = track_idx + 1
                query = audio_dataclasses.Query.process_input(track["info"]["uri"])
                if query.is_local:
                    if track["info"]["title"] != "Unknown title":
                        msg += "`{}.` **{} - {}**\n{}{}\n".format(
                            track_idx,
                            track["info"]["author"],
                            track["info"]["title"],
                            spaces,
                            query.to_string_user(),
                        )
                    else:
                        msg += "`{}.` {}\n".format(track_idx, query.to_string_user())
                else:
                    msg += "`{}.` **[{}]({})**\n".format(
                        track_idx, track["info"]["title"], track["info"]["uri"]
                    )
                await asyncio.sleep(0)

        else:
            msg = "No tracks."

        if not playlist.url:
            embed_title = _("Playlist info for {playlist_name} (`{id}`) [**{scope}**]:\n").format(
                playlist_name=playlist.name, id=playlist.id, scope=scope_name
            )
        else:
            embed_title = _(
                "Playlist info for {playlist_name} (`{id}`) [**{scope}**]:\nURL: {url}"
            ).format(
                playlist_name=playlist.name, url=playlist.url, id=playlist.id, scope=scope_name
            )

        page_list = []
        pages = list(pagify(msg, delims=["\n"], page_length=2000))
        total_pages = len(pages)
        for numb, page in enumerate(pages, start=1):
            embed = discord.Embed(
                colour=await ctx.embed_colour(), title=embed_title, description=page
            )
            author_obj = self.bot.get_user(playlist.author) or playlist.author or _("Unknown")
            embed.set_footer(
                text=_("Page {page}/{pages} | Author: {author_name} | {num} track(s)").format(
                    author_name=author_obj, num=track_len, pages=total_pages, page=numb
                )
            )
            page_list.append(embed)
        await menu(ctx, page_list, DEFAULT_CONTROLS)

    @commands.cooldown(1, 15, commands.BucketType.guild)
    @playlist.command(name="list", usage="[args]", cooldown_after_parsing=True)
    @commands.bot_has_permissions(add_reactions=True)
    async def _playlist_list(self, ctx: commands.Context, *, scope_data: ScopeParser = None):
        """List saved playlists.

        **Usage**:
        ​ ​ ​ ​ [p]playlist list args

        **Args**:
        ​ ​ ​ ​ The following are all optional:
        ​ ​ ​ ​ ​ ​ ​ ​ --scope <scope>
        ​ ​ ​ ​ ​ ​ ​ ​ --author [user]
        ​ ​ ​ ​ ​ ​ ​ ​ --guild [guild] **Only the bot owner can use this**

        **Scope** is one of the following:
        ​ ​ ​ ​ Global
        ​ ​ ​ ​ Guild
        ​ ​ ​ ​ User

        **Author** can be one of the following:
        ​ ​ ​ ​ User ID
        ​ ​ ​ ​ User Mention
        ​ ​ ​ ​ User Name#123

        **Guild** can be one of the following:
        ​ ​ ​ ​ Guild ID
        ​ ​ ​ ​ Exact guild name

        Example use:
        ​ ​ ​ ​ [p]playlist list
        ​ ​ ​ ​ [p]playlist list --scope Global
        ​ ​ ​ ​ [p]playlist list --scope User
        """
        if scope_data is None:
            scope_data = [PlaylistScope.GUILD.value, ctx.author, ctx.guild, False]
        scope, author, guild, specified_user = scope_data

        try:
            playlists = await get_all_playlist(scope, self.bot, guild, author, specified_user)
        except MissingGuild:
            ctx.command.reset_cooldown(ctx)
            return await self._embed_msg(
                ctx,
                title=_("Missing Arguments"),
                description=_("You need to specify the Guild ID for the guild to lookup."),
            )

        if scope == PlaylistScope.GUILD.value:
            name = f"{guild.name}"
        elif scope == PlaylistScope.USER.value:
            name = f"{author}"
        else:
            name = "Global"

        if not playlists and specified_user:
            ctx.command.reset_cooldown(ctx)
            return await self._embed_msg(
                ctx,
                title=_("Playlist Not Found"),
                description=_("No saved playlists for {scope} created by {author}.").format(
                    scope=name, author=author
                ),
            )
        elif not playlists:
            ctx.command.reset_cooldown(ctx)
            return await self._embed_msg(
                ctx,
                title=_("Playlist Not Found"),
                description=_("No saved playlists for {scope}.").format(scope=name),
            )

        playlist_list = []
        space = "\N{EN SPACE}"
        for playlist in playlists:
            playlist_list.append(
                ("\n" + space * 4).join(
                    (
                        bold(playlist.name),
                        _("ID: {id}").format(id=playlist.id),
                        _("Tracks: {num}").format(num=len(playlist.tracks)),
                        _("Author: {name}\n").format(
                            name=self.bot.get_user(playlist.author)
                            or playlist.author
                            or _("Unknown")
                        ),
                    )
                )
            )
            await asyncio.sleep(0)
        abc_names = sorted(playlist_list, key=str.lower)
        len_playlist_list_pages = math.ceil(len(abc_names) / 5)
        playlist_embeds = []

        for page_num in range(1, len_playlist_list_pages + 1):
            embed = await self._build_playlist_list_page(ctx, page_num, abc_names, name)
            playlist_embeds.append(embed)
            await asyncio.sleep(0)
        await menu(ctx, playlist_embeds, DEFAULT_CONTROLS)

    @staticmethod
    async def _build_playlist_list_page(ctx: commands.Context, page_num, abc_names, scope):
        plist_num_pages = math.ceil(len(abc_names) / 5)
        plist_idx_start = (page_num - 1) * 5
        plist_idx_end = plist_idx_start + 5
        plist = ""
        for i, playlist_info in enumerate(
            abc_names[plist_idx_start:plist_idx_end], start=plist_idx_start
        ):
            item_idx = i + 1
            plist += "`{}.` {}".format(item_idx, playlist_info)
            await asyncio.sleep(0)
        embed = discord.Embed(
            colour=await ctx.embed_colour(),
            title=_("Playlists for {scope}:").format(scope=scope),
            description=plist,
        )
        embed.set_footer(
            text=_("Page {page_num}/{total_pages} | {num} playlists.").format(
                page_num=page_num, total_pages=plist_num_pages, num=len(abc_names)
            )
        )
        return embed

    @playlist.command(name="queue", usage="<name> [args]", cooldown_after_parsing=True)
    @commands.cooldown(1, 300, commands.BucketType.member)
    async def _playlist_queue(
        self, ctx: commands.Context, playlist_name: str, *, scope_data: ScopeParser = None
    ):
        """Save the queue to a playlist.

        **Usage**:
        ​ ​ ​ ​ [p]playlist queue playlist_name

        **Args**:
        ​ ​ ​ ​ The following are all optional:
        ​ ​ ​ ​ ​ ​ ​ ​ --scope <scope>
        ​ ​ ​ ​ ​ ​ ​ ​ --author [user]
        ​ ​ ​ ​ ​ ​ ​ ​ --guild [guild] **Only the bot owner can use this**

        **Scope** is one of the following:
        ​ ​ ​ ​ Global
        ​ ​ ​ ​ Guild
        ​ ​ ​ ​ User

        **Author** can be one of the following:
        ​ ​ ​ ​ User ID
        ​ ​ ​ ​ User Mention
        ​ ​ ​ ​ User Name#123

        **Guild** can be one of the following:
        ​ ​ ​ ​ Guild ID
        ​ ​ ​ ​ Exact guild name

        Example use:
        ​ ​ ​ ​ [p]playlist queue MyGuildPlaylist
        ​ ​ ​ ​ [p]playlist queue MyGlobalPlaylist --scope Global
        ​ ​ ​ ​ [p]playlist queue MyPersonalPlaylist --scope User
        """
        async with ctx.typing():
            if scope_data is None:
                scope_data = [PlaylistScope.GUILD.value, ctx.author, ctx.guild, False]
            scope, author, guild, specified_user = scope_data
            scope_name = humanize_scope(
                scope, ctx=guild if scope == PlaylistScope.GUILD.value else author
            )
            temp_playlist = FakePlaylist(author.id, scope)
            if not await self.can_manage_playlist(scope, temp_playlist, ctx, author, guild):
                ctx.command.reset_cooldown(ctx)
                return
            playlist_name = playlist_name.split(" ")[0].strip('"')[:32]
            if playlist_name.isnumeric():
                ctx.command.reset_cooldown(ctx)
                return await self._embed_msg(
                    ctx,
                    title=_("Invalid Playlist Name"),
                    description=_(
                        "Playlist names must be a single word "
                        "(up to 32 characters) and not numbers only."
                    ),
                )
            if not self._player_check(ctx):
                ctx.command.reset_cooldown(ctx)
                return await self._embed_msg(ctx, title=_("Nothing playing."))

            player = lavalink.get_player(ctx.guild.id)
            if not player.queue:
                ctx.command.reset_cooldown(ctx)
                return await self._embed_msg(ctx, title=_("There's nothing in the queue."))
            tracklist = []
            np_song = track_creator(player, "np")
            tracklist.append(np_song)
            queue_length = len(player.queue)
            to_add = player.queue
            not_added = 0
            if queue_length > 10000:
                to_add = player.queue[:10000]
                not_added = queue_length - 10000

            for i, track in enumerate(to_add, start=1):
                if i % 500 == 0:  # TODO: Improve when Toby menu's are merged
                    await asyncio.sleep(0.02)
                queue_idx = player.queue.index(track)
                track_obj = track_creator(player, queue_idx)
                tracklist.append(track_obj)
                playlist = await create_playlist(
                    ctx, scope, playlist_name, None, tracklist, author, guild
                )
                await asyncio.sleep(0)
        await self._embed_msg(
            ctx,
            title=_("Playlist Created"),
            description=_(
                "Playlist {name} (`{id}`) [**{scope}**] "
                "saved from current queue: {num} tracks added."
            ).format(
                name=playlist.name, num=len(playlist.tracks), id=playlist.id, scope=scope_name
            ),
            footer=_("Playlist limit reached: Could not add {} tracks.").format(not_added)
            if not_added > 0
            else None,
        )

    @playlist.command(name="remove", usage="<playlist_name_OR_id> <url> [args]")
    async def _playlist_remove(
        self,
        ctx: commands.Context,
        playlist_matches: PlaylistConverter,
        url: str,
        *,
        scope_data: ScopeParser = None,
    ):
        """Remove a track from a playlist by url.

         **Usage**:
        ​ ​ ​ ​ [p]playlist remove playlist_name_OR_id url args

        **Args**:
        ​ ​ ​ ​ The following are all optional:
        ​ ​ ​ ​ ​ ​ ​ ​ --scope <scope>
        ​ ​ ​ ​ ​ ​ ​ ​ --author [user]
        ​ ​ ​ ​ ​ ​ ​ ​ --guild [guild] **Only the bot owner can use this**

        **Scope** is one of the following:
        ​ ​ ​ ​ Global
        ​ ​ ​ ​ Guild
        ​ ​ ​ ​ User

        **Author** can be one of the following:
        ​ ​ ​ ​ User ID
        ​ ​ ​ ​ User Mention
        ​ ​ ​ ​ User Name#123

        **Guild** can be one of the following:
        ​ ​ ​ ​ Guild ID
        ​ ​ ​ ​ Exact guild name

        Example use:
        ​ ​ ​ ​ [p]playlist remove MyGuildPlaylist https://www.youtube.com/watch?v=MN3x-kAbgFU
        ​ ​ ​ ​ [p]playlist remove MyGlobalPlaylist https://www.youtube.com/watch?v=MN3x-kAbgFU
        --scope Global
        ​ ​ ​ ​ [p]playlist remove MyPersonalPlaylist https://www.youtube.com/watch?v=MN3x-kAbgFU
        --scope User
        """
        if scope_data is None:
            scope_data = [PlaylistScope.GUILD.value, ctx.author, ctx.guild, False]
        scope, author, guild, specified_user = scope_data
        scope_name = humanize_scope(
            scope, ctx=guild if scope == PlaylistScope.GUILD.value else author
        )

        try:
            playlist_id, playlist_arg = await self._get_correct_playlist_id(
                ctx, playlist_matches, scope, author, guild, specified_user
            )
        except TooManyMatches as e:
            return await self._embed_msg(ctx, title=str(e))
        if playlist_id is None:
            return await self._embed_msg(
                ctx,
                title=_("Playlist Not Found"),
                description=_("Could not match '{arg}' to a playlist.").format(arg=playlist_arg),
            )
        try:
            playlist = await get_playlist(playlist_id, scope, self.bot, guild, author)
        except RuntimeError:
            return await self._embed_msg(
                ctx,
                title=_("Playlist Not Found"),
                description=_("Playlist {id} does not exist in {scope} scope.").format(
                    id=playlist_id, scope=humanize_scope(scope, the=True)
                ),
            )
        except MissingGuild:
            return await self._embed_msg(
                ctx,
                title=_("Missing Arguments"),
                description=_("You need to specify the Guild ID for the guild to lookup."),
            )

        if not await self.can_manage_playlist(scope, playlist, ctx, author, guild):
            return

        track_list = playlist.tracks
        clean_list = [track for track in track_list if url != track["info"]["uri"]]
        if len(track_list) == len(clean_list):
            return await self._embed_msg(ctx, title=_("URL not in playlist."))
        del_count = len(track_list) - len(clean_list)
        if not clean_list:
            await delete_playlist(
                scope=playlist.scope, playlist_id=playlist.id, guild=guild, author=playlist.author
            )
            return await self._embed_msg(ctx, title=_("No tracks left, removing playlist."))
        update = {"tracks": clean_list, "url": None}
        await playlist.edit(update)
        if del_count > 1:
            await self._embed_msg(
                ctx,
                title=_("Playlist Modified"),
                description=_(
                    "{num} entries have been removed "
                    "from the playlist {playlist_name} (`{id}`) [**{scope}**]."
                ).format(
                    num=del_count, playlist_name=playlist.name, id=playlist.id, scope=scope_name
                ),
            )
        else:
            await self._embed_msg(
                ctx,
                title=_("Playlist Modified"),
                description=_(
                    "The track has been removed from the playlist: "
                    "{playlist_name} (`{id}`) [**{scope}**]."
                ).format(playlist_name=playlist.name, id=playlist.id, scope=scope_name),
            )

    @playlist.command(name="save", usage="<name> <url> [args]", cooldown_after_parsing=True)
    @commands.cooldown(1, 60, commands.BucketType.member)
    async def _playlist_save(
        self,
        ctx: commands.Context,
        playlist_name: str,
        playlist_url: str,
        *,
        scope_data: ScopeParser = None,
    ):
        """Save a playlist from a url.

        **Usage**:
        ​ ​ ​ ​ [p]playlist save name url args

        **Args**:
        ​ ​ ​ ​ The following are all optional:
        ​ ​ ​ ​ ​ ​ ​ ​ --scope <scope>
        ​ ​ ​ ​ ​ ​ ​ ​ --author [user]
        ​ ​ ​ ​ ​ ​ ​ ​ --guild [guild] **Only the bot owner can use this**

        **Scope** is one of the following:
        ​ ​ ​ ​ Global
        ​ ​ ​ ​ Guild
        ​ ​ ​ ​ User

        **Author** can be one of the following:
        ​ ​ ​ ​ User ID
        ​ ​ ​ ​ User Mention
        ​ ​ ​ ​ User Name#123

        **Guild** can be one of the following:
        ​ ​ ​ ​ Guild ID
        ​ ​ ​ ​ Exact guild name

        Example use:
        ​ ​ ​ ​ [p]playlist save MyGuildPlaylist
        https://www.youtube.com/playlist?list=PLx0sYbCqOb8Q_CLZC2BdBSKEEB59BOPUM
        ​ ​ ​ ​ [p]playlist save MyGlobalPlaylist
        https://www.youtube.com/playlist?list=PLx0sYbCqOb8Q_CLZC2BdBSKEEB59BOPUM --scope Global
        ​ ​ ​ ​ [p]playlist save MyPersonalPlaylist
        https://open.spotify.com/playlist/1RyeIbyFeIJVnNzlGr5KkR --scope User
        """
        if scope_data is None:
            scope_data = [PlaylistScope.GUILD.value, ctx.author, ctx.guild, False]
        scope, author, guild, specified_user = scope_data
        scope_name = humanize_scope(
            scope, ctx=guild if scope == PlaylistScope.GUILD.value else author
        )

        temp_playlist = FakePlaylist(author.id, scope)
        if not await self.can_manage_playlist(scope, temp_playlist, ctx, author, guild):
            return ctx.command.reset_cooldown(ctx)
        playlist_name = playlist_name.split(" ")[0].strip('"')[:32]
        if playlist_name.isnumeric():
            ctx.command.reset_cooldown(ctx)
            return await self._embed_msg(
                ctx,
                title=_("Invalid Playlist Name"),
                description=_(
                    "Playlist names must be a single word (up to 32 "
                    "characters) and not numbers only."
                ),
            )
        if not await self._playlist_check(ctx):
            ctx.command.reset_cooldown(ctx)
            return
        player = lavalink.get_player(ctx.guild.id)
        tracklist = await self._playlist_tracks(
            ctx, player, audio_dataclasses.Query.process_input(playlist_url)
        )
        if isinstance(tracklist, discord.Message):
            return None
        if tracklist is not None:
            playlist_length = len(tracklist)
            not_added = 0
            if playlist_length > 10000:
                tracklist = tracklist[:10000]
                not_added = playlist_length - 10000

            playlist = await create_playlist(
                ctx, scope, playlist_name, playlist_url, tracklist, author, guild
            )
            return await self._embed_msg(
                ctx,
                title=_("Playlist Created"),
                description=_(
                    "Playlist {name} (`{id}`) [**{scope}**] saved: {num} tracks added."
                ).format(name=playlist.name, num=len(tracklist), id=playlist.id, scope=scope_name),
                footer=_("Playlist limit reached: Could not add {} tracks.").format(not_added)
                if not_added > 0
                else None,
            )

    @commands.cooldown(1, 30, commands.BucketType.member)
    @playlist.command(
        name="start",
        aliases=["play"],
        usage="<playlist_name_OR_id> [args]",
        cooldown_after_parsing=True,
    )
    async def _playlist_start(
        self,
        ctx: commands.Context,
        playlist_matches: PlaylistConverter,
        *,
        scope_data: ScopeParser = None,
    ):
        """Load a playlist into the queue.

        **Usage**:
        ​ ​ ​ ​ [p]playlist start playlist_name_OR_id args

        **Args**:
        ​ ​ ​ ​ The following are all optional:
        ​ ​ ​ ​ ​ ​ ​ ​ --scope <scope>
        ​ ​ ​ ​ ​ ​ ​ ​ --author [user]
        ​ ​ ​ ​ ​ ​ ​ ​ --guild [guild] **Only the bot owner can use this**

        **Scope** is one of the following:
        ​ ​ ​ ​ Global
        ​ ​ ​ ​ Guild
        ​ ​ ​ ​ User

        **Author** can be one of the following:
        ​ ​ ​ ​ User ID
        ​ ​ ​ ​ User Mention
        ​ ​ ​ ​ User Name#123

        **Guild** can be one of the following:
        ​ ​ ​ ​ Guild ID
        ​ ​ ​ ​ Exact guild name

        Example use:
        ​ ​ ​ ​ [p]playlist start MyGuildPlaylist
        ​ ​ ​ ​ [p]playlist start MyGlobalPlaylist --scope Global
        ​ ​ ​ ​ [p]playlist start MyPersonalPlaylist --scope User
        """
        if scope_data is None:
            scope_data = [PlaylistScope.GUILD.value, ctx.author, ctx.guild, False]
        scope, author, guild, specified_user = scope_data
        dj_enabled = self._dj_status_cache.setdefault(
            ctx.guild.id, await self.config.guild(ctx.guild).dj_enabled()
        )
        if dj_enabled:
            if not await self._can_instaskip(ctx, ctx.author):
                ctx.command.reset_cooldown(ctx)
                await self._embed_msg(
                    ctx,
                    title=_("Unable To Play Tracks"),
                    description=_("You need the DJ role to start playing playlists."),
                )
                return False

        try:
            playlist_id, playlist_arg = await self._get_correct_playlist_id(
                ctx, playlist_matches, scope, author, guild, specified_user
            )
        except TooManyMatches as e:
            ctx.command.reset_cooldown(ctx)
            return await self._embed_msg(ctx, title=str(e))
        if playlist_id is None:
            ctx.command.reset_cooldown(ctx)
            return await self._embed_msg(
                ctx,
                title=_("Playlist Not Found"),
                description=_("Could not match '{arg}' to a playlist").format(arg=playlist_arg),
            )

        if not await self._playlist_check(ctx):
            ctx.command.reset_cooldown(ctx)
            return
        jukebox_price = await self.config.guild(ctx.guild).jukebox_price()
        if not await self._currency_check(ctx, jukebox_price):
            ctx.command.reset_cooldown(ctx)
            return
        maxlength = await self.config.guild(ctx.guild).maxlength()
        author_obj = self.bot.get_user(ctx.author.id)
        track_len = 0
        playlist = None
        try:
            playlist = await get_playlist(playlist_id, scope, self.bot, guild, author)
            player = lavalink.get_player(ctx.guild.id)
            tracks = playlist.tracks_obj
            empty_queue = not player.queue
            for i, track in enumerate(tracks, start=1):
                if i % 500 == 0:  # TODO: Improve when Toby menu's are merged
                    await asyncio.sleep(0.02)
                if len(player.queue) >= 10000:
                    continue
                if not await is_allowed(
                    ctx.guild,
                    (
                        f"{track.title} {track.author} {track.uri} "
                        f"{str(audio_dataclasses.Query.process_input(track))}"
                    ),
                ):
                    if IS_DEBUG:
                        log.debug(f"Query is not allowed in {ctx.guild} ({ctx.guild.id})")
                    continue
                query = audio_dataclasses.Query.process_input(track.uri)
                if query.is_local:
                    local_path = audio_dataclasses.LocalPath(track.uri)
                    if not await self._localtracks_check(ctx):
                        pass
                    if not local_path.exists() and not local_path.is_file():
                        continue
                if maxlength > 0:
                    if not track_limit(track.length, maxlength):
                        continue

                player.add(author_obj, track)
                self.bot.dispatch(
                    "red_audio_track_enqueue", player.channel.guild, track, ctx.author
                )
                track_len += 1
                await asyncio.sleep(0)
            player.maybe_shuffle(0 if empty_queue else 1)
            if len(tracks) > track_len:
                maxlength_msg = " {bad_tracks} tracks cannot be queued.".format(
                    bad_tracks=(len(tracks) - track_len)
                )
            else:
                maxlength_msg = ""
            if scope == PlaylistScope.GUILD.value:
                scope_name = f"{guild.name}"
            elif scope == PlaylistScope.USER.value:
                scope_name = f"{author}"
            else:
                scope_name = "Global"

            embed = discord.Embed(
                title=_("Playlist Enqueued"),
                description=_(
                    "{name} - (`{id}`) [**{scope}**]\nAdded {num} "
                    "tracks to the queue.{maxlength_msg}"
                ).format(
                    num=track_len,
                    maxlength_msg=maxlength_msg,
                    name=playlist.name,
                    id=playlist.id,
                    scope=scope_name,
                ),
            )
            await self._embed_msg(ctx, embed=embed)
            if not player.current:
                await player.play()
            return
        except RuntimeError:
            ctx.command.reset_cooldown(ctx)
            return await self._embed_msg(
                ctx,
                title=_("Playlist Not Found"),
                description=_("Playlist {id} does not exist in {scope} scope.").format(
                    id=playlist_id, scope=humanize_scope(scope, the=True)
                ),
            )
        except MissingGuild:
            ctx.command.reset_cooldown(ctx)
            return await self._embed_msg(
                ctx,
                title=_("Missing Arguments"),
                description=_("You need to specify the Guild ID for the guild to lookup."),
            )
        except TypeError:
            if playlist:
                return await ctx.invoke(self.play, query=playlist.url)

    @commands.cooldown(1, 60, commands.BucketType.member)
    @playlist.command(
        name="update", usage="<playlist_name_OR_id> [args]", cooldown_after_parsing=True
    )
    async def _playlist_update(
        self,
        ctx: commands.Context,
        playlist_matches: PlaylistConverter,
        *,
        scope_data: ScopeParser = None,
    ):
        """Updates all tracks in a playlist.

        **Usage**:
        ​ ​ ​ ​ [p]playlist update playlist_name_OR_id args

        **Args**:
        ​ ​ ​ ​ The following are all optional:
        ​ ​ ​ ​ ​ ​ ​ ​ --scope <scope>
        ​ ​ ​ ​ ​ ​ ​ ​ --author [user]
        ​ ​ ​ ​ ​ ​ ​ ​ --guild [guild] **Only the bot owner can use this**

        **Scope** is one of the following:
        ​ ​ ​ ​ Global
        ​ ​ ​ ​ Guild
        ​ ​ ​ ​ User

        **Author** can be one of the following:
        ​ ​ ​ ​ User ID
        ​ ​ ​ ​ User Mention
        ​ ​ ​ ​ User Name#123

        **Guild** can be one of the following:
        ​ ​ ​ ​ Guild ID
        ​ ​ ​ ​ Exact guild name

        Example use:
        ​ ​ ​ ​ [p]playlist update MyGuildPlaylist
        ​ ​ ​ ​ [p]playlist update MyGlobalPlaylist --scope Global
        ​ ​ ​ ​ [p]playlist update MyPersonalPlaylist --scope User
        """

        if scope_data is None:
            scope_data = [PlaylistScope.GUILD.value, ctx.author, ctx.guild, False]
        scope, author, guild, specified_user = scope_data
        try:
            playlist_id, playlist_arg = await self._get_correct_playlist_id(
                ctx, playlist_matches, scope, author, guild, specified_user
            )
        except TooManyMatches as e:
            ctx.command.reset_cooldown(ctx)
            return await self._embed_msg(ctx, title=str(e))

        if playlist_id is None:
            ctx.command.reset_cooldown(ctx)
            return await self._embed_msg(
                ctx,
                title=_("Playlist Not Found"),
                description=_("Could not match '{arg}' to a playlist.").format(arg=playlist_arg),
            )

        if not await self._playlist_check(ctx):
            ctx.command.reset_cooldown(ctx)
            return
        try:
            playlist = await get_playlist(playlist_id, scope, self.bot, guild, author)
            if not await self.can_manage_playlist(scope, playlist, ctx, author, guild):
                return
            if playlist.url:
                player = lavalink.get_player(ctx.guild.id)
                added, removed, playlist = await self._maybe_update_playlist(ctx, player, playlist)
            else:
                ctx.command.reset_cooldown(ctx)
                return await self._embed_msg(
                    ctx,
                    title=_("Invalid Playlist"),
                    description=_("Custom playlists cannot be updated."),
                )
        except RuntimeError:
            ctx.command.reset_cooldown(ctx)
            return await self._embed_msg(
                ctx,
                title=_("Playlist Not Found"),
                description=_("Playlist {id} does not exist in {scope} scope.").format(
                    id=playlist_id, scope=humanize_scope(scope, the=True)
                ),
            )
        except MissingGuild:
            return await self._embed_msg(
                ctx,
                title=_("Missing Arguments"),
                description=_("You need to specify the Guild ID for the guild to lookup."),
            )
        else:
            scope_name = humanize_scope(
                scope, ctx=guild if scope == PlaylistScope.GUILD.value else author
            )
            if added or removed:
                _colour = await ctx.embed_colour()
                removed_embeds = []
                added_embeds = []
                total_added = len(added)
                total_removed = len(removed)
                total_pages = math.ceil(total_removed / 10) + math.ceil(total_added / 10)
                page_count = 0
                if removed:
                    removed_text = ""
                    for i, track in enumerate(removed, 1):
                        if len(track.title) > 40:
                            track_title = str(track.title).replace("[", "")
                            track_title = "{}...".format((track_title[:40]).rstrip(" "))
                        else:
                            track_title = track.title
                        removed_text += f"`{i}.` **[{track_title}]({track.uri})**\n"
                        if i % 10 == 0 or i == total_removed:
                            page_count += 1
                            embed = discord.Embed(
                                title=_("Tracks removed"), colour=_colour, description=removed_text
                            )
                            text = _("Page {page_num}/{total_pages}").format(
                                page_num=page_count, total_pages=total_pages
                            )
                            embed.set_footer(text=text)
                            removed_embeds.append(embed)
                            removed_text = ""
                if added:
                    added_text = ""
                    for i, track in enumerate(added, 1):
                        if len(track.title) > 40:
                            track_title = str(track.title).replace("[", "")
                            track_title = "{}...".format((track_title[:40]).rstrip(" "))
                        else:
                            track_title = track.title
                        added_text += f"`{i}.` **[{track_title}]({track.uri})**\n"
                        if i % 10 == 0 or i == total_added:
                            page_count += 1
                            embed = discord.Embed(
                                title=_("Tracks added"), colour=_colour, description=added_text
                            )
                            text = _("Page {page_num}/{total_pages}").format(
                                page_num=page_count, total_pages=total_pages
                            )
                            embed.set_footer(text=text)
                            added_embeds.append(embed)
                            added_text = ""
                embeds = removed_embeds + added_embeds
                await menu(ctx, embeds, DEFAULT_CONTROLS)
            else:
                return await self._embed_msg(
                    ctx,
                    title=_("Playlist Has Not Been Modified"),
                    description=_("No changes for {name} (`{id}`) [**{scope}**].").format(
                        id=playlist.id, name=playlist.name, scope=scope_name
                    ),
                )

    @checks.is_owner()
    @playlist.command(name="upload", usage="[args]")
    async def _playlist_upload(self, ctx: commands.Context, *, scope_data: ScopeParser = None):
        """Uploads a playlist file as a playlist for the bot.

        V2 and old V3 playlist will be slow.
        V3 Playlist made with [p]playlist download will load a lot faster.

        **Usage**:
        ​ ​ ​ ​ [p]playlist upload args

        **Args**:
        ​ ​ ​ ​ The following are all optional:
        ​ ​ ​ ​ ​ ​ ​ ​ --scope <scope>
        ​ ​ ​ ​ ​ ​ ​ ​ --author [user]
        ​ ​ ​ ​ ​ ​ ​ ​ --guild [guild] **Only the bot owner can use this**

        **Scope** is one of the following:
        ​ ​ ​ ​ Global
        ​ ​ ​ ​ Guild
        ​ ​ ​ ​ User

        **Author** can be one of the following:
        ​ ​ ​ ​ User ID
        ​ ​ ​ ​ User Mention
        ​ ​ ​ ​ User Name#123

        **Guild** can be one of the following:
        ​ ​ ​ ​ Guild ID
        ​ ​ ​ ​ Exact guild name

        Example use:
        ​ ​ ​ ​ [p]playlist upload
        ​ ​ ​ ​ [p]playlist upload --scope Global
        ​ ​ ​ ​ [p]playlist upload --scope User
        """
        if scope_data is None:
            scope_data = [PlaylistScope.GUILD.value, ctx.author, ctx.guild, False]
        scope, author, guild, specified_user = scope_data
        temp_playlist = FakePlaylist(author.id, scope)
        if not await self.can_manage_playlist(scope, temp_playlist, ctx, author, guild):
            return

        if not await self._playlist_check(ctx):
            return
        player = lavalink.get_player(ctx.guild.id)

        if not ctx.message.attachments:
            await self._embed_msg(
                ctx,
                title=_(
                    "Please upload the playlist file. Any other message will cancel this "
                    "operation."
                ),
            )
            try:
                file_message = await ctx.bot.wait_for(
                    "message", timeout=30.0, check=MessagePredicate.same_context(ctx)
                )
            except asyncio.TimeoutError:
                return await self._embed_msg(ctx, title=_("No file detected, try again later."))
        else:
            file_message = ctx.message

        try:
            file_message = await ctx.bot.wait_for(
                "message", timeout=30.0, check=MessagePredicate.same_context(ctx)
            )
        except asyncio.TimeoutError:
            return await self._embed_msg(ctx, title=_("No file detected, try again later."))
        try:
            file_url = file_message.attachments[0].url
        except IndexError:
            return await self._embed_msg(ctx, title=_("Upload cancelled."))
        file_suffix = file_url.rsplit(".", 1)[1]
        if file_suffix != "txt":
            return await self._embed_msg(ctx, title=_("Only Red playlist files can be uploaded."))
        try:
            async with self.session.request("GET", file_url) as r:
                uploaded_playlist = await r.json(content_type="text/plain", encoding="utf-8")
        except UnicodeDecodeError:
            return await self._embed_msg(ctx, title=_("Not a valid playlist file."))

        new_schema = uploaded_playlist.get("schema", 1) >= 2
        version = uploaded_playlist.get("version", "v2")

        if new_schema and version == "v3":
            uploaded_playlist_url = uploaded_playlist.get("playlist_url", None)
            track_list = uploaded_playlist.get("tracks", [])
        else:
            uploaded_playlist_url = uploaded_playlist.get("link", None)
            track_list = uploaded_playlist.get("playlist", [])
        if len(track_list) > 10000:
            return await self._embed_msg(ctx, title=_("This playlist is too large."))
        uploaded_playlist_name = uploaded_playlist.get(
            "name", (file_url.split("/")[6]).split(".")[0]
        )
        if (
            not uploaded_playlist_url
            or not match_yt_playlist(uploaded_playlist_url)
            or not (
                await self.music_cache.lavalink_query(
                    ctx, player, audio_dataclasses.Query.process_input(uploaded_playlist_url)
                )
            )[0].tracks
        ):
            if version == "v3":
                return await self._load_v3_playlist(
                    ctx,
                    scope,
                    uploaded_playlist_name,
                    uploaded_playlist_url,
                    track_list,
                    author,
                    guild,
                )
            return await self._load_v2_playlist(
                ctx,
                track_list,
                player,
                uploaded_playlist_url,
                uploaded_playlist_name,
                scope,
                author,
                guild,
            )
        return await ctx.invoke(
            self._playlist_save,
            playlist_name=uploaded_playlist_name,
            playlist_url=uploaded_playlist_url,
            scope_data=(scope, author, guild, specified_user),
        )

    @commands.cooldown(1, 60, commands.BucketType.member)
    @playlist.command(
        name="rename", usage="<playlist_name_OR_id> <new_name> [args]", cooldown_after_parsing=True
    )
    async def _playlist_rename(
        self,
        ctx: commands.Context,
        playlist_matches: PlaylistConverter,
        new_name: str,
        *,
        scope_data: ScopeParser = None,
    ):
        """Rename an existing playlist.

        **Usage**:
        ​ ​ ​ ​ [p]playlist rename playlist_name_OR_id new_name args

        **Args**:
        ​ ​ ​ ​ The following are all optional:
        ​ ​ ​ ​ ​ ​ ​ ​ --scope <scope>
        ​ ​ ​ ​ ​ ​ ​ ​ --author [user]
        ​ ​ ​ ​ ​ ​ ​ ​ --guild [guild] **Only the bot owner can use this**

        **Scope** is one of the following:
        ​ ​ ​ ​ Global
        ​ ​ ​ ​ Guild
        ​ ​ ​ ​ User

        **Author** can be one of the following:
        ​ ​ ​ ​ User ID
        ​ ​ ​ ​ User Mention
        ​ ​ ​ ​ User Name#123

        **Guild** can be one of the following:
        ​ ​ ​ ​ Guild ID
        ​ ​ ​ ​ Exact guild name

        Example use:
        ​ ​ ​ ​ [p]playlist rename MyGuildPlaylist RenamedGuildPlaylist
        ​ ​ ​ ​ [p]playlist rename MyGlobalPlaylist RenamedGlobalPlaylist --scope Global
        ​ ​ ​ ​ [p]playlist rename MyPersonalPlaylist RenamedPersonalPlaylist --scope User
        """
        if scope_data is None:
            scope_data = [PlaylistScope.GUILD.value, ctx.author, ctx.guild, False]
        scope, author, guild, specified_user = scope_data

        new_name = new_name.split(" ")[0].strip('"')[:32]
        if new_name.isnumeric():
            ctx.command.reset_cooldown(ctx)
            return await self._embed_msg(
                ctx,
                title=_("Invalid Playlist Name"),
                description=_(
                    "Playlist names must be a single word (up to 32 "
                    "characters) and not numbers only."
                ),
            )

        try:
            playlist_id, playlist_arg = await self._get_correct_playlist_id(
                ctx, playlist_matches, scope, author, guild, specified_user
            )
        except TooManyMatches as e:
            ctx.command.reset_cooldown(ctx)
            return await self._embed_msg(ctx, title=str(e))
        if playlist_id is None:
            ctx.command.reset_cooldown(ctx)
            return await self._embed_msg(
                ctx,
                title=_("Playlist Not Found"),
                description=_("Could not match '{arg}' to a playlist.").format(arg=playlist_arg),
            )

        try:
            playlist = await get_playlist(playlist_id, scope, self.bot, guild, author)
        except RuntimeError:
            ctx.command.reset_cooldown(ctx)
            return await self._embed_msg(
                ctx,
                title=_("Playlist Not Found"),
                description=_("Playlist does not exist in {scope} scope.").format(
                    scope=humanize_scope(scope, the=True)
                ),
            )
        except MissingGuild:
            ctx.command.reset_cooldown(ctx)
            return await self._embed_msg(
                ctx,
                title=_("Missing Arguments"),
                description=_("You need to specify the Guild ID for the guild to lookup."),
            )

        if not await self.can_manage_playlist(scope, playlist, ctx, author, guild):
            ctx.command.reset_cooldown(ctx)
            return
        scope_name = humanize_scope(
            scope, ctx=guild if scope == PlaylistScope.GUILD.value else author
        )
        old_name = playlist.name
        update = {"name": new_name}
        await playlist.edit(update)
        msg = _("'{old}' playlist has been renamed to '{new}' (`{id}`) [**{scope}**]").format(
            old=bold(old_name), new=bold(playlist.name), id=playlist.id, scope=scope_name
        )
        await self._embed_msg(ctx, title=_("Playlist Modified"), description=msg)

    async def _load_v3_playlist(
        self,
        ctx: commands.Context,
        scope: str,
        uploaded_playlist_name: str,
        uploaded_playlist_url: str,
        track_list,
        author: Union[discord.User, discord.Member],
        guild: Union[discord.Guild],
    ):
        embed1 = discord.Embed(title=_("Please wait, adding tracks..."))
        playlist_msg = await self._embed_msg(ctx, embed=embed1)
        track_count = len(track_list)
        uploaded_track_count = len(track_list)
        await asyncio.sleep(1)
        embed2 = discord.Embed(
            colour=await ctx.embed_colour(),
            title=_("Loading track {num}/{total}...").format(
                num=track_count, total=uploaded_track_count
            ),
        )
        await playlist_msg.edit(embed=embed2)
        playlist = await create_playlist(
            ctx, scope, uploaded_playlist_name, uploaded_playlist_url, track_list, author, guild
        )
        scope_name = humanize_scope(
            scope, ctx=guild if scope == PlaylistScope.GUILD.value else author
        )
        if not track_count:
            msg = _("Empty playlist {name} (`{id}`) [**{scope}**] created.").format(
                name=playlist.name, id=playlist.id, scope=scope_name
            )
        elif uploaded_track_count != track_count:
            bad_tracks = uploaded_track_count - track_count
            msg = _(
                "Added {num} tracks from the {playlist_name} playlist. {num_bad} track(s) "
                "could not be loaded."
            ).format(num=track_count, playlist_name=playlist.name, num_bad=bad_tracks)
        else:
            msg = _("Added {num} tracks from the {playlist_name} playlist.").format(
                num=track_count, playlist_name=playlist.name
            )
        embed3 = discord.Embed(
            colour=await ctx.embed_colour(), title=_("Playlist Saved"), description=msg
        )
        await playlist_msg.edit(embed=embed3)
        database_entries = []
        time_now = int(datetime.datetime.now(datetime.timezone.utc).timestamp())
        for t in track_list:
            uri = t.get("info", {}).get("uri")
            if uri:
                t = {"loadType": "V2_COMPAT", "tracks": [t], "query": uri}
<<<<<<< HEAD
                database_entries.append(
                    {
                        "query": uri,
                        "data": json.dumps(t),
                        "last_updated": time_now,
                        "last_fetched": time_now,
                    }
                )
=======
                data = json.dumps(t)
                if all(k in data for k in ["loadType", "playlistInfo", "isSeekable", "isStream"]):
                    database_entries.append(
                        {
                            "query": uri,
                            "data": data,
                            "last_updated": time_now,
                            "last_fetched": time_now,
                        }
                    )
>>>>>>> 27584b3c
        if database_entries:
            await self.music_cache.database.insert("lavalink", database_entries)

    async def _load_v2_playlist(
        self,
        ctx: commands.Context,
        uploaded_track_list,
        player: lavalink.player_manager.Player,
        playlist_url: str,
        uploaded_playlist_name: str,
        scope: str,
        author: Union[discord.User, discord.Member],
        guild: Union[discord.Guild],
    ):
        track_list = []
        track_count = 0
        successful_count = 0
        uploaded_track_count = len(uploaded_track_list)

        embed1 = discord.Embed(title=_("Please wait, adding tracks..."))
        playlist_msg = await self._embed_msg(ctx, embed=embed1)
        notifier = Notifier(ctx, playlist_msg, {"playlist": _("Loading track {num}/{total}...")})
        for song_url in uploaded_track_list:
            track_count += 1
            try:
                try:
                    result, called_api = await self.music_cache.lavalink_query(
                        ctx, player, audio_dataclasses.Query.process_input(song_url)
                    )
                except TrackEnqueueError:
                    self._play_lock(ctx, False)
                    return await self._embed_msg(
                        ctx,
                        title=_("Unable to Get Track"),
                        description=_(
                            "I'm unable get a track from Lavalink at the moment, try again in a few "
                            "minutes."
                        ),
                    )

                track = result.tracks
            except Exception as err:
                debug_exc_log(log, err, f"Failed to get track for {song_url}")
                continue
            try:
                track_obj = track_creator(player, other_track=track[0])
                track_list.append(track_obj)
                successful_count += 1
            except Exception as err:
                debug_exc_log(log, err, f"Failed to create track for {track[0]}")
                continue
            if (track_count % 2 == 0) or (track_count == len(uploaded_track_list)):
                await notifier.notify_user(
                    current=track_count, total=len(uploaded_track_list), key="playlist"
                )

        playlist = await create_playlist(
            ctx, scope, uploaded_playlist_name, playlist_url, track_list, author, guild
        )
        scope_name = humanize_scope(
            scope, ctx=guild if scope == PlaylistScope.GUILD.value else author
        )
        if not successful_count:
            msg = _("Empty playlist {name} (`{id}`) [**{scope}**] created.").format(
                name=playlist.name, id=playlist.id, scope=scope_name
            )
        elif uploaded_track_count != successful_count:
            bad_tracks = uploaded_track_count - successful_count
            msg = _(
                "Added {num} tracks from the {playlist_name} playlist. {num_bad} track(s) "
                "could not be loaded."
            ).format(num=successful_count, playlist_name=playlist.name, num_bad=bad_tracks)
        else:
            msg = _("Added {num} tracks from the {playlist_name} playlist.").format(
                num=successful_count, playlist_name=playlist.name
            )
        embed3 = discord.Embed(
            colour=await ctx.embed_colour(), title=_("Playlist Saved"), description=msg
        )
        await playlist_msg.edit(embed=embed3)

    async def _maybe_update_playlist(
        self, ctx: commands.Context, player: lavalink.player_manager.Player, playlist: Playlist
    ) -> Tuple[List[lavalink.Track], List[lavalink.Track], Playlist]:
        if playlist.url is None:
            return [], [], playlist
        results = {}
        updated_tracks = await self._playlist_tracks(
            ctx, player, audio_dataclasses.Query.process_input(playlist.url)
        )
        if isinstance(updated_tracks, discord.Message):
            return [], [], playlist
        if not updated_tracks:
            # No Tracks available on url Lets set it to none to avoid repeated calls here
            results["url"] = None
        if updated_tracks:  # Tracks have been updated
            results["tracks"] = updated_tracks

        old_tracks = playlist.tracks_obj
        new_tracks = [lavalink.Track(data=track) for track in updated_tracks]
        removed = list(set(old_tracks) - set(new_tracks))
        added = list(set(new_tracks) - set(old_tracks))
        if removed or added:
            await playlist.edit(results)

        return added, removed, playlist

    async def _playlist_check(self, ctx: commands.Context):
        if not self._player_check(ctx):
            if self._connection_aborted:
                msg = _("Connection to Lavalink has failed")
                desc = EmptyEmbed
                if await ctx.bot.is_owner(ctx.author):
                    desc = _("Please check your console or logs for details.")
                await self._embed_msg(ctx, title=msg, description=desc)
                return False
            try:
                if (
                    not ctx.author.voice.channel.permissions_for(ctx.me).connect
                    or not ctx.author.voice.channel.permissions_for(ctx.me).move_members
                    and userlimit(ctx.author.voice.channel)
                ):
                    await self._embed_msg(
                        ctx,
                        title=_("Unable To Get Playlists"),
                        description=_("I don't have permission to connect to your channel."),
                    )
                    return False
                await lavalink.connect(ctx.author.voice.channel)
                player = lavalink.get_player(ctx.guild.id)
                player.store("connect", datetime.datetime.utcnow())
            except IndexError:
                await self._embed_msg(
                    ctx,
                    title=_("Unable To Get Playlists"),
                    description=_("Connection to Lavalink has not yet been established."),
                )
                return False
            except AttributeError:
                await self._embed_msg(
                    ctx,
                    title=_("Unable To Get Playlists"),
                    description=_("Connect to a voice channel first."),
                )
                return False

        player = lavalink.get_player(ctx.guild.id)
        player.store("channel", ctx.channel.id)
        player.store("guild", ctx.guild.id)
        if (
            not ctx.author.voice or ctx.author.voice.channel != player.channel
        ) and not await self._can_instaskip(ctx, ctx.author):
            await self._embed_msg(
                ctx,
                title=_("Unable To Get Playlists"),
                description=_("You must be in the voice channel to use the playlist command."),
            )
            return False
        await self._eq_check(ctx, player)
        await self._data_check(ctx)
        return True

    async def _playlist_tracks(
        self,
        ctx: commands.Context,
        player: lavalink.player_manager.Player,
        query: audio_dataclasses.Query,
    ):
        search = query.is_search
        tracklist = []

        if query.is_spotify:
            try:
                if self.play_lock[ctx.message.guild.id]:
                    return await self._embed_msg(
                        ctx,
                        title=_("Unable To Get Tracks"),
                        description=_("Wait until the playlist has finished loading."),
                    )
            except KeyError:
                pass
            tracks = await self._get_spotify_tracks(ctx, query)

            if isinstance(tracks, discord.Message):
                return None

            if not tracks:
                embed = discord.Embed(title=_("Nothing found."))
                if (
                    query.is_local
                    and query.suffix in audio_dataclasses._PARTIALLY_SUPPORTED_MUSIC_EXT
                ):
                    embed = discord.Embed(title=_("Track is not playable."))
                    embed.description = _(
                        "**{suffix}** is not a fully supported format and some "
                        "tracks may not play."
                    ).format(suffix=query.suffix)
                return await self._embed_msg(ctx, embed=embed)
            for track in tracks:
                track_obj = track_creator(player, other_track=track)
                tracklist.append(track_obj)
                await asyncio.sleep(0)
            self._play_lock(ctx, False)
        elif query.is_search:
            try:
                result, called_api = await self.music_cache.lavalink_query(ctx, player, query)
            except TrackEnqueueError:
                self._play_lock(ctx, False)
                return await self._embed_msg(
                    ctx,
                    title=_("Unable to Get Track"),
                    description=_(
                        "I'm unable get a track from Lavalink at the moment, try again in a few "
                        "minutes."
                    ),
                )

            tracks = result.tracks
            if not tracks:
                embed = discord.Embed(title=_("Nothing found."))
                if (
                    query.is_local
                    and query.suffix in audio_dataclasses._PARTIALLY_SUPPORTED_MUSIC_EXT
                ):
                    embed = discord.Embed(title=_("Track is not playable."))
                    embed.description = _(
                        "**{suffix}** is not a fully supported format and some "
                        "tracks may not play."
                    ).format(suffix=query.suffix)
                return await self._embed_msg(ctx, embed=embed)
        else:
            try:
                result, called_api = await self.music_cache.lavalink_query(ctx, player, query)
            except TrackEnqueueError:
                self._play_lock(ctx, False)
                return await self._embed_msg(
                    ctx,
                    title=_("Unable to Get Track"),
                    description=_(
                        "I'm unable get a track from Lavalink at the moment, try again in a few "
                        "minutes."
                    ),
                )

            tracks = result.tracks

        if not search and len(tracklist) == 0:
            for track in tracks:
                track_obj = track_creator(player, other_track=track)
                tracklist.append(track_obj)
                await asyncio.sleep(0)
        elif len(tracklist) == 0:
            track_obj = track_creator(player, other_track=tracks[0])
            tracklist.append(track_obj)
        return tracklist

    @commands.command()
    @commands.guild_only()
    @commands.bot_has_permissions(embed_links=True)
    async def prev(self, ctx: commands.Context):
        """Skip to the start of the previously played track."""
        if not self._player_check(ctx):
            return await self._embed_msg(ctx, title=_("Nothing playing."))
        dj_enabled = self._dj_status_cache.setdefault(
            ctx.guild.id, await self.config.guild(ctx.guild).dj_enabled()
        )
        vote_enabled = await self.config.guild(ctx.guild).vote_enabled()
        is_alone = await self._is_alone(ctx)
        is_requester = await self.is_requester(ctx, ctx.author)
        can_skip = await self._can_instaskip(ctx, ctx.author)
        player = lavalink.get_player(ctx.guild.id)
        if (not ctx.author.voice or ctx.author.voice.channel != player.channel) and not can_skip:
            return await self._embed_msg(
                ctx,
                title=_("Unable To Skip Tracks"),
                description=_("You must be in the voice channel to skip the track."),
            )
        if vote_enabled or vote_enabled and dj_enabled:
            if not await self._can_instaskip(ctx, ctx.author) and not await self._is_alone(ctx):
                return await self._embed_msg(
                    ctx,
                    title=_("Unable To Skip Tracks"),
                    description=_("There are other people listening - vote to skip instead."),
                )
        if dj_enabled and not vote_enabled:
            if not (can_skip or is_requester) and not is_alone:
                return await self._embed_msg(
                    ctx,
                    title=_("Unable To Skip Tracks"),
                    description=_(
                        "You need the DJ role or be the track requester "
                        "to enqueue the previous song tracks."
                    ),
                )

        if player.fetch("prev_song") is None:
            return await self._embed_msg(
                ctx, title=_("Unable To Play Tracks"), description=_("No previous track.")
            )
        else:
            track = player.fetch("prev_song")
            player.add(player.fetch("prev_requester"), track)
            self.bot.dispatch("red_audio_track_enqueue", player.channel.guild, track, ctx.author)
            queue_len = len(player.queue)
            bump_song = player.queue[-1]
            player.queue.insert(0, bump_song)
            player.queue.pop(queue_len)
            await player.skip()
            description = get_track_description(player.current)
            embed = discord.Embed(title=_("Replaying Track"), description=description)
            await self._embed_msg(ctx, embed=embed)

    @commands.group(invoke_without_command=True)
    @commands.guild_only()
    @commands.bot_has_permissions(embed_links=True, add_reactions=True)
    async def queue(self, ctx: commands.Context, *, page: int = 1):
        """List the songs in the queue."""

        async def _queue_menu(
            ctx: commands.Context,
            pages: list,
            controls: MutableMapping,
            message: discord.Message,
            page: int,
            timeout: float,
            emoji: str,
        ):
            if message:
                await ctx.send_help(self.queue)
                with contextlib.suppress(discord.HTTPException):
                    await message.delete()
                return None

        queue_controls = {
            "\N{LEFTWARDS BLACK ARROW}": prev_page,
            "\N{CROSS MARK}": close_menu,
            "\N{BLACK RIGHTWARDS ARROW}": next_page,
            "\N{INFORMATION SOURCE}": _queue_menu,
        }

        if not self._player_check(ctx):
            return await self._embed_msg(ctx, title=_("There's nothing in the queue."))
        player = lavalink.get_player(ctx.guild.id)

        if player.current and not player.queue:
            arrow = await draw_time(ctx)
            pos = lavalink.utils.format_time(player.position)
            if player.current.is_stream:
                dur = "LIVE"
            else:
                dur = lavalink.utils.format_time(player.current.length)
            song = get_track_description(player.current)
            song += _("\n Requested by: **{track.requester}**")
            song += "\n\n{arrow}`{pos}`/`{dur}`"
            song = song.format(track=player.current, arrow=arrow, pos=pos, dur=dur)
            embed = discord.Embed(title=_("Now Playing"), description=song)
            if await self.config.guild(ctx.guild).thumbnail() and player.current:
                if player.current.thumbnail:
                    embed.set_thumbnail(url=player.current.thumbnail)

            shuffle = await self.config.guild(ctx.guild).shuffle()
            repeat = await self.config.guild(ctx.guild).repeat()
            autoplay = await self.config.guild(ctx.guild).auto_play()
            text = ""
            text += (
                _("Auto-Play")
                + ": "
                + ("\N{WHITE HEAVY CHECK MARK}" if autoplay else "\N{CROSS MARK}")
            )
            text += (
                (" | " if text else "")
                + _("Shuffle")
                + ": "
                + ("\N{WHITE HEAVY CHECK MARK}" if shuffle else "\N{CROSS MARK}")
            )
            text += (
                (" | " if text else "")
                + _("Repeat")
                + ": "
                + ("\N{WHITE HEAVY CHECK MARK}" if repeat else "\N{CROSS MARK}")
            )
            embed.set_footer(text=text)
            message = await self._embed_msg(ctx, embed=embed)
            dj_enabled = self._dj_status_cache.setdefault(
                ctx.guild.id, await self.config.guild(ctx.guild).dj_enabled()
            )
            vote_enabled = await self.config.guild(ctx.guild).vote_enabled()
            if dj_enabled or vote_enabled:
                if not await self._can_instaskip(ctx, ctx.author) and not await self._is_alone(
                    ctx
                ):
                    return

            expected = ("⏹", "⏯")
            emoji = {"stop": "⏹", "pause": "⏯"}
            if player.current:
                task = start_adding_reactions(message, expected[:4], ctx.bot.loop)
            else:
                task = None

            try:
                (r, u) = await self.bot.wait_for(
                    "reaction_add",
                    check=ReactionPredicate.with_emojis(expected, message, ctx.author),
                    timeout=30.0,
                )
            except asyncio.TimeoutError:
                return await self._clear_react(message, emoji)
            else:
                if task is not None:
                    task.cancel()
            reacts = {v: k for k, v in emoji.items()}
            react = reacts[r.emoji]
            if react == "stop":
                await self._clear_react(message, emoji)
                return await ctx.invoke(self.stop)
            elif react == "pause":
                await self._clear_react(message, emoji)
                return await ctx.invoke(self.pause)
            return
        elif not player.current and not player.queue:
            return await self._embed_msg(ctx, title=_("There's nothing in the queue."))

        async with ctx.typing():
            limited_queue = player.queue[:500]  # TODO: Improve when Toby menu's are merged
            len_queue_pages = math.ceil(len(limited_queue) / 10)
            queue_page_list = []
            for page_num in range(1, len_queue_pages + 1):
                embed = await self._build_queue_page(ctx, limited_queue, player, page_num)
                queue_page_list.append(embed)
                await asyncio.sleep(0)
            if page > len_queue_pages:
                page = len_queue_pages
        return await menu(ctx, queue_page_list, queue_controls, page=(page - 1))

    async def _build_queue_page(
        self, ctx: commands.Context, queue: list, player: lavalink.player_manager.Player, page_num
    ):
        shuffle = await self.config.guild(ctx.guild).shuffle()
        repeat = await self.config.guild(ctx.guild).repeat()
        autoplay = await self.config.guild(ctx.guild).auto_play()

        queue_num_pages = math.ceil(len(queue) / 10)
        queue_idx_start = (page_num - 1) * 10
        queue_idx_end = queue_idx_start + 10
        if len(player.queue) > 500:
            queue_list = "__Too many songs in the queue, only showing the first 500__.\n\n"
        else:
            queue_list = ""

        try:
            arrow = await draw_time(ctx)
        except AttributeError:
            return await self._embed_msg(ctx, title=_("There's nothing in the queue."))
        pos = lavalink.utils.format_time(player.position)

        if player.current.is_stream:
            dur = "LIVE"
        else:
            dur = lavalink.utils.format_time(player.current.length)

        query = audio_dataclasses.Query.process_input(player.current)

        if query.is_stream:
            queue_list += _("**Currently livestreaming:**\n")
            queue_list += "**[{current.title}]({current.uri})**\n".format(current=player.current)
            queue_list += _("Requested by: **{user}**").format(user=player.current.requester)
            queue_list += f"\n\n{arrow}`{pos}`/`{dur}`\n\n"

        elif query.is_local:
            if player.current.title != "Unknown title":
                queue_list += "\n".join(
                    (
                        _("Playing: ")
                        + "**{current.author} - {current.title}**".format(current=player.current),
                        audio_dataclasses.LocalPath(player.current.uri).to_string_user(),
                        _("Requested by: **{user}**\n").format(user=player.current.requester),
                        f"{arrow}`{pos}`/`{dur}`\n\n",
                    )
                )
            else:
                queue_list += "\n".join(
                    (
                        _("Playing: ")
                        + audio_dataclasses.LocalPath(player.current.uri).to_string_user(),
                        _("Requested by: **{user}**\n").format(user=player.current.requester),
                        f"{arrow}`{pos}`/`{dur}`\n\n",
                    )
                )
        else:
            queue_list += _("Playing: ")
            queue_list += "**[{current.title}]({current.uri})**\n".format(current=player.current)
            queue_list += _("Requested by: **{user}**").format(user=player.current.requester)
            queue_list += f"\n\n{arrow}`{pos}`/`{dur}`\n\n"

        for i, track in enumerate(queue[queue_idx_start:queue_idx_end], start=queue_idx_start):
            if i % 100 == 0:  # TODO: Improve when Toby menu's are merged
                await asyncio.sleep(0.1)

            if len(track.title) > 40:
                track_title = str(track.title).replace("[", "")
                track_title = "{}...".format((track_title[:40]).rstrip(" "))
            else:
                track_title = track.title
            req_user = track.requester
            track_idx = i + 1
            query = audio_dataclasses.Query.process_input(track)

            if query.is_local:
                if track.title == "Unknown title":
                    queue_list += f"`{track_idx}.` " + ", ".join(
                        (
                            bold(audio_dataclasses.LocalPath(track.uri).to_string_user()),
                            _("requested by **{user}**\n").format(user=req_user),
                        )
                    )
                else:
                    queue_list += f"`{track_idx}.` **{track.author} - {track_title}**, " + _(
                        "requested by **{user}**\n"
                    ).format(user=req_user)
            else:
                queue_list += f"`{track_idx}.` **[{track_title}]({track.uri})**, "
                queue_list += _("requested by **{user}**\n").format(user=req_user)
            await asyncio.sleep(0)

        embed = discord.Embed(
            colour=await ctx.embed_colour(),
            title="Queue for __{guild.name}__".format(guild=ctx.guild),
            description=queue_list,
        )
        if await self.config.guild(ctx.guild).thumbnail() and player.current.thumbnail:
            embed.set_thumbnail(url=player.current.thumbnail)
        queue_dur = await queue_duration(ctx)
        queue_total_duration = lavalink.utils.format_time(queue_dur)
        text = _(
            "Page {page_num}/{total_pages} | {num_tracks} tracks, {num_remaining} remaining\n"
        ).format(
            page_num=humanize_number(page_num),
            total_pages=humanize_number(queue_num_pages),
            num_tracks=len(player.queue),
            num_remaining=queue_total_duration,
        )
        text += (
            _("Auto-Play")
            + ": "
            + ("\N{WHITE HEAVY CHECK MARK}" if autoplay else "\N{CROSS MARK}")
        )
        text += (
            (" | " if text else "")
            + _("Shuffle")
            + ": "
            + ("\N{WHITE HEAVY CHECK MARK}" if shuffle else "\N{CROSS MARK}")
        )
        text += (
            (" | " if text else "")
            + _("Repeat")
            + ": "
            + ("\N{WHITE HEAVY CHECK MARK}" if repeat else "\N{CROSS MARK}")
        )
        embed.set_footer(text=text)
        return embed

    @staticmethod
    async def _build_queue_search_list(queue_list, search_words):
        track_list = []
        queue_idx = 0
        for i, track in enumerate(queue_list, start=1):
            if i % 100 == 0:  # TODO: Improve when Toby menu's are merged
                await asyncio.sleep(0.1)
            queue_idx = queue_idx + 1
            if not match_url(track.uri):
                query = audio_dataclasses.Query.process_input(track)
                if track.title == "Unknown title":
                    track_title = query.track.to_string_user()
                else:
                    track_title = "{} - {}".format(track.author, track.title)
            else:
                track_title = track.title

            song_info = {str(queue_idx): track_title}
            track_list.append(song_info)
            await asyncio.sleep(0)
        search_results = process.extract(search_words, track_list, limit=50)
        search_list = []
        for search, percent_match in search_results:
            for queue_position, title in search.items():
                if percent_match > 89:
                    search_list.append([queue_position, title])
        return search_list

    @staticmethod
    async def _build_queue_search_page(ctx: commands.Context, page_num, search_list):
        search_num_pages = math.ceil(len(search_list) / 10)
        search_idx_start = (page_num - 1) * 10
        search_idx_end = search_idx_start + 10
        track_match = ""
        for i, track in enumerate(
            search_list[search_idx_start:search_idx_end], start=search_idx_start
        ):
            if i % 100 == 0:  # TODO: Improve when Toby menu's are merged
                await asyncio.sleep(0.1)
            track_idx = i + 1
            if type(track) is str:
                track_location = audio_dataclasses.LocalPath(track).to_string_user()
                track_match += "`{}.` **{}**\n".format(track_idx, track_location)
            else:
                track_match += "`{}.` **{}**\n".format(track[0], track[1])
            await asyncio.sleep(0)
        embed = discord.Embed(
            colour=await ctx.embed_colour(), title=_("Matching Tracks:"), description=track_match
        )
        embed.set_footer(
            text=(_("Page {page_num}/{total_pages}") + " | {num_tracks} tracks").format(
                page_num=humanize_number(page_num),
                total_pages=humanize_number(search_num_pages),
                num_tracks=len(search_list),
            )
        )
        return embed

    @queue.command(name="clear")
    @commands.guild_only()
    async def _queue_clear(self, ctx: commands.Context):
        """Clears the queue."""
        try:
            player = lavalink.get_player(ctx.guild.id)
        except KeyError:
            return await self._embed_msg(ctx, title=_("There's nothing in the queue."))
        dj_enabled = self._dj_status_cache.setdefault(
            ctx.guild.id, await self.config.guild(ctx.guild).dj_enabled()
        )
        if not self._player_check(ctx) or not player.queue:
            return await self._embed_msg(ctx, title=_("There's nothing in the queue."))
        if dj_enabled:
            if not await self._can_instaskip(ctx, ctx.author) and not await self._is_alone(ctx):
                return await self._embed_msg(
                    ctx,
                    title=_("Unable To Clear Queue"),
                    description=_("You need the DJ role to clear the queue."),
                )
        player.queue.clear()
        await self._embed_msg(
            ctx, title=_("Queue Modified"), description=_("The queue has been cleared.")
        )

    @queue.command(name="clean")
    @commands.guild_only()
    async def _queue_clean(self, ctx: commands.Context):
        """Removes songs from the queue if the requester is not in the voice channel."""
        try:
            player = lavalink.get_player(ctx.guild.id)
        except KeyError:
            return await self._embed_msg(ctx, title=_("There's nothing in the queue."))
        dj_enabled = self._dj_status_cache.setdefault(
            ctx.guild.id, await self.config.guild(ctx.guild).dj_enabled()
        )
        if not self._player_check(ctx) or not player.queue:
            return await self._embed_msg(ctx, title=_("There's nothing in the queue."))
        if dj_enabled:
            if not await self._can_instaskip(ctx, ctx.author) and not await self._is_alone(ctx):
                return await self._embed_msg(
                    ctx,
                    title=_("Unable To Clean Queue"),
                    description=_("You need the DJ role to clean the queue."),
                )
        clean_tracks = []
        removed_tracks = 0
        listeners = player.channel.members
        for track in player.queue:
            if track.requester in listeners:
                clean_tracks.append(track)
            else:
                removed_tracks += 1
        player.queue = clean_tracks
        if removed_tracks == 0:
            await self._embed_msg(ctx, title=_("Removed 0 tracks."))
        else:
            await self._embed_msg(
                ctx,
                title=_("Removed racks from the queue"),
                description=_(
                    "Removed {removed_tracks} tracks queued by members "
                    "outside of the voice channel."
                ).format(removed_tracks=removed_tracks),
            )

    @queue.command(name="cleanself")
    @commands.guild_only()
    async def _queue_cleanself(self, ctx: commands.Context):
        """Removes all tracks you requested from the queue."""

        try:
            player = lavalink.get_player(ctx.guild.id)
        except KeyError:
            return await self._embed_msg(ctx, title=_("There's nothing in the queue."))
        if not self._player_check(ctx) or not player.queue:
            return await self._embed_msg(ctx, title=_("There's nothing in the queue."))

        clean_tracks = []
        removed_tracks = 0
        for track in player.queue:
            if track.requester != ctx.author:
                clean_tracks.append(track)
            else:
                removed_tracks += 1
        player.queue = clean_tracks
        if removed_tracks == 0:
            await self._embed_msg(ctx, title=_("Removed 0 tracks."))
        else:
            await self._embed_msg(
                ctx,
                title=_("Removed tracks from the queue"),
                description=_(
                    "Removed {removed_tracks} tracks queued by {member.display_name}."
                ).format(removed_tracks=removed_tracks, member=ctx.author),
            )

    @queue.command(name="search")
    @commands.guild_only()
    async def _queue_search(self, ctx: commands.Context, *, search_words: str):
        """Search the queue."""
        try:
            player = lavalink.get_player(ctx.guild.id)
        except KeyError:
            return await self._embed_msg(ctx, title=_("There's nothing in the queue."))
        if not self._player_check(ctx) or not player.queue:
            return await self._embed_msg(ctx, title=_("There's nothing in the queue."))

        search_list = await self._build_queue_search_list(player.queue, search_words)
        if not search_list:
            return await self._embed_msg(ctx, title=_("No matches."))

        len_search_pages = math.ceil(len(search_list) / 10)
        search_page_list = []
        for page_num in range(1, len_search_pages + 1):
            embed = await self._build_queue_search_page(ctx, page_num, search_list)
            search_page_list.append(embed)
        await menu(ctx, search_page_list, DEFAULT_CONTROLS)

    @queue.command(name="shuffle")
    @commands.guild_only()
    @commands.cooldown(1, 30, commands.BucketType.guild)
    async def _queue_shuffle(self, ctx: commands.Context):
        """Shuffles the queue."""
        dj_enabled = self._dj_status_cache.setdefault(
            ctx.guild.id, await self.config.guild(ctx.guild).dj_enabled()
        )
        if dj_enabled:
            if not await self._can_instaskip(ctx, ctx.author) and not await self._is_alone(ctx):
                ctx.command.reset_cooldown(ctx)
                return await self._embed_msg(
                    ctx,
                    title=_("Unable To Shuffle Queue"),
                    description=_("You need the DJ role to shuffle the queue."),
                )
        if not self._player_check(ctx):
            ctx.command.reset_cooldown(ctx)
            return await self._embed_msg(
                ctx,
                title=_("Unable To Shuffle Queue"),
                description=_("There's nothing in the queue."),
            )
        try:
            if (
                not ctx.author.voice.channel.permissions_for(ctx.me).connect
                or not ctx.author.voice.channel.permissions_for(ctx.me).move_members
                and userlimit(ctx.author.voice.channel)
            ):
                ctx.command.reset_cooldown(ctx)
                return await self._embed_msg(
                    ctx,
                    title=_("Unable To Shuffle Queue"),
                    description=_("I don't have permission to connect to your channel."),
                )
            await lavalink.connect(ctx.author.voice.channel)
            player = lavalink.get_player(ctx.guild.id)
            player.store("connect", datetime.datetime.utcnow())
        except AttributeError:
            ctx.command.reset_cooldown(ctx)
            return await self._embed_msg(
                ctx,
                title=_("Unable To Shuffle Queue"),
                description=_("Connect to a voice channel first."),
            )
        except IndexError:
            ctx.command.reset_cooldown(ctx)
            return await self._embed_msg(
                ctx,
                title=_("Unable To Shuffle Queue"),
                description=_("Connection to Lavalink has not yet been established."),
            )
        except KeyError:
            ctx.command.reset_cooldown(ctx)
            return await self._embed_msg(
                ctx,
                title=_("Unable To Shuffle Queue"),
                description=_("There's nothing in the queue."),
            )

        if not self._player_check(ctx) or not player.queue:
            ctx.command.reset_cooldown(ctx)
            return await self._embed_msg(
                ctx,
                title=_("Unable To Shuffle Queue"),
                description=_("There's nothing in the queue."),
            )

        player.force_shuffle(0)
        return await self._embed_msg(ctx, title=_("Queue has been shuffled."))

    @commands.command()
    @commands.guild_only()
    @commands.bot_has_permissions(embed_links=True)
    async def repeat(self, ctx: commands.Context):
        """Toggle repeat."""
        dj_enabled = self._dj_status_cache.setdefault(
            ctx.guild.id, await self.config.guild(ctx.guild).dj_enabled()
        )
        if dj_enabled:
            if not await self._can_instaskip(ctx, ctx.author) and not await self._has_dj_role(
                ctx, ctx.author
            ):
                return await self._embed_msg(
                    ctx,
                    title=_("Unable To Toggle Repeat"),
                    description=_("You need the DJ role to toggle repeat."),
                )
        if self._player_check(ctx):
            await self._data_check(ctx)
            player = lavalink.get_player(ctx.guild.id)
            if (
                not ctx.author.voice or ctx.author.voice.channel != player.channel
            ) and not await self._can_instaskip(ctx, ctx.author):
                return await self._embed_msg(
                    ctx,
                    title=_("Unable To Toggle Repeat"),
                    description=_("You must be in the voice channel to toggle repeat."),
                )

        autoplay = await self.config.guild(ctx.guild).auto_play()
        repeat = await self.config.guild(ctx.guild).repeat()
        msg = ""
        msg += _("Repeat tracks: {true_or_false}.").format(
            true_or_false=_("Enabled") if not repeat else _("Disabled")
        )
        await self.config.guild(ctx.guild).repeat.set(not repeat)
        if repeat is not True and autoplay is True:
            msg += _("\nAuto-play has been disabled.")
            await self.config.guild(ctx.guild).auto_play.set(False)

        embed = discord.Embed(title=_("Setting Changed"), description=msg)
        await self._embed_msg(ctx, embed=embed)
        if self._player_check(ctx):
            await self._data_check(ctx)

    @commands.command()
    @commands.guild_only()
    @commands.bot_has_permissions(embed_links=True)
    async def remove(self, ctx: commands.Context, index_or_url: Union[int, str]):
        """Remove a specific track number from the queue."""
        dj_enabled = self._dj_status_cache.setdefault(
            ctx.guild.id, await self.config.guild(ctx.guild).dj_enabled()
        )
        if not self._player_check(ctx):
            return await self._embed_msg(ctx, title=_("Nothing playing."))
        player = lavalink.get_player(ctx.guild.id)
        if not player.queue:
            return await self._embed_msg(ctx, title=_("Nothing queued."))
        if dj_enabled:
            if not await self._can_instaskip(ctx, ctx.author):
                return await self._embed_msg(
                    ctx,
                    title=_("Unable To Modify Queue"),
                    description=_("You need the DJ role to remove tracks."),
                )
        if (
            not ctx.author.voice or ctx.author.voice.channel != player.channel
        ) and not await self._can_instaskip(ctx, ctx.author):
            return await self._embed_msg(
                ctx,
                title=_("Unable To Modify Queue"),
                description=_("You must be in the voice channel to manage the queue."),
            )
        if isinstance(index_or_url, int):
            if index_or_url > len(player.queue) or index_or_url < 1:
                return await self._embed_msg(
                    ctx,
                    title=_("Unable To Modify Queue"),
                    description=_(
                        "Song number must be greater than 1 and within the queue limit."
                    ),
                )
            index_or_url -= 1
            removed = player.queue.pop(index_or_url)
            removed_title = get_track_description(removed)
            await self._embed_msg(
                ctx,
                title=_("Removed track from queue"),
                description=_("Removed {track} from the queue.").format(track=removed_title),
            )
        else:
            clean_tracks = []
            removed_tracks = 0
            for track in player.queue:
                if track.uri != index_or_url:
                    clean_tracks.append(track)
                else:
                    removed_tracks += 1
            player.queue = clean_tracks
            if removed_tracks == 0:
                await self._embed_msg(
                    ctx,
                    title=_("Unable To Modify Queue"),
                    description=_("Removed 0 tracks, nothing matches the URL provided."),
                )
            else:
                await self._embed_msg(
                    ctx,
                    title=_("Removed track from queue"),
                    description=_(
                        "Removed {removed_tracks} tracks from queue "
                        "which matched the URL provided."
                    ).format(removed_tracks=removed_tracks),
                )

    @commands.command()
    @commands.guild_only()
    @commands.bot_has_permissions(embed_links=True, add_reactions=True)
    async def search(self, ctx: commands.Context, *, query: str):
        """Pick a track with a search.

        Use `[p]search list <search term>` to queue all tracks found on YouTube. `[p]search sc
        <search term>` will search SoundCloud instead of YouTube.
        """

        async def _search_menu(
            ctx: commands.Context,
            pages: list,
            controls: MutableMapping,
            message: discord.Message,
            page: int,
            timeout: float,
            emoji: str,
        ):
            if message:
                await self._search_button_action(ctx, tracks, emoji, page)
                with contextlib.suppress(discord.HTTPException):
                    await message.delete()
                return None

        search_controls = {
            "\N{DIGIT ONE}\N{COMBINING ENCLOSING KEYCAP}": _search_menu,
            "\N{DIGIT TWO}\N{COMBINING ENCLOSING KEYCAP}": _search_menu,
            "\N{DIGIT THREE}\N{COMBINING ENCLOSING KEYCAP}": _search_menu,
            "\N{DIGIT FOUR}\N{COMBINING ENCLOSING KEYCAP}": _search_menu,
            "\N{DIGIT FIVE}\N{COMBINING ENCLOSING KEYCAP}": _search_menu,
            "\N{LEFTWARDS BLACK ARROW}": prev_page,
            "\N{CROSS MARK}": close_menu,
            "\N{BLACK RIGHTWARDS ARROW}": next_page,
        }

        if not self._player_check(ctx):
            if self._connection_aborted:
                msg = _("Connection to Lavalink has failed")
                desc = EmptyEmbed
                if await ctx.bot.is_owner(ctx.author):
                    desc = _("Please check your console or logs for details.")
                return await self._embed_msg(ctx, title=msg, description=desc)
            try:
                if (
                    not ctx.author.voice.channel.permissions_for(ctx.me).connect
                    or not ctx.author.voice.channel.permissions_for(ctx.me).move_members
                    and userlimit(ctx.author.voice.channel)
                ):
                    return await self._embed_msg(
                        ctx,
                        title=_("Unable To Search For Tracks"),
                        description=_("I don't have permission to connect to your channel."),
                    )
                await lavalink.connect(ctx.author.voice.channel)
                player = lavalink.get_player(ctx.guild.id)
                player.store("connect", datetime.datetime.utcnow())
            except AttributeError:
                return await self._embed_msg(
                    ctx,
                    title=_("Unable To Search For Tracks"),
                    description=_("Connect to a voice channel first."),
                )
            except IndexError:
                return await self._embed_msg(
                    ctx,
                    title=_("Unable To Search For Tracks"),
                    description=_("Connection to Lavalink has not yet been established."),
                )
        player = lavalink.get_player(ctx.guild.id)
        guild_data = await self.config.guild(ctx.guild).all()
        player.store("channel", ctx.channel.id)
        player.store("guild", ctx.guild.id)
        if (
            not ctx.author.voice or ctx.author.voice.channel != player.channel
        ) and not await self._can_instaskip(ctx, ctx.author):
            return await self._embed_msg(
                ctx,
                title=_("Unable To Search For Tracks"),
                description=_("You must be in the voice channel to enqueue tracks."),
            )
        await self._eq_check(ctx, player)
        await self._data_check(ctx)

        before_queue_length = len(player.queue)

        if not isinstance(query, list):
            query = audio_dataclasses.Query.process_input(query)
            restrict = await self.config.restrict()
            if restrict and match_url(query):
                valid_url = url_check(query)
                if not valid_url:
                    return await self._embed_msg(
                        ctx,
                        title=_("Unable To Play Tracks"),
                        description=_("That URL is not allowed."),
                    )
            if not await is_allowed(ctx.guild, f"{query}", query_obj=query):
                return await self._embed_msg(
                    ctx,
                    title=_("Unable To Play Tracks"),
                    description=_("That track is not allowed."),
                )
            if query.invoked_from == "search list" or query.invoked_from == "local folder":
                if query.invoked_from == "search list" and not query.is_local:
                    try:
                        result, called_api = await self.music_cache.lavalink_query(
                            ctx, player, query
                        )
                    except TrackEnqueueError:
                        self._play_lock(ctx, False)
                        return await self._embed_msg(
                            ctx,
                            title=_("Unable to Get Track"),
                            description=_(
                                "I'm unable get a track from Lavalink at the moment, try again in a "
                                "few "
                                "minutes."
                            ),
                        )

                    tracks = result.tracks
                else:
                    try:
                        tracks = await self._folder_tracks(ctx, player, query)
                    except TrackEnqueueError:
                        self._play_lock(ctx, False)
                        return await self._embed_msg(
                            ctx,
                            title=_("Unable to Get Track"),
                            description=_(
                                "I'm unable get a track from Lavalink at the moment, try again in a "
                                "few "
                                "minutes."
                            ),
                        )
                if not tracks:
                    embed = discord.Embed(title=_("Nothing found."))
                    if await self.config.use_external_lavalink() and query.is_local:
                        embed.description = _(
                            "Local tracks will not work "
                            "if the `Lavalink.jar` cannot see the track.\n"
                            "This may be due to permissions or because Lavalink.jar is being run "
                            "in a different machine than the local tracks."
                        )
                    elif (
                        query.is_local
                        and query.suffix in audio_dataclasses._PARTIALLY_SUPPORTED_MUSIC_EXT
                    ):
                        embed = discord.Embed(title=_("Track is not playable."))
                        embed.description = _(
                            "**{suffix}** is not a fully supported format and some "
                            "tracks may not play."
                        ).format(suffix=query.suffix)
                    return await self._embed_msg(ctx, embed=embed)
                queue_dur = await queue_duration(ctx)
                queue_total_duration = lavalink.utils.format_time(queue_dur)
                if guild_data["dj_enabled"]:
                    if not await self._can_instaskip(ctx, ctx.author):
                        return await self._embed_msg(
                            ctx,
                            title=_("Unable To Play Tracks"),
                            description=_("You need the DJ role to queue tracks."),
                        )
                track_len = 0
                empty_queue = not player.queue
                for track in tracks:
                    if len(player.queue) >= 10000:
                        continue
                    if not await is_allowed(
                        ctx.guild,
                        (
                            f"{track.title} {track.author} {track.uri} "
                            f"{str(audio_dataclasses.Query.process_input(track))}"
                        ),
                    ):
                        if IS_DEBUG:
                            log.debug(f"Query is not allowed in {ctx.guild} ({ctx.guild.id})")
                        continue
                    elif guild_data["maxlength"] > 0:
                        if track_limit(track, guild_data["maxlength"]):
                            track_len += 1
                            player.add(ctx.author, track)
                            self.bot.dispatch(
                                "red_audio_track_enqueue", player.channel.guild, track, ctx.author
                            )
                    else:
                        track_len += 1
                        player.add(ctx.author, track)
                        self.bot.dispatch(
                            "red_audio_track_enqueue", player.channel.guild, track, ctx.author
                        )
                    if not player.current:
                        await player.play()
                    await asyncio.sleep(0)
                player.maybe_shuffle(0 if empty_queue else 1)
                if len(tracks) > track_len:
                    maxlength_msg = " {bad_tracks} tracks cannot be queued.".format(
                        bad_tracks=(len(tracks) - track_len)
                    )
                else:
                    maxlength_msg = ""
                songembed = discord.Embed(
                    title=_("Queued {num} track(s).{maxlength_msg}").format(
                        num=track_len, maxlength_msg=maxlength_msg
                    )
                )
                if not guild_data["shuffle"] and queue_dur > 0:
                    songembed.set_footer(
                        text=_(
                            "{time} until start of search playback: starts at #{position} in queue"
                        ).format(time=queue_total_duration, position=before_queue_length + 1)
                    )
                return await self._embed_msg(ctx, embed=songembed)
            elif query.is_local and query.single_track:
                tracks = await self._folder_list(ctx, query)
            elif query.is_local and query.is_album:
                if ctx.invoked_with == "folder":
                    return await self._local_play_all(ctx, query, from_search=True)
                else:
                    tracks = await self._folder_list(ctx, query)
            else:
                try:
                    result, called_api = await self.music_cache.lavalink_query(ctx, player, query)
                except TrackEnqueueError:
                    self._play_lock(ctx, False)
                    return await self._embed_msg(
                        ctx,
                        title=_("Unable to Get Track"),
                        description=_(
                            "I'm unable get a track from Lavalink at the moment,"
                            "try again in a few minutes."
                        ),
                    )
                tracks = result.tracks
            if not tracks:
                embed = discord.Embed(title=_("Nothing found."))
                if await self.config.use_external_lavalink() and query.is_local:
                    embed.description = _(
                        "Local tracks will not work "
                        "if the `Lavalink.jar` cannot see the track.\n"
                        "This may be due to permissions or because Lavalink.jar is being run "
                        "in a different machine than the local tracks."
                    )
                elif (
                    query.is_local
                    and query.suffix in audio_dataclasses._PARTIALLY_SUPPORTED_MUSIC_EXT
                ):
                    embed = discord.Embed(title=_("Track is not playable."))
                    embed.description = _(
                        "**{suffix}** is not a fully supported format and some "
                        "tracks may not play."
                    ).format(suffix=query.suffix)
                return await self._embed_msg(ctx, embed=embed)
        else:
            tracks = query

        dj_enabled = self._dj_status_cache.setdefault(
            ctx.guild.id, await self.config.guild(ctx.guild).dj_enabled()
        )

        len_search_pages = math.ceil(len(tracks) / 5)
        search_page_list = []
        for page_num in range(1, len_search_pages + 1):
            embed = await self._build_search_page(ctx, tracks, page_num)
            search_page_list.append(embed)
            await asyncio.sleep(0)

        if dj_enabled and not await self._can_instaskip(ctx, ctx.author):
            return await menu(ctx, search_page_list, DEFAULT_CONTROLS)

        await menu(ctx, search_page_list, search_controls)

    async def _search_button_action(self, ctx: commands.Context, tracks, emoji, page):
        if not self._player_check(ctx):
            if self._connection_aborted:
                msg = _("Connection to Lavalink has failed.")
                description = EmptyEmbed
                if await ctx.bot.is_owner(ctx.author):
                    description = _("Please check your console or logs for details.")
                return await self._embed_msg(ctx, title=msg, description=description)
            try:
                await lavalink.connect(ctx.author.voice.channel)
                player = lavalink.get_player(ctx.guild.id)
                player.store("connect", datetime.datetime.utcnow())
            except AttributeError:
                return await self._embed_msg(ctx, title=_("Connect to a voice channel first."))
            except IndexError:
                return await self._embed_msg(
                    ctx, title=_("Connection to Lavalink has not yet been established.")
                )
        player = lavalink.get_player(ctx.guild.id)
        guild_data = await self.config.guild(ctx.guild).all()
        if len(player.queue) >= 10000:
            return await self._embed_msg(
                ctx, title=_("Unable To Play Tracks"), description=_("Queue size limit reached.")
            )
        if not await self._currency_check(ctx, guild_data["jukebox_price"]):
            return
        try:
            if emoji == "\N{DIGIT ONE}\N{COMBINING ENCLOSING KEYCAP}":
                search_choice = tracks[0 + (page * 5)]
            elif emoji == "\N{DIGIT TWO}\N{COMBINING ENCLOSING KEYCAP}":
                search_choice = tracks[1 + (page * 5)]
            elif emoji == "\N{DIGIT THREE}\N{COMBINING ENCLOSING KEYCAP}":
                search_choice = tracks[2 + (page * 5)]
            elif emoji == "\N{DIGIT FOUR}\N{COMBINING ENCLOSING KEYCAP}":
                search_choice = tracks[3 + (page * 5)]
            elif emoji == "\N{DIGIT FIVE}\N{COMBINING ENCLOSING KEYCAP}":
                search_choice = tracks[4 + (page * 5)]
            else:
                search_choice = tracks[0 + (page * 5)]
        except IndexError:
            search_choice = tracks[-1]
        if getattr(search_choice, "uri", None):
            description = get_track_description(search_choice)
        else:
            search_choice = audio_dataclasses.Query.process_input(search_choice)
            if search_choice.track.exists() and search_choice.track.is_dir():
                return await ctx.invoke(self.search, query=search_choice)
            elif search_choice.track.exists() and search_choice.track.is_file():
                search_choice.invoked_from = "localtrack"
            return await ctx.invoke(self.play, query=search_choice)

        songembed = discord.Embed(title=_("Track Enqueued"), description=description)
        queue_dur = await queue_duration(ctx)
        queue_total_duration = lavalink.utils.format_time(queue_dur)
        before_queue_length = len(player.queue)

        if not await is_allowed(
            ctx.guild,
            (
                f"{search_choice.title} {search_choice.author} {search_choice.uri} "
                f"{str(audio_dataclasses.Query.process_input(search_choice))}"
            ),
        ):
            if IS_DEBUG:
                log.debug(f"Query is not allowed in {ctx.guild} ({ctx.guild.id})")
            self._play_lock(ctx, False)
            return await self._embed_msg(ctx, title=_("This track is not allowed in this server."))
        elif guild_data["maxlength"] > 0:

            if track_limit(search_choice.length, guild_data["maxlength"]):
                player.add(ctx.author, search_choice)
                player.maybe_shuffle()
                self.bot.dispatch(
                    "red_audio_track_enqueue", player.channel.guild, search_choice, ctx.author
                )
            else:
                return await self._embed_msg(ctx, title=_("Track exceeds maximum length."))
        else:
            player.add(ctx.author, search_choice)
            player.maybe_shuffle()
            self.bot.dispatch(
                "red_audio_track_enqueue", player.channel.guild, search_choice, ctx.author
            )

        if not guild_data["shuffle"] and queue_dur > 0:
            songembed.set_footer(
                text=_("{time} until track playback: #{position} in queue").format(
                    time=queue_total_duration, position=before_queue_length + 1
                )
            )

        if not player.current:
            await player.play()
        return await self._embed_msg(ctx, embed=songembed)

    @staticmethod
    def _format_search_options(search_choice):
        query = audio_dataclasses.Query.process_input(search_choice)
        description = get_track_description(search_choice)
        return description, query

    @staticmethod
    async def _build_search_page(ctx: commands.Context, tracks, page_num):
        search_num_pages = math.ceil(len(tracks) / 5)
        search_idx_start = (page_num - 1) * 5
        search_idx_end = search_idx_start + 5
        search_list = ""
        command = ctx.invoked_with
        folder = False
        for i, track in enumerate(tracks[search_idx_start:search_idx_end], start=search_idx_start):
            search_track_num = i + 1
            if search_track_num > 5:
                search_track_num = search_track_num % 5
            if search_track_num == 0:
                search_track_num = 5
            try:
                query = audio_dataclasses.Query.process_input(track.uri)
                if query.is_local:
                    search_list += "`{0}.` **{1}**\n[{2}]\n".format(
                        search_track_num,
                        track.title,
                        audio_dataclasses.LocalPath(track.uri).to_string_user(),
                    )
                else:
                    search_list += "`{0}.` **[{1}]({2})**\n".format(
                        search_track_num, track.title, track.uri
                    )
            except AttributeError:
                track = audio_dataclasses.Query.process_input(track)
                if track.is_local and command != "search":
                    search_list += "`{}.` **{}**\n".format(
                        search_track_num, track.to_string_user()
                    )
                    if track.is_album:
                        folder = True
                elif command == "search":
                    search_list += "`{}.` **{}**\n".format(
                        search_track_num, track.to_string_user()
                    )
                else:
                    search_list += "`{}.` **{}**\n".format(
                        search_track_num, track.to_string_user()
                    )
            await asyncio.sleep(0)
        if hasattr(tracks[0], "uri") and hasattr(tracks[0], "track_identifier"):
            title = _("Tracks Found:")
            footer = _("search results")
        elif folder:
            title = _("Folders Found:")
            footer = _("local folders")
        else:
            title = _("Files Found:")
            footer = _("local tracks")
        embed = discord.Embed(
            colour=await ctx.embed_colour(), title=title, description=search_list
        )
        embed.set_footer(
            text=(_("Page {page_num}/{total_pages}") + " | {num_results} {footer}").format(
                page_num=page_num,
                total_pages=search_num_pages,
                num_results=len(tracks),
                footer=footer,
            )
        )
        return embed

    @commands.command()
    @commands.guild_only()
    @commands.bot_has_permissions(embed_links=True)
    async def seek(self, ctx: commands.Context, seconds: Union[int, str]):
        """Seek ahead or behind on a track by seconds or a to a specific time.

        Accepts seconds or a value formatted like 00:00:00 (`hh:mm:ss`) or 00:00 (`mm:ss`).
        """
        dj_enabled = self._dj_status_cache.setdefault(
            ctx.guild.id, await self.config.guild(ctx.guild).dj_enabled()
        )
        vote_enabled = await self.config.guild(ctx.guild).vote_enabled()
        is_alone = await self._is_alone(ctx)
        is_requester = await self.is_requester(ctx, ctx.author)
        can_skip = await self._can_instaskip(ctx, ctx.author)

        if not self._player_check(ctx):
            return await self._embed_msg(ctx, title=_("Nothing playing."))
        player = lavalink.get_player(ctx.guild.id)
        if (not ctx.author.voice or ctx.author.voice.channel != player.channel) and not can_skip:
            return await self._embed_msg(
                ctx,
                title=_("Unable To Seek Tracks"),
                description=_("You must be in the voice channel to use seek."),
            )

        if vote_enabled and not can_skip and not is_alone:
            return await self._embed_msg(
                ctx,
                title=_("Unable To Seek Tracks"),
                description=_("There are other people listening - vote to skip instead."),
            )

        if dj_enabled and not (can_skip or is_requester) and not is_alone:
            return await self._embed_msg(
                ctx,
                title=_("Unable To Seek Tracks"),
                description=_("You need the DJ role or be the track requester to use seek."),
            )

        if player.current:
            if player.current.is_stream:
                return await self._embed_msg(
                    ctx, title=_("Unable To Seek Tracks"), description=_("Can't seek on a stream.")
                )
            else:
                try:
                    int(seconds)
                    abs_position = False
                except ValueError:
                    abs_position = True
                    seconds = time_convert(seconds)
                if seconds == 0:
                    return await self._embed_msg(
                        ctx,
                        title=_("Unable To Seek Tracks"),
                        description=_("Invalid input for the time to seek."),
                    )
                if not abs_position:
                    time_sec = int(seconds) * 1000
                    seek = player.position + time_sec
                    if seek <= 0:
                        await self._embed_msg(
                            ctx,
                            title=_("Moved {num_seconds}s to 00:00:00").format(
                                num_seconds=seconds
                            ),
                        )
                    else:
                        await self._embed_msg(
                            ctx,
                            title=_("Moved {num_seconds}s to {time}").format(
                                num_seconds=seconds, time=lavalink.utils.format_time(seek)
                            ),
                        )
                    await player.seek(seek)
                else:
                    await self._embed_msg(
                        ctx,
                        title=_("Moved to {time}").format(
                            time=lavalink.utils.format_time(seconds * 1000)
                        ),
                    )
                    await player.seek(seconds * 1000)
        else:
            await self._embed_msg(ctx, title=_("Nothing playing."))

    @commands.group(autohelp=False)
    @commands.guild_only()
    @commands.bot_has_permissions(embed_links=True)
    async def shuffle(self, ctx: commands.Context):
        """Toggle shuffle."""
        if ctx.invoked_subcommand is None:
            dj_enabled = self._dj_status_cache.setdefault(
                ctx.guild.id, await self.config.guild(ctx.guild).dj_enabled()
            )
            if dj_enabled:
                if not await self._can_instaskip(ctx, ctx.author):
                    return await self._embed_msg(
                        ctx,
                        title=_("Unable To Toggle Shuffle"),
                        description=_("You need the DJ role to toggle shuffle."),
                    )
            if self._player_check(ctx):
                await self._data_check(ctx)
                player = lavalink.get_player(ctx.guild.id)
                if (
                    not ctx.author.voice or ctx.author.voice.channel != player.channel
                ) and not await self._can_instaskip(ctx, ctx.author):
                    return await self._embed_msg(
                        ctx,
                        title=_("Unable To Toggle Shuffle"),
                        description=_("You must be in the voice channel to toggle shuffle."),
                    )

            shuffle = await self.config.guild(ctx.guild).shuffle()
            await self.config.guild(ctx.guild).shuffle.set(not shuffle)
            await self._embed_msg(
                ctx,
                title=_("Setting Changed"),
                description=_("Shuffle tracks: {true_or_false}.").format(
                    true_or_false=_("Enabled") if not shuffle else _("Disabled")
                ),
            )
            if self._player_check(ctx):
                await self._data_check(ctx)

    @shuffle.command(name="bumped")
    @commands.guild_only()
    @commands.bot_has_permissions(embed_links=True)
    async def _shuffle_bumpped(self, ctx: commands.Context):
        """Toggle bumped track shuffle.

        Set this to disabled if you wish to avoid bumped songs being shuffled. This takes priority
        over `[p]shuffle`.
        """
        dj_enabled = self._dj_status_cache.setdefault(
            ctx.guild.id, await self.config.guild(ctx.guild).dj_enabled()
        )
        if dj_enabled:
            if not await self._can_instaskip(ctx, ctx.author):
                return await self._embed_msg(
                    ctx,
                    title=_("Unable To Toggle Shuffle"),
                    description=_("You need the DJ role to toggle shuffle."),
                )
        if self._player_check(ctx):
            await self._data_check(ctx)
            player = lavalink.get_player(ctx.guild.id)
            if (
                not ctx.author.voice or ctx.author.voice.channel != player.channel
            ) and not await self._can_instaskip(ctx, ctx.author):
                return await self._embed_msg(
                    ctx,
                    title=_("Unable To Toggle Shuffle"),
                    description=_("You must be in the voice channel to toggle shuffle."),
                )

        bumped = await self.config.guild(ctx.guild).shuffle_bumped()
        await self.config.guild(ctx.guild).shuffle_bumped.set(not bumped)
        await self._embed_msg(
            ctx,
            title=_("Setting Changed"),
            description=_("Shuffle bumped tracks: {true_or_false}.").format(
                true_or_false=_("Enabled") if not bumped else _("Disabled")
            ),
        )
        if self._player_check(ctx):
            await self._data_check(ctx)

    @commands.command()
    @commands.guild_only()
    @commands.bot_has_permissions(embed_links=True)
    async def sing(self, ctx: commands.Context):
        """Make Red sing one of her songs."""
        ids = (
            "zGTkAVsrfg8",
            "cGMWL8cOeAU",
            "vFrjMq4aL-g",
            "WROI5WYBU_A",
            "41tIUr_ex3g",
            "f9O2Rjn1azc",
        )
        url = f"https://www.youtube.com/watch?v={random.choice(ids)}"
        await ctx.invoke(self.play, query=url)

    @commands.command()
    @commands.guild_only()
    @commands.bot_has_permissions(embed_links=True)
    async def skip(self, ctx: commands.Context, skip_to_track: int = None):
        """Skip to the next track, or to a given track number."""
        if not self._player_check(ctx):
            return await self._embed_msg(ctx, title=_("Nothing playing."))
        player = lavalink.get_player(ctx.guild.id)
        if (
            not ctx.author.voice or ctx.author.voice.channel != player.channel
        ) and not await self._can_instaskip(ctx, ctx.author):
            return await self._embed_msg(
                ctx,
                title=_("Unable To Skip Tracks"),
                description=_("You must be in the voice channel to skip the music."),
            )
        if not player.current:
            return await self._embed_msg(ctx, title=_("Nothing playing."))
        dj_enabled = self._dj_status_cache.setdefault(
            ctx.guild.id, await self.config.guild(ctx.guild).dj_enabled()
        )
        vote_enabled = await self.config.guild(ctx.guild).vote_enabled()
        is_alone = await self._is_alone(ctx)
        is_requester = await self.is_requester(ctx, ctx.author)
        can_skip = await self._can_instaskip(ctx, ctx.author)
        if dj_enabled and not vote_enabled:
            if not (can_skip or is_requester) and not is_alone:
                return await self._embed_msg(
                    ctx,
                    title=_("Unable To Skip Tracks"),
                    description=_(
                        "You need the DJ role or be the track requester to skip tracks."
                    ),
                )
            if (
                is_requester
                and not can_skip
                and isinstance(skip_to_track, int)
                and skip_to_track > 1
            ):
                return await self._embed_msg(
                    ctx,
                    title=_("Unable To Skip Tracks"),
                    description=_("You can only skip the current track."),
                )

        if vote_enabled:
            if not can_skip:
                if skip_to_track is not None:
                    return await self._embed_msg(
                        ctx,
                        title=_("Unable To Skip Tracks"),
                        description=_(
                            "Can't skip to a specific track in vote mode without the DJ role."
                        ),
                    )
                if ctx.author.id in self.skip_votes[ctx.message.guild]:
                    self.skip_votes[ctx.message.guild].remove(ctx.author.id)
                    reply = _("I removed your vote to skip.")
                else:
                    self.skip_votes[ctx.message.guild].append(ctx.author.id)
                    reply = _("You voted to skip.")

                num_votes = len(self.skip_votes[ctx.message.guild])
                vote_mods = []
                for member in player.channel.members:
                    can_skip = await self._can_instaskip(ctx, member)
                    if can_skip:
                        vote_mods.append(member)
                num_members = len(player.channel.members) - len(vote_mods)
                vote = int(100 * num_votes / num_members)
                percent = await self.config.guild(ctx.guild).vote_percent()
                if vote >= percent:
                    self.skip_votes[ctx.message.guild] = []
                    await self._embed_msg(ctx, title=_("Vote threshold met."))
                    return await self._skip_action(ctx)
                else:
                    reply += _(
                        " Votes: {num_votes}/{num_members}"
                        " ({cur_percent}% out of {required_percent}% needed)"
                    ).format(
                        num_votes=humanize_number(num_votes),
                        num_members=humanize_number(num_members),
                        cur_percent=vote,
                        required_percent=percent,
                    )
                    return await self._embed_msg(ctx, title=reply)
            else:
                return await self._skip_action(ctx, skip_to_track)
        else:
            return await self._skip_action(ctx, skip_to_track)

    async def _can_instaskip(self, ctx: commands.Context, member: discord.Member):

        dj_enabled = self._dj_status_cache.setdefault(
            ctx.guild.id, await self.config.guild(ctx.guild).dj_enabled()
        )

        if member.bot:
            return True

        if member.id == ctx.guild.owner_id:
            return True

        if dj_enabled:
            if await self._has_dj_role(ctx, member):
                return True

        if await ctx.bot.is_owner(member):
            return True

        if await ctx.bot.is_mod(member):
            return True

        if await self._channel_check(ctx):
            return True

        return False

    @staticmethod
    async def _is_alone(ctx: commands.Context):
        channel_members = rgetattr(ctx, "guild.me.voice.channel.members", [])
        nonbots = sum(m.id != ctx.author.id for m in channel_members if not m.bot)
        return nonbots < 1

    async def _has_dj_role(self, ctx: commands.Context, member: discord.Member):
        dj_role = self._dj_role_cache.setdefault(
            ctx.guild.id, await self.config.guild(ctx.guild).dj_role()
        )
        dj_role_obj = ctx.guild.get_role(dj_role)
        return dj_role_obj in ctx.guild.get_member(member.id).roles

    @staticmethod
    async def is_requester(ctx: commands.Context, member: discord.Member):
        try:
            player = lavalink.get_player(ctx.guild.id)
            if IS_DEBUG:
                log.debug(f"Current requester is {player.current}")
            return player.current.requester.id == member.id
        except Exception as err:
            debug_exc_log(log, err, "Caught error in `is_requester`")
        return False

    async def _skip_action(self, ctx: commands.Context, skip_to_track: int = None):
        player = lavalink.get_player(ctx.guild.id)
        autoplay = await self.config.guild(player.channel.guild).auto_play()
        if not player.current or (not player.queue and not autoplay):
            try:
                pos, dur = player.position, player.current.length
            except AttributeError:
                return await self._embed_msg(ctx, title=_("There's nothing in the queue."))
            time_remain = lavalink.utils.format_time(dur - pos)
            if player.current.is_stream:
                embed = discord.Embed(title=_("There's nothing in the queue."))
                embed.set_footer(
                    text=_("Currently livestreaming {track}").format(track=player.current.title)
                )
            else:
                embed = discord.Embed(title=_("There's nothing in the queue."))
                embed.set_footer(
                    text=_("{time} left on {track}").format(
                        time=time_remain, track=player.current.title
                    )
                )
            return await self._embed_msg(ctx, embed=embed)
        elif autoplay and not player.queue:
            embed = discord.Embed(
                title=_("Track Skipped"), description=get_track_description(player.current)
            )
            await self._embed_msg(ctx, embed=embed)
            return await player.skip()

        queue_to_append = []
        if skip_to_track is not None and skip_to_track != 1:
            if skip_to_track < 1:
                return await self._embed_msg(
                    ctx, title=_("Track number must be equal to or greater than 1.")
                )
            elif skip_to_track > len(player.queue):
                return await self._embed_msg(
                    ctx,
                    title=_(
                        "There are only {queuelen} songs currently queued.".format(
                            queuelen=len(player.queue)
                        )
                    ),
                )
            embed = discord.Embed(
                title=_("{skip_to_track} Tracks Skipped".format(skip_to_track=skip_to_track))
            )
            await self._embed_msg(ctx, embed=embed)
            if player.repeat:
                queue_to_append = player.queue[0 : min(skip_to_track - 1, len(player.queue) - 1)]
            player.queue = player.queue[
                min(skip_to_track - 1, len(player.queue) - 1) : len(player.queue)
            ]
        else:
            embed = discord.Embed(
                title=_("Track Skipped"), description=get_track_description(player.current)
            )
            await self._embed_msg(ctx, embed=embed)
        self.bot.dispatch("red_audio_skip_track", player.channel.guild, player.current, ctx.author)
        await player.play()
        player.queue += queue_to_append

    @commands.command()
    @commands.guild_only()
    @commands.bot_has_permissions(embed_links=True)
    async def stop(self, ctx: commands.Context):
        """Stop playback and clear the queue."""
        dj_enabled = self._dj_status_cache.setdefault(
            ctx.guild.id, await self.config.guild(ctx.guild).dj_enabled()
        )
        vote_enabled = await self.config.guild(ctx.guild).vote_enabled()
        if not self._player_check(ctx):
            return await self._embed_msg(ctx, title=_("Nothing playing."))
        player = lavalink.get_player(ctx.guild.id)
        if (
            not ctx.author.voice or ctx.author.voice.channel != player.channel
        ) and not await self._can_instaskip(ctx, ctx.author):
            return await self._embed_msg(
                ctx,
                title=_("Unable To Stop Player"),
                description=_("You must be in the voice channel to stop the music."),
            )
        if vote_enabled or vote_enabled and dj_enabled:
            if not await self._can_instaskip(ctx, ctx.author) and not await self._is_alone(ctx):
                return await self._embed_msg(
                    ctx,
                    title=_("Unable To Stop Player"),
                    description=_("There are other people listening - vote to skip instead."),
                )
        if dj_enabled and not vote_enabled:
            if not await self._can_instaskip(ctx, ctx.author):
                return await self._embed_msg(
                    ctx,
                    title=_("Unable To Stop Player"),
                    description=_("You need the DJ role to stop the music."),
                )
        if (
            player.is_playing
            or (not player.is_playing and player.paused)
            or player.queue
            or getattr(player.current, "extras", {}).get("autoplay")
        ):
            eq = player.fetch("eq")
            if eq:
                await self.config.custom("EQUALIZER", ctx.guild.id).eq_bands.set(eq.bands)
            player.queue = []
            player.store("playing_song", None)
            player.store("prev_requester", None)
            player.store("prev_song", None)
            player.store("requester", None)
            await player.stop()
            await self._embed_msg(ctx, title=_("Stopping..."))

    @commands.command()
    @commands.guild_only()
    @commands.cooldown(1, 15, commands.BucketType.guild)
    @commands.bot_has_permissions(embed_links=True)
    async def summon(self, ctx: commands.Context):
        """Summon the bot to a voice channel."""
        dj_enabled = self._dj_status_cache.setdefault(
            ctx.guild.id, await self.config.guild(ctx.guild).dj_enabled()
        )
        vote_enabled = await self.config.guild(ctx.guild).vote_enabled()
        is_alone = await self._is_alone(ctx)
        is_requester = await self.is_requester(ctx, ctx.author)
        can_skip = await self._can_instaskip(ctx, ctx.author)
        if vote_enabled or (vote_enabled and dj_enabled):
            if not can_skip and not is_alone:
                ctx.command.reset_cooldown(ctx)
                return await self._embed_msg(
                    ctx,
                    title=_("Unable To Join Voice Channel"),
                    description=_("There are other people listening."),
                )
        if dj_enabled and not vote_enabled:
            if not (can_skip or is_requester) and not is_alone:
                ctx.command.reset_cooldown(ctx)
                return await self._embed_msg(
                    ctx,
                    title=_("Unable To Join Voice Channel"),
                    description=_("You need the DJ role to summon the bot."),
                )

        try:
            if (
                not ctx.author.voice.channel.permissions_for(ctx.me).connect
                or not ctx.author.voice.channel.permissions_for(ctx.me).move_members
                and userlimit(ctx.author.voice.channel)
            ):
                ctx.command.reset_cooldown(ctx)
                return await self._embed_msg(
                    ctx,
                    title=_("Unable To Join Voice Channel"),
                    description=_("I don't have permission to connect to your channel."),
                )
            if not self._player_check(ctx):
                await lavalink.connect(ctx.author.voice.channel)
                player = lavalink.get_player(ctx.guild.id)
                player.store("connect", datetime.datetime.utcnow())
            else:
                player = lavalink.get_player(ctx.guild.id)
                if ctx.author.voice.channel == player.channel:
                    ctx.command.reset_cooldown(ctx)
                    return
                await player.move_to(ctx.author.voice.channel)
        except AttributeError:
            ctx.command.reset_cooldown(ctx)
            return await self._embed_msg(
                ctx,
                title=_("Unable To Join Voice Channel"),
                description=_("Connect to a voice channel first."),
            )
        except IndexError:
            ctx.command.reset_cooldown(ctx)
            return await self._embed_msg(
                ctx,
                title=_("Unable To Join Voice Channel"),
                description=_("Connection to Lavalink has not yet been established."),
            )

    @commands.command()
    @commands.guild_only()
    @commands.bot_has_permissions(embed_links=True)
    async def volume(self, ctx: commands.Context, vol: int = None):
        """Set the volume, 1% - 150%."""
        dj_enabled = self._dj_status_cache.setdefault(
            ctx.guild.id, await self.config.guild(ctx.guild).dj_enabled()
        )
        if not vol:
            vol = await self.config.guild(ctx.guild).volume()
            embed = discord.Embed(title=_("Current Volume:"), description=str(vol) + "%")
            if not self._player_check(ctx):
                embed.set_footer(text=_("Nothing playing."))
            return await self._embed_msg(ctx, embed=embed)
        if self._player_check(ctx):
            player = lavalink.get_player(ctx.guild.id)
            if (
                not ctx.author.voice or ctx.author.voice.channel != player.channel
            ) and not await self._can_instaskip(ctx, ctx.author):
                return await self._embed_msg(
                    ctx,
                    title=_("Unable To Change Volume"),
                    description=_("You must be in the voice channel to change the volume."),
                )
        if dj_enabled:
            if not await self._can_instaskip(ctx, ctx.author) and not await self._has_dj_role(
                ctx, ctx.author
            ):
                return await self._embed_msg(
                    ctx,
                    title=_("Unable To Change Volume"),
                    description=_("You need the DJ role to change the volume."),
                )
        if vol < 0:
            vol = 0
        if vol > 150:
            vol = 150
            await self.config.guild(ctx.guild).volume.set(vol)
            if self._player_check(ctx):
                await lavalink.get_player(ctx.guild.id).set_volume(vol)
        else:
            await self.config.guild(ctx.guild).volume.set(vol)
            if self._player_check(ctx):
                await lavalink.get_player(ctx.guild.id).set_volume(vol)
        embed = discord.Embed(title=_("Volume:"), description=str(vol) + "%")
        if not self._player_check(ctx):
            embed.set_footer(text=_("Nothing playing."))
        await self._embed_msg(ctx, embed=embed)

    @commands.group(aliases=["llset"])
    @commands.guild_only()
    @commands.bot_has_permissions(embed_links=True)
    @checks.is_owner()
    async def llsetup(self, ctx: commands.Context):
        """Lavalink server configuration options."""

    @llsetup.command()
    async def external(self, ctx: commands.Context):
        """Toggle using external lavalink servers."""
        external = await self.config.use_external_lavalink()
        await self.config.use_external_lavalink.set(not external)

        if external:
            embed = discord.Embed(
                title=_("Setting Changed"),
                description=_("External lavalink server: {true_or_false}.").format(
                    true_or_false=_("Enabled") if not external else _("Disabled")
                ),
            )
            await self._embed_msg(ctx, embed=embed)
        else:
            if self._manager is not None:
                await self._manager.shutdown()
            await self._embed_msg(
                ctx,
                title=_("Setting Changed"),
                description=_("External lavalink server: {true_or_false}.").format(
                    true_or_false=_("Enabled") if not external else _("Disabled")
                ),
            )

        self._restart_connect()

    @llsetup.command()
    async def host(self, ctx: commands.Context, host: str):
        """Set the lavalink server host."""
        await self.config.host.set(host)
        footer = None
        if await self._check_external():
            footer = _("External lavalink server set to True.")
        await self._embed_msg(
            ctx,
            title=_("Setting Changed"),
            description=_("Host set to {host}.").format(host=host),
            footer=footer,
        )
        self._restart_connect()

    @llsetup.command()
    async def password(self, ctx: commands.Context, password: str):
        """Set the lavalink server password."""
        await self.config.password.set(str(password))
        footer = None
        if await self._check_external():
            footer = _("External lavalink server set to True.")
        await self._embed_msg(
            ctx,
            title=_("Setting Changed"),
            description=_("Server password set to {password}.").format(password=password),
            footer=footer,
        )

        self._restart_connect()

    @llsetup.command()
    async def restport(self, ctx: commands.Context, rest_port: int):
        """Set the lavalink REST server port."""
        await self.config.rest_port.set(rest_port)
        footer = None
        if await self._check_external():
            footer = _("External lavalink server set to True.")
        await self._embed_msg(
            ctx,
            title=_("Setting Changed"),
            description=_("REST port set to {port}.").format(port=rest_port),
            footer=footer,
        )

        self._restart_connect()

    @llsetup.command()
    async def wsport(self, ctx: commands.Context, ws_port: int):
        """Set the lavalink websocket server port."""
        await self.config.ws_port.set(ws_port)
        footer = None
        if await self._check_external():
            footer = _("External lavalink server set to True.")
        await self._embed_msg(
            ctx,
            title=_("Setting Changed"),
            description=_("Websocket port set to {port}.").format(port=ws_port),
            footer=footer,
        )

        self._restart_connect()

    @staticmethod
    async def _apply_gain(guild_id: int, band, gain):
        const = {
            "op": "equalizer",
            "guildId": str(guild_id),
            "bands": [{"band": band, "gain": gain}],
        }

        try:
            await lavalink.get_player(guild_id).node.send({**const})
        except (KeyError, IndexError):
            pass

    @staticmethod
    async def _apply_gains(guild_id: int, gains):
        const = {
            "op": "equalizer",
            "guildId": str(guild_id),
            "bands": [{"band": x, "gain": y} for x, y in enumerate(gains)],
        }

        try:
            await lavalink.get_player(guild_id).node.send({**const})
        except (KeyError, IndexError):
            pass

    async def _channel_check(self, ctx: commands.Context):
        try:
            player = lavalink.get_player(ctx.guild.id)
        except KeyError:
            return False
        try:
            in_channel = sum(
                not m.bot for m in ctx.guild.get_member(self.bot.user.id).voice.channel.members
            )
        except AttributeError:
            return False

        if not ctx.author.voice:
            user_channel = None
        else:
            user_channel = ctx.author.voice.channel

        if in_channel == 0 and user_channel:
            if (
                (player.channel != user_channel)
                and not player.current
                and player.position == 0
                and len(player.queue) == 0
            ):
                await player.move_to(user_channel)
                return True
        else:
            return False

    async def _check_api_tokens(self):
        spotify = await self.bot.get_shared_api_tokens("spotify")
        youtube = await self.bot.get_shared_api_tokens("youtube")
        return {
            "spotify_client_id": spotify.get("client_id", ""),
            "spotify_client_secret": spotify.get("client_secret", ""),
            "youtube_api": youtube.get("api_key", ""),
        }

    async def _check_external(self):
        external = await self.config.use_external_lavalink()
        if not external:
            if self._manager is not None:
                await self._manager.shutdown()
            await self.config.use_external_lavalink.set(True)
            return True
        else:
            return False

    async def _clear_react(self, message: discord.Message, emoji: MutableMapping = None):
        """Non blocking version of clear_react."""
        return self.bot.loop.create_task(clear_react(self.bot, message, emoji))

    async def _currency_check(self, ctx: commands.Context, jukebox_price: int):
        jukebox = await self.config.guild(ctx.guild).jukebox()
        if jukebox and not await self._can_instaskip(ctx, ctx.author):
            can_spend = await bank.can_spend(ctx.author, jukebox_price)
            if can_spend:
                await bank.withdraw_credits(ctx.author, jukebox_price)
            else:
                credits_name = await bank.get_currency_name(ctx.guild)
                bal = await bank.get_balance(ctx.author)
                await self._embed_msg(
                    ctx,
                    title=_("Not enough {currency}").format(currency=credits_name),
                    description=_(
                        "{required_credits} {currency} required, but you have {bal}."
                    ).format(
                        currency=credits_name,
                        required_credits=humanize_number(jukebox_price),
                        bal=humanize_number(bal),
                    ),
                )
            return can_spend
        else:
            return True

    async def _data_check(self, ctx: commands.Context):
        player = lavalink.get_player(ctx.guild.id)
        shuffle = await self.config.guild(ctx.guild).shuffle()
        repeat = await self.config.guild(ctx.guild).repeat()
        volume = await self.config.guild(ctx.guild).volume()
        shuffle_bumped = await self.config.guild(ctx.guild).shuffle_bumped()
        player.repeat = repeat
        player.shuffle = shuffle
        player.shuffle_bumped = shuffle_bumped
        if player.volume != volume:
            await player.set_volume(volume)

    async def disconnect_timer(self):
        stop_times = {}
        pause_times = {}
        while True:
            for p in lavalink.all_players():
                server = p.channel.guild

                if [self.bot.user] == p.channel.members:
                    stop_times.setdefault(server.id, time.time())
                    pause_times.setdefault(server.id, time.time())
                else:
                    stop_times.pop(server.id, None)
                    if p.paused and server.id in pause_times:
                        try:
                            await p.pause(False)
                        except Exception as err:
                            debug_exc_log(
                                log, err, "Exception raised in Audio's emptypause_timer."
                            )
                    pause_times.pop(server.id, None)
            servers = stop_times.copy()
            servers.update(pause_times)
            for sid in servers:
                server_obj = self.bot.get_guild(sid)
                if sid in stop_times and await self.config.guild(server_obj).emptydc_enabled():
                    emptydc_timer = await self.config.guild(server_obj).emptydc_timer()
                    if (time.time() - stop_times[sid]) >= emptydc_timer:
                        stop_times.pop(sid)
                        try:
                            player = lavalink.get_player(sid)
                            await player.stop()
                            await player.disconnect()
                        except Exception as err:
                            debug_exc_log(log, err, "Exception raised in Audio's emptydc_timer.")
                            if "No such player for that guild" in str(err):
                                stop_times.pop(sid, None)
                elif (
                    sid in pause_times and await self.config.guild(server_obj).emptypause_enabled()
                ):
                    emptypause_timer = await self.config.guild(server_obj).emptypause_timer()
                    if (time.time() - pause_times.get(sid)) >= emptypause_timer:
                        try:
                            await lavalink.get_player(sid).pause()
                        except Exception as err:
                            if "No such player for that guild" in str(err):
                                pause_times.pop(sid, None)
                            debug_exc_log(
                                log, err, "Exception raised in Audio's emptypause_timer."
                            )
            await asyncio.sleep(5)

    async def _embed_msg(self, ctx: commands.Context, **kwargs):
        colour = kwargs.get("colour") or kwargs.get("color") or await self.bot.get_embed_color(ctx)
        error = kwargs.get("error", False)
        success = kwargs.get("success", False)
        title = kwargs.get("title", EmptyEmbed) or EmptyEmbed
        _type = kwargs.get("type", "rich") or "rich"
        url = kwargs.get("url", EmptyEmbed) or EmptyEmbed
        description = kwargs.get("description", EmptyEmbed) or EmptyEmbed
        timestamp = kwargs.get("timestamp")
        footer = kwargs.get("footer")
        thumbnail = kwargs.get("thumbnail")
        contents = dict(title=title, type=_type, url=url, description=description)
        embed = kwargs.get("embed").to_dict() if hasattr(kwargs.get("embed"), "to_dict") else {}
        colour = embed.get("color") if embed.get("color") else colour
        contents.update(embed)
        if timestamp and isinstance(timestamp, datetime.datetime):
            contents["timestamp"] = timestamp
        embed = discord.Embed.from_dict(contents)
        embed.color = colour
        if footer:
            embed.set_footer(text=footer)
        if thumbnail:
            embed.set_thumbnail(url=thumbnail)
        return await ctx.send(embed=embed)

    async def _eq_check(self, ctx: commands.Context, player: lavalink.Player):
        eq = player.fetch("eq", Equalizer())

        config_bands = await self.config.custom("EQUALIZER", ctx.guild.id).eq_bands()
        if not config_bands:
            config_bands = eq.bands
            await self.config.custom("EQUALIZER", ctx.guild.id).eq_bands.set(eq.bands)

        if eq.bands != config_bands:
            band_num = list(range(0, eq._band_count))
            band_value = config_bands
            eq_dict = {}
            for k, v in zip(band_num, band_value):
                eq_dict[k] = v
            for band, value in eq_dict.items():
                eq.set_gain(band, value)
            player.store("eq", eq)
            await self._apply_gains(ctx.guild.id, config_bands)

    async def _eq_interact(
        self, ctx: commands.Context, player: lavalink.Player, eq, message, selected
    ):
        player.store("eq", eq)
        emoji = {
            "far_left": "\N{BLACK LEFT-POINTING TRIANGLE}",
            "one_left": "\N{LEFTWARDS BLACK ARROW}",
            "max_output": "\N{BLACK UP-POINTING DOUBLE TRIANGLE}",
            "output_up": "\N{UP-POINTING SMALL RED TRIANGLE}",
            "output_down": "\N{DOWN-POINTING SMALL RED TRIANGLE}",
            "min_output": "\N{BLACK DOWN-POINTING DOUBLE TRIANGLE}",
            "one_right": "\N{BLACK RIGHTWARDS ARROW}",
            "far_right": "\N{BLACK RIGHT-POINTING TRIANGLE}",
            "reset": "\N{BLACK CIRCLE FOR RECORD}",
            "info": "\N{INFORMATION SOURCE}",
        }
        selector = f'{" " * 8}{"   " * selected}^^'
        try:
            await message.edit(content=box(f"{eq.visualise()}\n{selector}", lang="ini"))
        except discord.errors.NotFound:
            return
        try:
            (react_emoji, react_user) = await self._get_eq_reaction(ctx, message, emoji)
        except TypeError:
            return

        if not react_emoji:
            await self.config.custom("EQUALIZER", ctx.guild.id).eq_bands.set(eq.bands)
            await self._clear_react(message, emoji)

        if react_emoji == "\N{LEFTWARDS BLACK ARROW}":
            await remove_react(message, react_emoji, react_user)
            await self._eq_interact(ctx, player, eq, message, max(selected - 1, 0))

        if react_emoji == "\N{BLACK RIGHTWARDS ARROW}":
            await remove_react(message, react_emoji, react_user)
            await self._eq_interact(ctx, player, eq, message, min(selected + 1, 14))

        if react_emoji == "\N{UP-POINTING SMALL RED TRIANGLE}":
            await remove_react(message, react_emoji, react_user)
            _max = "{:.2f}".format(min(eq.get_gain(selected) + 0.1, 1.0))
            eq.set_gain(selected, float(_max))
            await self._apply_gain(ctx.guild.id, selected, _max)
            await self._eq_interact(ctx, player, eq, message, selected)

        if react_emoji == "\N{DOWN-POINTING SMALL RED TRIANGLE}":
            await remove_react(message, react_emoji, react_user)
            _min = "{:.2f}".format(max(eq.get_gain(selected) - 0.1, -0.25))
            eq.set_gain(selected, float(_min))
            await self._apply_gain(ctx.guild.id, selected, _min)
            await self._eq_interact(ctx, player, eq, message, selected)

        if react_emoji == "\N{BLACK UP-POINTING DOUBLE TRIANGLE}":
            await remove_react(message, react_emoji, react_user)
            _max = 1.0
            eq.set_gain(selected, _max)
            await self._apply_gain(ctx.guild.id, selected, _max)
            await self._eq_interact(ctx, player, eq, message, selected)

        if react_emoji == "\N{BLACK DOWN-POINTING DOUBLE TRIANGLE}":
            await remove_react(message, react_emoji, react_user)
            _min = -0.25
            eq.set_gain(selected, _min)
            await self._apply_gain(ctx.guild.id, selected, _min)
            await self._eq_interact(ctx, player, eq, message, selected)

        if react_emoji == "\N{BLACK LEFT-POINTING TRIANGLE}":
            await remove_react(message, react_emoji, react_user)
            selected = 0
            await self._eq_interact(ctx, player, eq, message, selected)

        if react_emoji == "\N{BLACK RIGHT-POINTING TRIANGLE}":
            await remove_react(message, react_emoji, react_user)
            selected = 14
            await self._eq_interact(ctx, player, eq, message, selected)

        if react_emoji == "\N{BLACK CIRCLE FOR RECORD}":
            await remove_react(message, react_emoji, react_user)
            for band in range(eq._band_count):
                eq.set_gain(band, 0.0)
            await self._apply_gains(ctx.guild.id, eq.bands)
            await self._eq_interact(ctx, player, eq, message, selected)

        if react_emoji == "\N{INFORMATION SOURCE}":
            await remove_react(message, react_emoji, react_user)
            await ctx.send_help(self.eq)
            await self._eq_interact(ctx, player, eq, message, selected)

    @staticmethod
    async def _eq_msg_clear(eq_message: discord.Message):
        if eq_message is not None:
            with contextlib.suppress(discord.HTTPException):
                await eq_message.delete()

    async def _get_eq_reaction(self, ctx: commands.Context, message: discord.Message, emoji):
        try:
            reaction, user = await self.bot.wait_for(
                "reaction_add",
                check=lambda r, u: r.message.id == message.id
                and u.id == ctx.author.id
                and r.emoji in emoji.values(),
                timeout=30,
            )
        except asyncio.TimeoutError:
            await self._clear_react(message, emoji)
            return None
        else:
            return reaction.emoji, user

    def _play_lock(self, ctx: commands.Context, tf):
        if tf:
            self.play_lock[ctx.message.guild.id] = True
        else:
            self.play_lock[ctx.message.guild.id] = False

    def _player_check(self, ctx: commands.Context):
        if self._connection_aborted:
            return False
        try:
            lavalink.get_player(ctx.guild.id)
            return True
        except IndexError:
            return False
        except KeyError:
            return False

    @commands.Cog.listener()
    async def on_red_audio_track_start(
        self, guild: discord.Guild, track: lavalink.Track, requester: discord.Member
    ):
        daily_cache = self._daily_playlist_cache.setdefault(
            guild.id, await self.config.guild(guild).daily_playlists()
        )
        scope = PlaylistScope.GUILD.value
        today = datetime.date.today()
        midnight = datetime.datetime.combine(today, datetime.datetime.min.time())
        if daily_cache:
            name = f"Daily playlist - {today}"
            today_id = int(time.mktime(today.timetuple()))
            track_identifier = track.track_identifier
            track = track_to_json(track)
            try:
                playlist = await get_playlist(
                    playlist_number=today_id,
                    scope=PlaylistScope.GUILD.value,
                    bot=self.bot,
                    guild=guild,
                    author=self.bot.user,
                )
            except RuntimeError:
                playlist = None

            if playlist:
                tracks = playlist.tracks
                tracks.append(track)
                await playlist.edit({"tracks": tracks})
            else:
                playlist = Playlist(
                    bot=self.bot,
                    scope=scope,
                    author=self.bot.user.id,
                    playlist_id=today_id,
                    name=name,
                    playlist_url=None,
                    tracks=[track],
                    guild=guild,
                )
                await playlist.save()
        too_old = midnight - datetime.timedelta(days=8)
        too_old_id = int(time.mktime(too_old.timetuple()))
        try:
            await delete_playlist(
                scope=scope, playlist_id=too_old_id, guild=guild, author=self.bot.user
            )
        except Exception as err:
            debug_exc_log(log, err, f"Failed to delete daily playlist ID: {too_old_id}")

    @commands.Cog.listener()
    async def on_voice_state_update(
        self, member: discord.Member, before: discord.VoiceState, after: discord.VoiceState
    ):
        await self._ready_event.wait()
        if after.channel != before.channel:
            try:
                self.skip_votes[before.channel.guild].remove(member.id)
            except (ValueError, KeyError, AttributeError):
                pass

    @commands.Cog.listener()
    async def on_red_audio_queue_end(
        self, guild: discord.Guild, track: lavalink.Track, requester: discord.Member
    ):
        await self.music_cache.database.clean_up_old_entries()
        await asyncio.sleep(5)
        dat = get_playlist_database()
        if dat:
            dat.delete_scheduled()
            await asyncio.sleep(5)

    def cog_unload(self):
        if not self._cleaned_up:
            self.bot.dispatch("red_audio_unload", self)
            self.session.detach()
            self.bot.loop.create_task(self._close_database())
            if self._disconnect_task:
                self._disconnect_task.cancel()

            if self._connect_task:
                self._connect_task.cancel()

            if self._init_task:
                self._init_task.cancel()

            lavalink.unregister_event_listener(self.event_handler)
            self.bot.loop.create_task(lavalink.close())
            if self._manager is not None:
                self.bot.loop.create_task(self._manager.shutdown())

            self._cleaned_up = True

    async def cog_command_error(self, ctx: commands.Context, error: Exception):
        if not isinstance(
            getattr(error, "original", error),
            (
                commands.CheckFailure,
                commands.UserInputError,
                commands.DisabledCommand,
                commands.CommandOnCooldown,
            ),
        ):
            self._play_lock(ctx, False)
            await self.music_cache.run_tasks(ctx)
            message = "Error in command '{}'. Check your console or logs for details.".format(
                ctx.command.qualified_name
            )
            await ctx.send(inline(message))
            exception_log = "Exception in command '{}'\n" "".format(ctx.command.qualified_name)
            exception_log += "".join(
                traceback.format_exception(type(error), error, error.__traceback__)
            )
            self.bot._last_exception = exception_log

        await ctx.bot.on_command_error(
            ctx, getattr(error, "original", error), unhandled_by_cog=True
        )

    async def cog_after_invoke(self, ctx: commands.Context):
        await self._process_db(ctx)

    async def _process_db(self, ctx: commands.Context):
        await self.music_cache.run_tasks(ctx)

    async def _close_database(self):
        await self.music_cache.run_all_pending_tasks()
        self.music_cache.database.close()

    __del__ = cog_unload<|MERGE_RESOLUTION|>--- conflicted
+++ resolved
@@ -254,16 +254,6 @@
                             uri = t.get("info", {}).get("uri")
                             if uri:
                                 t = {"loadType": "V2_COMPAT", "tracks": [t], "query": uri}
-<<<<<<< HEAD
-                                database_entries.append(
-                                    {
-                                        "query": uri,
-                                        "data": json.dumps(t),
-                                        "last_updated": time_now,
-                                        "last_fetched": time_now,
-                                    }
-                                )
-=======
                                 data = json.dumps(t)
                                 if all(
                                     k in data
@@ -277,7 +267,6 @@
                                             "last_fetched": time_now,
                                         }
                                     )
->>>>>>> 27584b3c
                         await asyncio.sleep(0)
                     if guild_playlist:
                         all_playlist[str(guild_id)] = guild_playlist
@@ -5999,16 +5988,6 @@
             uri = t.get("info", {}).get("uri")
             if uri:
                 t = {"loadType": "V2_COMPAT", "tracks": [t], "query": uri}
-<<<<<<< HEAD
-                database_entries.append(
-                    {
-                        "query": uri,
-                        "data": json.dumps(t),
-                        "last_updated": time_now,
-                        "last_fetched": time_now,
-                    }
-                )
-=======
                 data = json.dumps(t)
                 if all(k in data for k in ["loadType", "playlistInfo", "isSeekable", "isStream"]):
                     database_entries.append(
@@ -6019,7 +5998,6 @@
                             "last_fetched": time_now,
                         }
                     )
->>>>>>> 27584b3c
         if database_entries:
             await self.music_cache.database.insert("lavalink", database_entries)
 
