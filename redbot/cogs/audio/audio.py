--- conflicted
+++ resolved
@@ -9,11 +9,7 @@
 import re
 import time
 import traceback
-<<<<<<< HEAD
 from collections import Counter, namedtuple
-=======
-from collections import namedtuple, Counter
->>>>>>> 5da53c18
 from io import StringIO
 from pathlib import Path
 from typing import List, Optional, Tuple, Union, cast
@@ -109,10 +105,6 @@
             status=False,
             use_external_lavalink=False,
             restrict=True,
-<<<<<<< HEAD
-=======
-            current_version=redbot.core.VersionInfo.from_str(__version__).to_json(),
->>>>>>> 5da53c18
             localpath=str(cog_data_path(raw_name="Audio")),
             url_keyword_blacklist=[],
             url_keyword_whitelist=[],
@@ -155,11 +147,7 @@
         self.config.register_custom(PlaylistScope.USER.value, **_playlist)
         self.config.register_guild(**default_guild)
         self.config.register_global(**default_global)
-<<<<<<< HEAD
         self.music_cache: MusicCache = None
-=======
-        self.music_cache = MusicCache(bot, self.session, path=str(cog_data_path(raw_name="Audio")))
->>>>>>> 5da53c18
         self._error_counter = Counter()
         self._error_timer = {}
         self._disconnected_players = {}
@@ -381,7 +369,6 @@
             )
 
     async def error_reset(self, player: lavalink.Player):
-<<<<<<< HEAD
         guild = rgetattr(player, "channel.guild.id", None)
         if not guild:
             return
@@ -400,27 +387,10 @@
         self._error_counter[guild] += 1
         self._error_timer[guild] = now
         return self._error_counter[guild] >= 5
-=======
-        guild = player.channel.guild
-        now = time.time()
-        seconds_allowed = 10
-        last_error = self._error_timer.setdefault(guild.id, now)
-        if now - seconds_allowed > last_error:
-            self._error_timer[guild.id] = 0
-            self._error_counter[guild.id] = 0
-
-    async def increase_error_counter(self, player: lavalink.Player) -> bool:
-        guild = player.channel.guild
-        now = time.time()
-        self._error_counter[guild.id] += 1
-        self._error_timer[guild.id] = now
-        return self._error_counter[guild.id] >= 5
->>>>>>> 5da53c18
 
     @staticmethod
     async def _players_check():
         try:
-<<<<<<< HEAD
             current = next(
                 (
                     player.current
@@ -430,28 +400,12 @@
                 None,
             )
             get_single_title = get_track_description_unformatted(current)
-=======
-            get_single_title = lavalink.active_players()[0].current.title
-            query = audio_dataclasses.Query.process_input(lavalink.active_players()[0].current.uri)
-            if get_single_title == "Unknown title":
-                get_single_title = lavalink.active_players()[0].current.uri
-                if not get_single_title.startswith("http"):
-                    get_single_title = get_single_title.rsplit("/", 1)[-1]
-            elif query.is_local:
-                get_single_title = "{} - {}".format(
-                    lavalink.active_players()[0].current.author,
-                    lavalink.active_players()[0].current.title,
-                )
-            else:
-                get_single_title = lavalink.active_players()[0].current.title
->>>>>>> 5da53c18
             playing_servers = len(lavalink.active_players())
         except IndexError:
             get_single_title = None
             playing_servers = 0
         return get_single_title, playing_servers
 
-<<<<<<< HEAD
     async def _status_check(self, track, playing_servers):
         if playing_servers == 0:
             await self.bot.change_presence(activity=None)
@@ -460,19 +414,6 @@
                 activity=discord.Activity(name=track, type=discord.ActivityType.listening)
             )
         elif playing_servers > 1:
-=======
-    async def _status_check(self, playing_servers):
-        if playing_servers == 0:
-            await self.bot.change_presence(activity=None)
-        if playing_servers == 1:
-            single_title = await self._players_check()
-            await self.bot.change_presence(
-                activity=discord.Activity(
-                    name=single_title[0], type=discord.ActivityType.listening
-                )
-            )
-        if playing_servers > 1:
->>>>>>> 5da53c18
             await self.bot.change_presence(
                 activity=discord.Activity(
                     name=_("music in {} servers").format(playing_servers),
@@ -572,27 +513,18 @@
                 player.store("notify_message", notify_message)
         if event_type == lavalink.LavalinkEvents.TRACK_START and status:
             player_check = await self._players_check()
-<<<<<<< HEAD
             await self._status_check(*player_check)
-=======
-            await self._status_check(player_check[1])
->>>>>>> 5da53c18
 
         if event_type == lavalink.LavalinkEvents.TRACK_END and status:
             await asyncio.sleep(1)
             if not player.is_playing:
                 player_check = await self._players_check()
-<<<<<<< HEAD
                 await self._status_check(*player_check)
-=======
-                await self._status_check(player_check[1])
->>>>>>> 5da53c18
 
         if not autoplay and event_type == lavalink.LavalinkEvents.QUEUE_END and notify:
             notify_channel = player.fetch("channel")
             if notify_channel:
                 notify_channel = self.bot.get_channel(notify_channel)
-<<<<<<< HEAD
                 await self._embed_msg(notify_channel, title=_("Queue Ended."))
         elif not autoplay and event_type == lavalink.LavalinkEvents.QUEUE_END and disconnect:
             self.bot.dispatch("red_audio_audio_disconnect", guild)
@@ -600,21 +532,6 @@
         if event_type == lavalink.LavalinkEvents.QUEUE_END and status:
             player_check = await self._players_check()
             await self._status_check(*player_check)
-=======
-                embed = discord.Embed(
-                    colour=(await self.bot.get_embed_colour(notify_channel)),
-                    title=_("Queue ended."),
-                )
-                await notify_channel.send(embed=embed)
-
-        elif not autoplay and event_type == lavalink.LavalinkEvents.QUEUE_END and disconnect:
-            await player.disconnect()
-            self.bot.dispatch("red_audio_audio_disconnect", player.channel.guild)
-
-        if event_type == lavalink.LavalinkEvents.QUEUE_END and status:
-            player_check = await self._players_check()
-            await self._status_check(player_check[1])
->>>>>>> 5da53c18
 
         if event_type in [
             lavalink.LavalinkEvents.TRACK_EXCEPTION,
@@ -628,7 +545,6 @@
                     break
             if repeat:
                 player.current = None
-<<<<<<< HEAD
             if not guild_id:
                 return
             self._error_counter.setdefault(guild_id, 0)
@@ -638,32 +554,14 @@
             if early_exit:
                 self._disconnected_players[guild_id] = True
                 self.play_lock[guild_id] = False
-=======
-            self._error_counter.setdefault(player.channel.guild.id, 0)
-            if player.channel.guild.id not in self._error_counter:
-                self._error_counter[player.channel.guild.id] = 0
-            early_exit = await self.increase_error_counter(player)
-            if early_exit:
-                self._disconnected_players[player.channel.guild.id] = True
-                self.play_lock[player.channel.guild.id] = False
->>>>>>> 5da53c18
                 eq = player.fetch("eq")
                 player.queue = []
                 player.store("playing_song", None)
                 if eq:
-<<<<<<< HEAD
                     await self.config.custom("EQUALIZER", guild_id).eq_bands.set(eq.bands)
                 await player.stop()
                 await player.disconnect()
                 self.bot.dispatch("red_audio_audio_disconnect", guild)
-=======
-                    await self.config.custom("EQUALIZER", player.channel.guild.id).eq_bands.set(
-                        eq.bands
-                    )
-                await player.stop()
-                await player.disconnect()
-                self.bot.dispatch("red_audio_audio_disconnect", player.channel.guild)
->>>>>>> 5da53c18
             if message_channel:
                 message_channel = self.bot.get_channel(message_channel)
                 if early_exit:
@@ -677,7 +575,6 @@
                             "as the Audio cog may be temporally unavailable."
                         ),
                     )
-<<<<<<< HEAD
                     return await message_channel.send(embed=embed)
                 else:
                     description = description or ""
@@ -691,33 +588,6 @@
                         )
                     await message_channel.send(embed=embed)
             await player.skip()
-=======
-                    await message_channel.send(embed=embed)
-                else:
-                    query = audio_dataclasses.Query.process_input(player.current.uri)
-                    if player.current and query.is_local:
-                        query = audio_dataclasses.Query.process_input(player.current.uri)
-                        if player.current.title == "Unknown title":
-                            description = "{}".format(query.track.to_string_hidden())
-                        else:
-                            song = bold("{} - {}").format(
-                                player.current.author, player.current.title
-                            )
-                            description = "{}\n{}".format(song, query.track.to_string_hidden())
-                    else:
-                        description = bold("[{}]({})").format(
-                            player.current.title, player.current.uri
-                        )
-
-                    embed = discord.Embed(
-                        colour=(await self.bot.get_embed_color(message_channel)),
-                        title=_("Track Error"),
-                        description="{}\n{}".format(extra, description),
-                    )
-                    embed.set_footer(text=_("Skipping..."))
-                    await message_channel.send(embed=embed)
-                    await player.skip()
->>>>>>> 5da53c18
 
     async def play_query(
         self,
@@ -2017,11 +1887,7 @@
                 )
 
         if total_num == 0:
-<<<<<<< HEAD
-            return await self._embed_msg(ctx, title=_("Not connected anywhere."))
-=======
-            return await self._embed_msg(ctx, _("Not currently broadcasting a rebellion message anywhere."))
->>>>>>> 5da53c18
+            return await self._embed_msg(ctx, title=_("Not currently broadcasting a rebellion message anywhere."))
         servers_embed = []
         pages = 1
         for page in pagify(msg, delims=["\n"], page_length=1500):
