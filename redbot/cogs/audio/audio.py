import asyncio
import contextlib
import datetime
import heapq
import itertools
import json
import logging
import tarfile
import math
import random
import re
import os.path
import time
import traceback
from collections import Counter, namedtuple
from io import BytesIO
from pathlib import Path
from typing import List, Optional, Tuple, Union, cast, MutableMapping, Mapping

import aiohttp
import discord
import lavalink
from discord.embeds import EmptyEmbed
from discord.utils import escape_markdown as escape
from fuzzywuzzy import process

from redbot import VersionInfo, version_info
from redbot.core import Config, bank, checks, commands
from redbot.core.bot import Red
from redbot.core.data_manager import cog_data_path
from redbot.core.i18n import Translator, cog_i18n
from redbot.core.utils.chat_formatting import bold, box, humanize_number, pagify
from redbot.core.utils.menus import (
    DEFAULT_CONTROLS,
    close_menu,
    menu,
    next_page,
    prev_page,
    start_adding_reactions,
)
from redbot.core.utils.predicates import MessagePredicate, ReactionPredicate

from . import audio_dataclasses
from .apis import MusicCache
from .config import pass_config_to_dependencies
from .converters import ComplexScopeParser, ScopeParser, get_lazy_converter, get_playlist_converter
from .debug import is_debug, debug_exc_log
from .equalizer import Equalizer
from .errors import (
    DatabaseError,
    LavalinkDownloadFailed,
    MissingGuild,
    QueryUnauthorized,
    SpotifyFetchError,
    TooManyMatches,
    TrackEnqueueError,
)
from .manager import ServerManager
from .playlists import (
    FakePlaylist,
    Playlist,
    create_playlist,
    delete_playlist,
    get_all_playlist,
    get_all_playlist_for_migration23,
    get_playlist,
    get_playlist_database,
)
from .utils import *

_ = Translator("Audio", __file__)
red_extras = version_info.to_json()
red_extras.update({"major": 1, "minor": 1, "micro": 0})
__version__ = VersionInfo.from_json(red_extras)

<<<<<<< HEAD
=======
__version__ = "1.1.1"
>>>>>>> 7420df95
__author__ = ["aikaterna", "Draper"]

log = logging.getLogger("red.cogs.Audio")

_SCHEMA_VERSION = 3
LazyGreedyConverter = get_lazy_converter("--")
PlaylistConverter = get_playlist_converter()

IS_DEBUG = is_debug()


@cog_i18n(_)
class Audio(commands.Cog):
    """Play audio through voice channels."""

    _default_lavalink_settings = {
        "host": "localhost",
        "rest_port": 2333,
        "ws_port": 2333,
        "password": "youshallnotpass",
    }

    def __init__(self, bot):
        super().__init__()
        self.bot: Red = bot
        self.config: Config = Config.get_conf(self, 2711759130, force_registration=True)
        self.skip_votes: MutableMapping[discord.Guild, List[discord.Member]] = {}
        self.play_lock: MutableMapping[int, bool] = {}
        self._daily_playlist_cache: MutableMapping[int, bool] = {}
        self._dj_status_cache: MutableMapping[int, Optional[bool]] = {}
        self._dj_role_cache: MutableMapping[int, Optional[int]] = {}
        self._persist_queue_cache: MutableMapping[int, bool] = {}
        self.session: aiohttp.ClientSession = aiohttp.ClientSession()
        self._connect_task: Optional[asyncio.Task] = None
        self._disconnect_task: Optional[asyncio.Task] = None
        self._cleaned_up: bool = False
        self._connection_aborted: bool = False
        self._manager: Optional[ServerManager] = None
        default_global: Mapping = dict(
            schema_version=1,
            cache_level=0,
            cache_age=365,
            global_db_enabled=False,
            global_db_get_timeout=5,  # Here as a placeholder in case we want to enable the command
            status=False,
            use_external_lavalink=False,
            restrict=True,
            localpath=str(cog_data_path(raw_name="Audio")),
            url_keyword_blacklist=[],
            url_keyword_whitelist=[],
            **self._default_lavalink_settings,
        )

        default_guild: Mapping = dict(
            auto_play=False,
            autoplaylist=dict(enabled=False, id=None, name=None, scope=None),
            disconnect=False,
            persist_queue=True,
            dj_enabled=False,
            dj_role=None,
            daily_playlists=False,
            emptydc_enabled=False,
            emptydc_timer=0,
            emptypause_enabled=False,
            emptypause_timer=0,
            jukebox=False,
            jukebox_price=0,
            maxlength=0,
            notify=False,
            repeat=False,
            shuffle=False,
            shuffle_bumped=True,
            thumbnail=False,
            volume=100,
            vote_enabled=False,
            vote_percent=0,
            room_lock=None,
            url_keyword_blacklist=[],
            url_keyword_whitelist=[],
        )
        _playlist: Mapping = dict(id=None, author=None, name=None, playlist_url=None, tracks=[])
        self.config.init_custom("EQUALIZER", 1)
        self.config.register_custom("EQUALIZER", eq_bands=[], eq_presets={})
        self.config.init_custom(PlaylistScope.GLOBAL.value, 1)
        self.config.register_custom(PlaylistScope.GLOBAL.value, **_playlist)
        self.config.init_custom(PlaylistScope.GUILD.value, 2)
        self.config.register_custom(PlaylistScope.GUILD.value, **_playlist)
        self.config.init_custom(PlaylistScope.USER.value, 2)
        self.config.register_custom(PlaylistScope.USER.value, **_playlist)
        self.config.register_guild(**default_guild)
        self.config.register_global(**default_global)
        self.music_cache: Optional[MusicCache] = None
        self._error_counter: Counter = Counter()
        self._error_timer: MutableMapping[int, int] = {}
        self._disconnected_players: MutableMapping[int, bool] = {}

        # These has to be a task since this requires the bot to be ready
        # If it waits for ready in startup, we cause a deadlock during initial load
        # as initial load happens before the bot can ever be ready.
        self._init_task: asyncio.Task = self.bot.loop.create_task(self.initialize())
        self._ready_event: asyncio.Event = asyncio.Event()

    async def cog_before_invoke(self, ctx: commands.Context):
        await self._ready_event.wait()
        # check for unsupported arch
        # Check on this needs refactoring at a later date
        # so that we have a better way to handle the tasks
        if self.llsetup in [ctx.command, ctx.command.root_parent]:
            pass

        elif self._connect_task and self._connect_task.cancelled():
            await ctx.send(
                _(
                    "You have attempted to run Audio's Lavalink server on an unsupported"
                    " architecture. Only settings related commands will be available."
                )
            )
            raise RuntimeError(
                "Not running audio command due to invalid machine architecture for Lavalink."
            )
        dj_enabled = self._dj_status_cache.setdefault(
            ctx.guild.id, await self.config.guild(ctx.guild).dj_enabled()
        )
        persist_cache = self._persist_queue_cache.setdefault(
            ctx.guild.id, await self.config.guild(ctx.guild).persist_queue()
        )
        daily_cache = self._daily_playlist_cache.setdefault(
            ctx.guild.id, await self.config.guild(ctx.guild).daily_playlists()
        )
        if dj_enabled:
            dj_role = self._dj_role_cache.setdefault(
                ctx.guild.id, await self.config.guild(ctx.guild).dj_role()
            )
            dj_role_obj = ctx.guild.get_role(dj_role)
            if not dj_role_obj:
                await self.config.guild(ctx.guild).dj_enabled.set(None)
                self._dj_status_cache[ctx.guild.id] = None
                await self.config.guild(ctx.guild).dj_role.set(None)
                self._dj_role_cache[ctx.guild.id] = None
                await self._embed_msg(ctx, title=_("No DJ role found. Disabling DJ mode."))

    async def initialize(self) -> None:
        await self.bot.wait_until_ready()
        # Unlike most cases, we want the cache to exit before migration.
        try:
            pass_config_to_dependencies(self.config, self.bot, await self.config.localpath())
            self.music_cache = MusicCache(self.bot, self.session)
            await self.music_cache.initialize(self.config)
            await self._migrate_config(
                from_version=await self.config.schema_version(), to_version=_SCHEMA_VERSION
            )
            dat = get_playlist_database()
            if dat:
                dat.delete_scheduled()
            self.music_cache.persist_queue.delete_scheduled()
            self._restart_connect()
            self._disconnect_task = self.bot.loop.create_task(self.disconnect_timer())
            lavalink.register_event_listener(self.event_handler)
            await self.restore_players()
        except Exception as err:
            log.exception("Audio failed to start up, please report this issue.", exc_info=err)
            raise err

        self._ready_event.set()

    async def _migrate_config(self, from_version: int, to_version: int) -> None:
        database_entries = []
        time_now = int(datetime.datetime.now(datetime.timezone.utc).timestamp())
        if from_version == to_version:
            return
        if from_version < 2 <= to_version:
            all_guild_data = await self.config.all_guilds()
            all_playlist = {}
            for (guild_id, guild_data) in all_guild_data.items():
                temp_guild_playlist = guild_data.pop("playlists", None)
                if temp_guild_playlist:
                    guild_playlist = {}
                    for (count, (name, data)) in enumerate(temp_guild_playlist.items(), 1):
                        if not data or not name:
                            continue
                        playlist = {"id": count, "name": name, "guild": int(guild_id)}
                        playlist.update(data)
                        guild_playlist[str(count)] = playlist

                        tracks_in_playlist = data.get("tracks", []) or []
                        for t in tracks_in_playlist:
                            uri = t.get("info", {}).get("uri")
                            if uri:
                                t = {"loadType": "V2_COMPAT", "tracks": [t], "query": uri}
                                data = json.dumps(t)
                                if all(
                                    k in data
                                    for k in ["loadType", "playlistInfo", "isSeekable", "isStream"]
                                ):
                                    database_entries.append(
                                        {
                                            "query": uri,
                                            "data": data,
                                            "last_updated": time_now,
                                            "last_fetched": time_now,
                                        }
                                    )
                        await asyncio.sleep(0)
                    if guild_playlist:
                        all_playlist[str(guild_id)] = guild_playlist
                await asyncio.sleep(0)
            await self.config.custom(PlaylistScope.GUILD.value).set(all_playlist)
            # new schema is now in place
            await self.config.schema_version.set(_SCHEMA_VERSION)

            # migration done, now let's delete all the old stuff
            for guild_id in all_guild_data:
                await self.config.guild(
                    cast(discord.Guild, discord.Object(id=guild_id))
                ).clear_raw("playlists")
        if from_version < 3 <= to_version:
            for scope in PlaylistScope.list():
                scope_playlist = await get_all_playlist_for_migration23(scope)
                for p in scope_playlist:
                    await p.save()
                await self.config.custom(scope).clear()
            await self.config.schema_version.set(_SCHEMA_VERSION)

        if database_entries:
            await self.music_cache.database.insert("lavalink", database_entries)

    def _restart_connect(self):
        if self._connect_task:
            self._connect_task.cancel()

        self._connect_task = self.bot.loop.create_task(self.attempt_connect())

    async def attempt_connect(self, timeout: int = 50):
        self._connection_aborted = False
        max_retries = 5
        retry_count = 0
        while retry_count < max_retries:
            external = await self.config.use_external_lavalink()
            if external is False:
                settings = self._default_lavalink_settings
                host = settings["host"]
                password = settings["password"]
                rest_port = settings["rest_port"]
                ws_port = settings["ws_port"]
                if self._manager is not None:
                    await self._manager.shutdown()
                self._manager = ServerManager()
                try:
                    await self._manager.start()
                except LavalinkDownloadFailed as exc:
                    await asyncio.sleep(1)
                    if exc.should_retry:
                        log.exception(
                            "Exception whilst starting internal Lavalink server, retrying...",
                            exc_info=exc,
                        )
                        retry_count += 1
                        continue
                    else:
                        log.exception(
                            "Fatal exception whilst starting internal Lavalink server, "
                            "aborting...",
                            exc_info=exc,
                        )
                        self._connection_aborted = True
                        raise
                except asyncio.CancelledError:
                    log.exception("Invalid machine architecture, cannot run Lavalink.")
                    raise
                except Exception as exc:
                    log.exception(
                        "Unhandled exception whilst starting internal Lavalink server, "
                        "aborting...",
                        exc_info=exc,
                    )
                    self._connection_aborted = True
                    raise
                else:
                    break
            else:
                host = await self.config.host()
                password = await self.config.password()
                rest_port = await self.config.rest_port()
                ws_port = await self.config.ws_port()
                break
        else:
            log.critical(
                "Setting up the Lavalink server failed after multiple attempts. See above "
                "tracebacks for details."
            )
            self._connection_aborted = True
            return

        retry_count = 0
        while retry_count < max_retries:
            try:
                await lavalink.initialize(
                    bot=self.bot,
                    host=host,
                    password=password,
                    rest_port=rest_port,
                    ws_port=ws_port,
                    timeout=timeout,
                )
            except asyncio.TimeoutError:
                log.error("Connecting to Lavalink server timed out, retrying...")
                if external is False and self._manager is not None:
                    await self._manager.shutdown()
                retry_count += 1
                await asyncio.sleep(1)  # prevent busylooping
            except Exception as exc:
                log.exception(
                    "Unhandled exception whilst connecting to Lavalink, aborting...", exc_info=exc
                )
                self._connection_aborted = True
                raise
            else:
                break
        else:
            self._connection_aborted = True
            log.critical(
                "Connecting to the Lavalink server failed after multiple attempts. See above "
                "tracebacks for details."
            )

    async def error_reset(self, player: lavalink.Player):
        guild = rgetattr(player, "channel.guild.id", None)
        if not guild:
            return
        now = time.time()
        seconds_allowed = 10
        last_error = self._error_timer.setdefault(guild, now)
        if now - seconds_allowed > last_error:
            self._error_timer[guild] = 0
            self._error_counter[guild] = 0

    async def increase_error_counter(self, player: lavalink.Player) -> bool:
        guild = rgetattr(player, "channel.guild.id", None)
        if not guild:
            return False
        now = time.time()
        self._error_counter[guild] += 1
        self._error_timer[guild] = now
        return self._error_counter[guild] >= 5

    @staticmethod
    async def _players_check():
        try:
            current = next(
                (
                    player.current
                    for player in lavalink.active_players()
                    if player.current is not None
                ),
                None,
            )
            get_single_title = get_track_description_unformatted(current)
            playing_servers = len(lavalink.active_players())
        except IndexError:
            get_single_title = None
            playing_servers = 0
        return get_single_title, playing_servers

    async def _status_check(self, track, playing_servers):
        if playing_servers == 0:
            await self.bot.change_presence(activity=None)
        elif playing_servers == 1:
            await self.bot.change_presence(
                activity=discord.Activity(name=track, type=discord.ActivityType.listening)
            )
        elif playing_servers > 1:
            await self.bot.change_presence(
                activity=discord.Activity(
                    name=_("music in {} servers").format(playing_servers),
                    type=discord.ActivityType.playing,
                )
            )

    async def event_handler(
        self, player: lavalink.Player, event_type: lavalink.LavalinkEvents, extra
    ):
        current_track = player.current
        current_channel = player.channel
        guild = rgetattr(current_channel, "guild", None)
        guild_id = rgetattr(guild, "id", None)
        current_requester = rgetattr(current_track, "requester", None)
        current_stream = rgetattr(current_track, "is_stream", None)
        current_length = rgetattr(current_track, "length", None)
        current_thumbnail = rgetattr(current_track, "thumbnail", None)
        current_extras = rgetattr(current_track, "extras", {})
        guild_data = await self.config.guild(guild).all()
        repeat = guild_data["repeat"]
        notify = guild_data["notify"]
        disconnect = guild_data["disconnect"]
        autoplay = guild_data["auto_play"]
        description = get_track_description(current_track)
        status = await self.config.status()

        await self.error_reset(player)

        if event_type == lavalink.LavalinkEvents.TRACK_START:
            self.skip_votes[guild] = []
            playing_song = player.fetch("playing_song")
            requester = player.fetch("requester")
            player.store("prev_song", playing_song)
            player.store("prev_requester", requester)
            player.store("playing_song", current_track)
            player.store("requester", current_requester)
            self.bot.dispatch("red_audio_track_start", guild, current_track, current_requester)
        if event_type == lavalink.LavalinkEvents.TRACK_END:
            prev_song = player.fetch("prev_song")
            prev_requester = player.fetch("prev_requester")
            self.bot.dispatch("red_audio_track_end", guild, prev_song, prev_requester)
        if event_type == lavalink.LavalinkEvents.QUEUE_END:
            prev_song = player.fetch("prev_song")
            prev_requester = player.fetch("prev_requester")
            self.bot.dispatch("red_audio_queue_end", guild, prev_song, prev_requester)
            if autoplay and not player.queue and player.fetch("playing_song") is not None:
                try:
                    await self.music_cache.autoplay(player)
                except DatabaseError:
                    notify_channel = player.fetch("channel")
                    if notify_channel:
                        notify_channel = self.bot.get_channel(notify_channel)
                        await self._embed_msg(
                            notify_channel, title=_("Couldn't get a valid track.")
                        )
                    return
        if event_type == lavalink.LavalinkEvents.TRACK_START and notify:
            notify_channel = player.fetch("channel")
            prev_song = player.fetch("prev_song")
            if notify_channel:
                notify_channel = self.bot.get_channel(notify_channel)
                if player.fetch("notify_message") is not None:
                    with contextlib.suppress(discord.HTTPException):
                        await player.fetch("notify_message").delete()

                if (
                    autoplay
                    and current_extras.get("autoplay")
                    and (
                        prev_song is None
                        or (hasattr(prev_song, "extras") and not prev_song.extras.get("autoplay"))
                    )
                ):
                    await self._embed_msg(notify_channel, title=_("Auto Play Started."))

                if not description:
                    return
                if current_stream:
                    dur = "LIVE"
                else:
                    dur = lavalink.utils.format_time(current_length)

                thumb = None
                if await self.config.guild(guild).thumbnail() and current_thumbnail:
                    thumb = current_thumbnail

                notify_message = await self._embed_msg(
                    notify_channel,
                    title=_("Now Playing"),
                    description=description,
                    footer=_("Track length: {length} | Requested by: {user}").format(
                        length=dur, user=current_requester
                    ),
                    thumbnail=thumb,
                )
                player.store("notify_message", notify_message)
        if event_type == lavalink.LavalinkEvents.TRACK_START and status:
            player_check = await self._players_check()
            await self._status_check(*player_check)

        if event_type == lavalink.LavalinkEvents.TRACK_END and status:
            await asyncio.sleep(1)
            if not player.is_playing:
                player_check = await self._players_check()
                await self._status_check(*player_check)

        if event_type == lavalink.LavalinkEvents.QUEUE_END:
            if not autoplay:
                notify_channel = player.fetch("channel")
                if notify_channel and notify:
                    notify_channel = self.bot.get_channel(notify_channel)
                    await self._embed_msg(notify_channel, title=_("Queue Ended."))
                if disconnect:
                    self.bot.dispatch("red_audio_audio_disconnect", guild)
                    await player.disconnect()
            if status:
                player_check = await self._players_check()
                await self._status_check(*player_check)

        if event_type in [
            lavalink.LavalinkEvents.TRACK_EXCEPTION,
            lavalink.LavalinkEvents.TRACK_STUCK,
        ]:
            message_channel = player.fetch("channel")
            while True:
                if current_track in player.queue:
                    player.queue.remove(current_track)
                else:
                    break
            if repeat:
                player.current = None
            if not guild_id:
                return
            self._error_counter.setdefault(guild_id, 0)
            if guild_id not in self._error_counter:
                self._error_counter[guild_id] = 0
            early_exit = await self.increase_error_counter(player)
            if early_exit:
                self._disconnected_players[guild_id] = True
                self.play_lock[guild_id] = False
                eq = player.fetch("eq")
                player.queue = []
                player.store("playing_song", None)
                if eq:
                    await self.config.custom("EQUALIZER", guild_id).eq_bands.set(eq.bands)
                await player.stop()
                await player.disconnect()
                self.bot.dispatch("red_audio_audio_disconnect", guild)
            if message_channel:
                message_channel = self.bot.get_channel(message_channel)
                if early_exit:
                    embed = discord.Embed(
                        colour=(await self.bot.get_embed_color(message_channel)),
                        title=_("Multiple errors detected"),
                        description=_(
                            "Closing the audio player "
                            "due to multiple errors being detected. "
                            "If this persists, please inform the bot owner "
                            "as the Audio cog may be temporally unavailable."
                        ),
                    )
                    return await message_channel.send(embed=embed)
                else:
                    description = description or ""
                    if event_type == lavalink.LavalinkEvents.TRACK_STUCK:
                        embed = discord.Embed(
                            title=_("Track Stuck"), description="{}".format(description)
                        )
                    else:
                        embed = discord.Embed(
                            title=_("Track Error"),
                            description="{}\n{}".format(extra.replace("\n", ""), description),
                        )
                    await message_channel.send(embed=embed)
            await player.skip()

    async def play_query(
        self,
        query: str,
        guild: discord.Guild,
        channel: discord.VoiceChannel,
        is_autoplay: bool = True,
    ):
        if not self._player_check(guild.me):
            try:
                if (
                    not channel.permissions_for(guild.me).connect
                    or not channel.permissions_for(guild.me).move_members
                    and userlimit(channel)
                ):
                    log.error(f"I don't have permission to connect to {channel} in {guild}.")

                await lavalink.connect(channel)
                player = lavalink.get_player(guild.id)
                player.store("connect", datetime.datetime.utcnow())
            except IndexError:
                if IS_DEBUG:
                    log.debug(
                        f"Connection to Lavalink has not yet been established"
                        f" while trying to connect to to {channel} in {guild}."
                    )
                return
        query = audio_dataclasses.Query.process_input(query)
        restrict = await self.config.restrict()
        if restrict and match_url(query):
            valid_url = url_check(query)
            if not valid_url:
                raise QueryUnauthorized(f"{query} is not an allowed query.")
        elif not await is_allowed(guild, f"{query}", query_obj=query):
            raise QueryUnauthorized(f"{query} is not an allowed query.")

        player = lavalink.get_player(guild.id)
        player.store("channel", channel.id)
        player.store("guild", guild.id)
        await self._data_check(guild.me)

        ctx = namedtuple("Context", "message")
        (results, called_api) = await self.music_cache.lavalink_query(ctx(guild), player, query)

        if not results.tracks:
            if IS_DEBUG:
                log.debug(f"Query returned no tracks.")
            return
        track = results.tracks[0]

        if not await is_allowed(
            guild, f"{track.title} {track.author} {track.uri} {str(query._raw)}"
        ):
            if IS_DEBUG:
                log.debug(f"Query is not allowed in {guild} ({guild.id})")
            return
        track.extras["autoplay"] = is_autoplay
        track.extras.update(
            {
                "enqueue_time": int(time.time()),
                "vc": player.channel.id,
                "requester": player.channel.guild.me.id,
            }
        )
        player.add(player.channel.guild.me, track)
        self.bot.dispatch(
            "red_audio_track_auto_play", player.channel.guild, track, player.channel.guild.me
        )
        if not player.current:
            await player.play()

    @commands.group()
    @commands.guild_only()
    @commands.bot_has_permissions(embed_links=True)
    async def audioset(self, ctx: commands.Context):
        """Music configuration options."""

    @audioset.command(name="dailyqueue")
    @checks.admin()
    async def _audioset_historical_queue(self, ctx: commands.Context):
        """Toggle daily queues.

        Daily queues creates a playlist for all tracks played today.
        """
        daily_playlists = self._daily_playlist_cache.setdefault(
            ctx.guild.id, await self.config.guild(ctx.guild).daily_playlists()
        )
        await self.config.guild(ctx.guild).daily_playlists.set(not daily_playlists)
        self._daily_playlist_cache[ctx.guild.id] = not daily_playlists
        await self._embed_msg(
            ctx,
            title=_("Setting Changed"),
            description=_("Daily queues: {true_or_false}.").format(
                true_or_false=_("Enabled") if not daily_playlists else _("Disabled")
            ),
        )

    @checks.is_owner()
    @audioset.group(name="audiodb")
    async def _audiodb(self, ctx: commands.Context):
        """Change audiodb settings."""

    @_audiodb.command(name="toggle")
    async def _audiodb_toggle(self, ctx: commands.Context):
        """Toggle the server settings.

        Default is ON
        """
        state = await self.config.global_db_enabled()
        await self.config.global_db_enabled.set(not state)
        await ctx.send(
            _("Global DB is {status}").format(status=_("enabled") if not state else _("disabled"))
        )

    @_audiodb.command(name="timeout")
    async def _audiodb_timeout(self, ctx: commands.Context, timeout: Union[float, int]):
        """Set GET request timeout.

        Example: 0.1 = 100ms 1 = 1 second
        """

        await self.config.global_db_get_timeout.set(timeout)
        await ctx.send(_("Request timeout set to {time} second(s)").format(time=timeout))

    @_audiodb.command(name="contribute")
    async def contribute(self, ctx: commands.Context):
        """Send your local DB upstream."""
        tokens = await self.bot.get_shared_api_tokens("audiodb")
        api_key = tokens.get("api_key", None)
        if api_key is None:
            return await ctx.send(
                _(
                    "Hey! Thanks for showing interest into contributing, "
                    "currently you dont have access to this, "
                    "if you wish to contribute please DM Draper#6666"
                )
            )
        db_entries = await self.music_cache.fetch_all_contribute()
        info = await ctx.send(
            _(
                "Sending {entries} entries to the global DB. "
                "are you sure about this (It may take a very long time...)?"
            ).format(entries=len(db_entries))
        )
        start_adding_reactions(info, ReactionPredicate.YES_OR_NO_EMOJIS)
        pred = ReactionPredicate.yes_or_no(info, ctx.author)
        await ctx.bot.wait_for("reaction_add", check=pred)
        if not pred.result:
            return await ctx.send(_("Cancelled!"))

        await self.music_cache._api_contributer(ctx, db_entries)

    @audioset.command()
    @checks.mod_or_permissions(manage_messages=True)
    async def dc(self, ctx: commands.Context):
        """Toggle the bot auto-disconnecting when done playing.

        This setting takes precedence over `[p]audioset emptydisconnect`.
        """

        disconnect = await self.config.guild(ctx.guild).disconnect()
        autoplay = await self.config.guild(ctx.guild).auto_play()
        msg = ""
        msg += _("Auto-disconnection at queue end: {true_or_false}.").format(
            true_or_false=_("Enabled") if not disconnect else _("Disabled")
        )
        if disconnect is not True and autoplay is True:
            msg += _("\nAuto-play has been disabled.")
            await self.config.guild(ctx.guild).auto_play.set(False)

        await self.config.guild(ctx.guild).disconnect.set(not disconnect)

        await self._embed_msg(ctx, title=_("Setting Changed"), description=msg)

    @audioset.group(name="restrictions")
    @checks.mod_or_permissions(manage_messages=True)
    async def _perms(self, ctx: commands.Context):
        """Manages the keyword whitelist and blacklist."""

    @checks.is_owner()
    @_perms.group(name="global")
    async def _perms_global(self, ctx: commands.Context):
        """Manages the global keyword whitelist/blacklist."""

    @_perms_global.group(name="whitelist")
    async def _perms_global_whitelist(self, ctx: commands.Context):
        """Manages the global keyword whitelist."""

    @_perms_global.group(name="blacklist")
    async def _perms_global_blacklist(self, ctx: commands.Context):
        """Manages the global keyword blacklist."""

    @_perms_global_blacklist.command(name="add")
    async def _perms_global_blacklist_add(self, ctx: commands.Context, *, keyword: str):
        """Adds a keyword to the blacklist."""
        keyword = keyword.lower().strip()
        if not keyword:
            return await ctx.send_help()
        exists = False
        async with self.config.url_keyword_blacklist() as blacklist:
            if keyword in blacklist:
                exists = True
            else:
                blacklist.append(keyword)
        if exists:
            return await self._embed_msg(ctx, title=_("Keyword already in the blacklist."))
        else:
            return await self._embed_msg(
                ctx,
                title=_("Blacklist Modified"),
                description=_("Added: `{blacklisted}` to the blacklist.").format(
                    blacklisted=keyword
                ),
            )

    @_perms_global_whitelist.command(name="add")
    async def _perms_global_whitelist_add(self, ctx: commands.Context, *, keyword: str):
        """Adds a keyword to the whitelist.

        If anything is added to whitelist, it will blacklist everything else.
        """
        keyword = keyword.lower().strip()
        if not keyword:
            return await ctx.send_help()
        exists = False
        async with self.config.url_keyword_whitelist() as whitelist:
            if keyword in whitelist:
                exists = True
            else:
                whitelist.append(keyword)
        if exists:
            return await self._embed_msg(ctx, title=_("Keyword already in the whitelist."))
        else:
            return await self._embed_msg(
                ctx,
                title=_("Whitelist Modified"),
                description=_("Added: `{whitelisted}` to the whitelist.").format(
                    whitelisted=keyword
                ),
            )

    @_perms_global_blacklist.command(name="delete", aliases=["del", "remove"])
    async def _perms_global_blacklist_delete(self, ctx: commands.Context, *, keyword: str):
        """Removes a keyword from the blacklist."""
        keyword = keyword.lower().strip()
        if not keyword:
            return await ctx.send_help()
        exists = True
        async with self.config.url_keyword_blacklist() as blacklist:
            if keyword not in blacklist:
                exists = False
            else:
                blacklist.remove(keyword)
        if not exists:
            return await self._embed_msg(ctx, title=_("Keyword is not in the blacklist."))
        else:
            return await self._embed_msg(
                ctx,
                title=_("Blacklist Modified"),
                description=_("Removed: `{blacklisted}` from the blacklist.").format(
                    blacklisted=keyword
                ),
            )

    @_perms_global_whitelist.command(name="delete", aliases=["del", "remove"])
    async def _perms_global_whitelist_delete(self, ctx: commands.Context, *, keyword: str):
        """Removes a keyword from the whitelist."""
        keyword = keyword.lower().strip()
        if not keyword:
            return await ctx.send_help()
        exists = True
        async with self.config.url_keyword_whitelist() as whitelist:
            if keyword not in whitelist:
                exists = False
            else:
                whitelist.remove(keyword)
        if not exists:
            return await self._embed_msg(ctx, title=_("Keyword already in the whitelist."))
        else:
            return await self._embed_msg(
                ctx,
                title=_("Whitelist Modified"),
                description=_("Removed: `{whitelisted}` from the whitelist.").format(
                    whitelisted=keyword
                ),
            )

    @_perms_global_whitelist.command(name="list")
    async def _perms_global_whitelist_list(self, ctx: commands.Context):
        """List all keywords added to the whitelist."""
        whitelist = await self.config.url_keyword_whitelist()
        if not whitelist:
            return await self._embed_msg(ctx, title=_("Nothing in the whitelist."))
        whitelist.sort()
        text = ""
        total = len(whitelist)
        pages = []
        for i, entry in enumerate(whitelist, 1):
            text += f"{i}. [{entry}]"
            if i != total:
                text += "\n"
                if i % 10 == 0:
                    pages.append(box(text, lang="ini"))
                    text = ""
            else:
                pages.append(box(text, lang="ini"))
        embed_colour = await ctx.embed_colour()
        pages = list(
            discord.Embed(title="Global Whitelist", description=page, colour=embed_colour)
            for page in pages
        )
        await menu(ctx, pages, DEFAULT_CONTROLS)

    @_perms_global_blacklist.command(name="list")
    async def _perms_global_blacklist_list(self, ctx: commands.Context):
        """List all keywords added to the blacklist."""
        blacklist = await self.config.url_keyword_blacklist()
        if not blacklist:
            return await self._embed_msg(ctx, title=_("Nothing in the blacklist."))
        blacklist.sort()
        text = ""
        total = len(blacklist)
        pages = []
        for i, entry in enumerate(blacklist, 1):
            text += f"{i}. [{entry}]"
            if i != total:
                text += "\n"
                if i % 10 == 0:
                    pages.append(box(text, lang="ini"))
                    text = ""
            else:
                pages.append(box(text, lang="ini"))
        embed_colour = await ctx.embed_colour()
        pages = list(
            discord.Embed(title="Global Blacklist", description=page, colour=embed_colour)
            for page in pages
        )
        await menu(ctx, pages, DEFAULT_CONTROLS)

    @_perms_global_whitelist.command(name="clear")
    async def _perms_global_whitelist_clear(self, ctx: commands.Context):
        """Clear all keywords from the whitelist."""
        whitelist = await self.config.url_keyword_whitelist()
        if not whitelist:
            return await self._embed_msg(ctx, title=_("Nothing in the whitelist."))
        await self.config.url_keyword_whitelist.clear()
        return await self._embed_msg(
            ctx,
            title=_("Whitelist Modified"),
            description=_("All entries have been removed from the whitelist."),
        )

    @_perms_global_blacklist.command(name="clear")
    async def _perms_global_blacklist_clear(self, ctx: commands.Context):
        """Clear all keywords added to the blacklist."""
        blacklist = await self.config.url_keyword_blacklist()
        if not blacklist:
            return await self._embed_msg(ctx, title=_("Nothing in the blacklist."))
        await self.config.url_keyword_blacklist.clear()
        return await self._embed_msg(
            ctx,
            title=_("Blacklist Modified"),
            description=_("All entries have been removed from the blacklist."),
        )

    @_perms.group(name="whitelist")
    async def _perms_whitelist(self, ctx: commands.Context):
        """Manages the keyword whitelist."""

    @_perms.group(name="blacklist")
    async def _perms_blacklist(self, ctx: commands.Context):
        """Manages the keyword blacklist."""

    @_perms_blacklist.command(name="add")
    async def _perms_blacklist_add(self, ctx: commands.Context, *, keyword: str):
        """Adds a keyword to the blacklist."""
        keyword = keyword.lower().strip()
        if not keyword:
            return await ctx.send_help()
        exists = False
        async with self.config.guild(ctx.guild).url_keyword_blacklist() as blacklist:
            if keyword in blacklist:
                exists = True
            else:
                blacklist.append(keyword)
        if exists:
            return await self._embed_msg(ctx, title=_("Keyword already in the blacklist."))
        else:
            return await self._embed_msg(
                ctx,
                title=_("Blacklist Modified"),
                description=_("Added: `{blacklisted}` to the blacklist.").format(
                    blacklisted=keyword
                ),
            )

    @_perms_whitelist.command(name="add")
    async def _perms_whitelist_add(self, ctx: commands.Context, *, keyword: str):
        """Adds a keyword to the whitelist.

        If anything is added to whitelist, it will blacklist everything else.
        """
        keyword = keyword.lower().strip()
        if not keyword:
            return await ctx.send_help()
        exists = False
        async with self.config.guild(ctx.guild).url_keyword_whitelist() as whitelist:
            if keyword in whitelist:
                exists = True
            else:
                whitelist.append(keyword)
        if exists:
            return await self._embed_msg(ctx, title=_("Keyword already in the whitelist."))
        else:
            return await self._embed_msg(
                ctx,
                title=_("Whitelist Modified"),
                description=_("Added: `{whitelisted}` to the whitelist.").format(
                    whitelisted=keyword
                ),
            )

    @_perms_blacklist.command(name="delete", aliases=["del", "remove"])
    async def _perms_blacklist_delete(self, ctx: commands.Context, *, keyword: str):
        """Removes a keyword from the blacklist."""
        keyword = keyword.lower().strip()
        if not keyword:
            return await ctx.send_help()
        exists = True
        async with self.config.guild(ctx.guild).url_keyword_blacklist() as blacklist:
            if keyword not in blacklist:
                exists = False
            else:
                blacklist.remove(keyword)
        if not exists:
            return await self._embed_msg(ctx, title=_("Keyword is not in the blacklist."))
        else:
            return await self._embed_msg(
                ctx,
                title=_("Blacklist Modified"),
                description=_("Removed: `{blacklisted}` from the blacklist.").format(
                    blacklisted=keyword
                ),
            )

    @_perms_whitelist.command(name="delete", aliases=["del", "remove"])
    async def _perms_whitelist_delete(self, ctx: commands.Context, *, keyword: str):
        """Removes a keyword from the whitelist."""
        keyword = keyword.lower().strip()
        if not keyword:
            return await ctx.send_help()
        exists = True
        async with self.config.guild(ctx.guild).url_keyword_whitelist() as whitelist:
            if keyword not in whitelist:
                exists = False
            else:
                whitelist.remove(keyword)
        if not exists:
            return await self._embed_msg(ctx, title=_("Keyword already in the whitelist."))
        else:
            return await self._embed_msg(
                ctx,
                title=_("Whitelist Modified"),
                description=_("Removed: `{whitelisted}` from the whitelist.").format(
                    whitelisted=keyword
                ),
            )

    @_perms_whitelist.command(name="list")
    async def _perms_whitelist_list(self, ctx: commands.Context):
        """List all keywords added to the whitelist."""
        whitelist = await self.config.guild(ctx.guild).url_keyword_whitelist()
        if not whitelist:
            return await self._embed_msg(ctx, title=_("Nothing in the whitelist."))
        whitelist.sort()
        text = ""
        total = len(whitelist)
        pages = []
        for i, entry in enumerate(whitelist, 1):
            text += f"{i}. [{entry}]"
            if i != total:
                text += "\n"
                if i % 10 == 0:
                    pages.append(box(text, lang="ini"))
                    text = ""
            else:
                pages.append(box(text, lang="ini"))
        embed_colour = await ctx.embed_colour()
        pages = list(
            discord.Embed(title="Whitelist", description=page, colour=embed_colour)
            for page in pages
        )
        await menu(ctx, pages, DEFAULT_CONTROLS)

    @_perms_blacklist.command(name="list")
    async def _perms_blacklist_list(self, ctx: commands.Context):
        """List all keywords added to the blacklist."""
        blacklist = await self.config.guild(ctx.guild).url_keyword_blacklist()
        if not blacklist:
            return await self._embed_msg(ctx, title=_("Nothing in the blacklist."))
        blacklist.sort()
        text = ""
        total = len(blacklist)
        pages = []
        for i, entry in enumerate(blacklist, 1):
            text += f"{i}. [{entry}]"
            if i != total:
                text += "\n"
                if i % 10 == 0:
                    pages.append(box(text, lang="ini"))
                    text = ""
            else:
                pages.append(box(text, lang="ini"))
        embed_colour = await ctx.embed_colour()
        pages = list(
            discord.Embed(title="Blacklist", description=page, colour=embed_colour)
            for page in pages
        )
        await menu(ctx, pages, DEFAULT_CONTROLS)

    @_perms_whitelist.command(name="clear")
    async def _perms_whitelist_clear(self, ctx: commands.Context):
        """Clear all keywords from the whitelist."""
        whitelist = await self.config.guild(ctx.guild).url_keyword_whitelist()
        if not whitelist:
            return await self._embed_msg(ctx, title=_("Nothing in the whitelist."))
        await self.config.guild(ctx.guild).url_keyword_whitelist.clear()
        return await self._embed_msg(
            ctx,
            title=_("Whitelist Modified"),
            description=_("All entries have been removed from the whitelist."),
        )

    @_perms_blacklist.command(name="clear")
    async def _perms_blacklist_clear(self, ctx: commands.Context):
        """Clear all keywords added to the blacklist."""
        blacklist = await self.config.guild(ctx.guild).url_keyword_blacklist()
        if not blacklist:
            return await self._embed_msg(ctx, title=_("Nothing in the blacklist."))
        await self.config.guild(ctx.guild).url_keyword_blacklist.clear()
        return await self._embed_msg(
            ctx,
            title=_("Blacklist Modified"),
            description=_("All entries have been removed from the blacklist."),
        )

    @audioset.group(name="autoplay")
    @checks.mod_or_permissions(manage_messages=True)
    async def _autoplay(self, ctx: commands.Context):
        """Change auto-play setting."""

    @_autoplay.command(name="toggle")
    async def _autoplay_toggle(self, ctx: commands.Context):
        """Toggle auto-play when there no songs in queue."""
        autoplay = await self.config.guild(ctx.guild).auto_play()
        repeat = await self.config.guild(ctx.guild).repeat()
        disconnect = await self.config.guild(ctx.guild).disconnect()
        msg = _("Auto-play when queue ends: {true_or_false}.").format(
            true_or_false=_("Enabled") if not autoplay else _("Disabled")
        )
        await self.config.guild(ctx.guild).auto_play.set(not autoplay)
        if autoplay is not True and repeat is True:
            msg += _("\nRepeat has been disabled.")
            await self.config.guild(ctx.guild).repeat.set(False)
        if autoplay is not True and disconnect is True:
            msg += _("\nAuto-disconnecting at queue end has been disabled.")
            await self.config.guild(ctx.guild).disconnect.set(False)

        await self._embed_msg(ctx, title=_("Setting Changed"), description=msg)
        if self._player_check(ctx):
            await self._data_check(ctx)

    @_autoplay.command(name="playlist", usage="<playlist_name_OR_id> [args]")
    async def _autoplay_playlist(
        self,
        ctx: commands.Context,
        playlist_matches: PlaylistConverter,
        *,
        scope_data: ScopeParser = None,
    ):
        """Set a playlist to auto-play songs from.

        **Usage**:
        ​ ​ ​ ​ `[p]audioset autoplay playlist_name_OR_id [args]`

        **Args**:
        ​ ​ ​ ​ The following are all optional:
        ​ ​ ​ ​ ​ ​ ​ ​ --scope <scope>
        ​ ​ ​ ​ ​ ​ ​ ​ --author [user]
        ​ ​ ​ ​ ​ ​ ​ ​ --guild [guild] **Only the bot owner can use this**

        **Scope** is one of the following:
            ​Global
        ​ ​ ​ ​ Guild
        ​ ​ ​ ​ User

        **Author** can be one of the following:
        ​ ​ ​ ​ User ID
        ​ ​ ​ ​ User Mention
        ​ ​ ​ ​ User Name#123

        **Guild** can be one of the following:
        ​ ​ ​ ​ Guild ID
        ​ ​ ​ ​ Exact guild name

        Example use:
        ​ ​ ​ ​ `[p]audioset autoplay MyGuildPlaylist`
        ​ ​ ​ ​ `[p]audioset autoplay MyGlobalPlaylist --scope Global`
        ​ ​ ​ ​ `[p]audioset autoplay PersonalPlaylist --scope User --author Draper`
        """
        if scope_data is None:
            scope_data = [None, ctx.author, ctx.guild, False]

        scope, author, guild, specified_user = scope_data
        try:
            playlist_id, playlist_arg, scope = await self._get_correct_playlist_id(
                ctx, playlist_matches, scope, author, guild, specified_user
            )
        except TooManyMatches as e:
            return await self._embed_msg(ctx, title=str(e))
        if playlist_id is None:
            return await self._embed_msg(
                ctx,
                title=_("No Playlist Found"),
                description=_("Could not match '{arg}' to a playlist").format(arg=playlist_arg),
            )
        try:
            playlist = await get_playlist(playlist_id, scope, self.bot, guild, author)
            tracks = playlist.tracks
            if not tracks:
                return await self._embed_msg(
                    ctx,
                    title=_("No Tracks Found"),
                    description=_("Playlist {name} has no tracks.").format(name=playlist.name),
                )
            playlist_data = dict(enabled=True, id=playlist.id, name=playlist.name, scope=scope)
            await self.config.guild(ctx.guild).autoplaylist.set(playlist_data)
        except RuntimeError:
            return await self._embed_msg(
                ctx,
                title=_("No Playlist Found"),
                description=_("Playlist {id} does not exist in {scope} scope.").format(
                    id=playlist_id, scope=humanize_scope(scope, the=True)
                ),
            )
        except MissingGuild:
            return await self._embed_msg(
                ctx,
                title=_("Missing Arguments"),
                description=_("You need to specify the Guild ID for the guild to lookup."),
            )
        else:
            return await self._embed_msg(
                ctx,
                title=_("Setting Changed"),
                description=_(
                    "Playlist {name} (`{id}`) [**{scope}**] will be used for autoplay."
                ).format(
                    name=playlist.name,
                    id=playlist.id,
                    scope=humanize_scope(
                        scope, ctx=guild if scope == PlaylistScope.GUILD.value else author
                    ),
                ),
            )

    @_autoplay.command(name="reset")
    async def _autoplay_reset(self, ctx: commands.Context):
        """Resets auto-play to the default playlist."""
        playlist_data = dict(enabled=False, id=None, name=None, scope=None)
        await self.config.guild(ctx.guild).autoplaylist.set(playlist_data)
        return await self._embed_msg(
            ctx,
            title=_("Setting Changed"),
            description=_("Set auto-play playlist to default value."),
        )

    @audioset.command()
    @checks.admin_or_permissions(manage_roles=True)
    async def dj(self, ctx: commands.Context):
        """Toggle DJ mode.

        DJ mode allows users with the DJ role to use audio commands.
        """
        dj_role = self._dj_role_cache.setdefault(
            ctx.guild.id, await self.config.guild(ctx.guild).dj_role()
        )
        dj_role = ctx.guild.get_role(dj_role)
        if dj_role is None:
            await self._embed_msg(
                ctx,
                title=_("Missing DJ Role"),
                description=_(
                    "Please set a role to use with DJ mode. Enter the role name or ID now."
                ),
            )

            try:
                pred = MessagePredicate.valid_role(ctx)
                await ctx.bot.wait_for("message", timeout=15.0, check=pred)
                await ctx.invoke(self.role, role_name=pred.result)
            except asyncio.TimeoutError:
                return await self._embed_msg(ctx, title=_("Response timed out, try again later."))
        dj_enabled = self._dj_status_cache.setdefault(
            ctx.guild.id, await self.config.guild(ctx.guild).dj_enabled()
        )
        await self.config.guild(ctx.guild).dj_enabled.set(not dj_enabled)
        self._dj_status_cache[ctx.guild.id] = not dj_enabled
        await self._embed_msg(
            ctx,
            title=_("Setting Changed"),
            description=_("DJ role: {true_or_false}.").format(
                true_or_false=_("Enabled") if not dj_enabled else _("Disabled")
            ),
        )

    @audioset.command(name="persistqueue")
    @checks.admin()
    async def _audioset_persist_queue(self, ctx: commands.Context):
        """Toggle persistent queues.

        Persistent queues allows the current queue to be restored when the queue closes.
        """
        persist_cache = self._persist_queue_cache.setdefault(
            ctx.guild.id, await self.config.guild(ctx.guild).persist_queue()
        )
        await self.config.guild(ctx.guild).persist_queue.set(not persist_cache)
        self._persist_queue_cache[ctx.guild.id] = not persist_cache
        await self._embed_msg(
            ctx,
            title=_("Setting Changed"),
            description=_("Persisting queues: {true_or_false}.").format(
                true_or_false=_("Enabled") if not persist_cache else _("Disabled")
            ),
        )

    @audioset.command()
    @checks.mod_or_permissions(administrator=True)
    async def emptydisconnect(self, ctx: commands.Context, seconds: int):
        """Auto-disconnect from channel when bot is alone in it for x seconds, 0 to disable.

        `[p]audioset dc` takes precedence over this setting.
        """
        if seconds < 0:
            return await self._embed_msg(
                ctx, title=_("Invalid Time"), description=_("Seconds can't be less than zero.")
            )
        if 10 > seconds > 0:
            seconds = 10
        if seconds == 0:
            enabled = False
            await self._embed_msg(
                ctx, title=_("Setting Changed"), description=_("Empty disconnect disabled.")
            )
        else:
            enabled = True
            await self._embed_msg(
                ctx,
                title=_("Setting Changed"),
                description=_("Empty disconnect timer set to {num_seconds}.").format(
                    num_seconds=dynamic_time(seconds)
                ),
            )

        await self.config.guild(ctx.guild).emptydc_timer.set(seconds)
        await self.config.guild(ctx.guild).emptydc_enabled.set(enabled)

    @audioset.command()
    @checks.mod_or_permissions(administrator=True)
    async def emptypause(self, ctx: commands.Context, seconds: int):
        """Auto-pause after x seconds when room is empty, 0 to disable."""
        if seconds < 0:
            return await self._embed_msg(
                ctx, title=_("Invalid Time"), description=_("Seconds can't be less than zero.")
            )
        if 10 > seconds > 0:
            seconds = 10
        if seconds == 0:
            enabled = False
            await self._embed_msg(
                ctx, title=_("Setting Changed"), description=_("Empty pause disabled.")
            )
        else:
            enabled = True
            await self._embed_msg(
                ctx,
                title=_("Setting Changed"),
                description=_("Empty pause timer set to {num_seconds}.").format(
                    num_seconds=dynamic_time(seconds)
                ),
            )
        await self.config.guild(ctx.guild).emptypause_timer.set(seconds)
        await self.config.guild(ctx.guild).emptypause_enabled.set(enabled)

    @audioset.command()
    @checks.mod_or_permissions(administrator=True)
    async def jukebox(self, ctx: commands.Context, price: int):
        """Set a price for queueing tracks for non-mods, 0 to disable."""
        if price < 0:
            return await self._embed_msg(
                ctx, title=_("Invalid Price"), description=_("Price can't be less than zero.")
            )
        if price == 0:
            jukebox = False
            await self._embed_msg(
                ctx, title=_("Setting Changed"), description=_("Jukebox mode disabled.")
            )
        else:
            jukebox = True
            await self._embed_msg(
                ctx,
                title=_("Setting Changed"),
                description=_("Track queueing command price set to {price} {currency}.").format(
                    price=humanize_number(price), currency=await bank.get_currency_name(ctx.guild)
                ),
            )

        await self.config.guild(ctx.guild).jukebox_price.set(price)
        await self.config.guild(ctx.guild).jukebox.set(jukebox)

    @audioset.command()
    @checks.is_owner()
    async def localpath(self, ctx: commands.Context, *, local_path=None):
        """Set the localtracks path if the Lavalink.jar is not run from the Audio data folder.

        Leave the path blank to reset the path to the default, the Audio data directory.
        """

        if not local_path:
            await self.config.localpath.set(str(cog_data_path(raw_name="Audio")))
            pass_config_to_dependencies(
                self.config, self.bot, str(cog_data_path(raw_name="Audio"))
            )
            return await self._embed_msg(
                ctx,
                title=_("Setting Changed"),
                description=_(
                    "The localtracks path location has been reset to {localpath}"
                ).format(localpath=str(cog_data_path(raw_name="Audio").absolute())),
            )

        info_msg = _(
            "This setting is only for bot owners to set a localtracks folder location "
            "In the example below, the full path for 'ParentDirectory' "
            "must be passed to this command.\n"
            "The path must not contain spaces.\n"
            "```\n"
            "ParentDirectory\n"
            "  |__ localtracks  (folder)\n"
            "  |     |__ Awesome Album Name  (folder)\n"
            "  |           |__01 Cool Song.mp3\n"
            "  |           |__02 Groovy Song.mp3\n"
            "```\n"
            "The folder path given to this command must contain the localtracks folder.\n"
            "**This folder and files need to be visible to the user where `"
            "Lavalink.jar` is being run from.**\n"
            "Use this command with no path given to reset it to the default, "
            "the Audio data directory for this bot.\n"
            "Do you want to continue to set the provided path for local tracks?"
        )
        info = await ctx.maybe_send_embed(info_msg)

        start_adding_reactions(info, ReactionPredicate.YES_OR_NO_EMOJIS)
        pred = ReactionPredicate.yes_or_no(info, ctx.author)
        await ctx.bot.wait_for("reaction_add", check=pred)

        if not pred.result:
            with contextlib.suppress(discord.HTTPException):
                await info.delete()
            return
        temp = audio_dataclasses.LocalPath(local_path, forced=True)
        if not temp.exists() or not temp.is_dir():
            return await self._embed_msg(
                ctx,
                title=_("Invalid Path"),
                description=_("{local_path} does not seem like a valid path.").format(
                    local_path=local_path
                ),
            )

        if not temp.localtrack_folder.exists():
            warn_msg = _(
                "`{localtracks}` does not exist. "
                "The path will still be saved, but please check the path and "
                "create a localtracks folder in `{localfolder}` before attempting "
                "to play local tracks."
            ).format(localfolder=temp.absolute(), localtracks=temp.localtrack_folder.absolute())
            await self._embed_msg(ctx, title=_("Invalid Environment"), description=warn_msg)
        local_path = str(temp.localtrack_folder.absolute())
        await self.config.localpath.set(local_path)
        pass_config_to_dependencies(self.config, self.bot, local_path)
        return await self._embed_msg(
            ctx,
            title=_("Setting Changed"),
            description=_("The localtracks path location has been set to {localpath}").format(
                localpath=local_path
            ),
        )

    @audioset.command()
    @checks.mod_or_permissions(administrator=True)
    async def maxlength(self, ctx: commands.Context, seconds: Union[int, str]):
        """Max length of a track to queue in seconds, 0 to disable.

        Accepts seconds or a value formatted like 00:00:00 (`hh:mm:ss`) or 00:00 (`mm:ss`). Invalid
        input will turn the max length setting off.
        """
        if not isinstance(seconds, int):
            seconds = time_convert(seconds)
        if seconds < 0:
            return await self._embed_msg(
                ctx, title=_("Invalid length"), description=_("Length can't be less than zero.")
            )
        if seconds == 0:
            await self._embed_msg(
                ctx, title=_("Setting Changed"), description=_("Track max length disabled.")
            )
        else:
            await self._embed_msg(
                ctx,
                title=_("Setting Changed"),
                description=_("Track max length set to {seconds}.").format(
                    seconds=dynamic_time(seconds)
                ),
            )
        await self.config.guild(ctx.guild).maxlength.set(seconds)

    @audioset.command()
    @checks.mod_or_permissions(manage_messages=True)
    async def notify(self, ctx: commands.Context):
        """Toggle track announcement and other bot messages."""
        notify = await self.config.guild(ctx.guild).notify()
        await self.config.guild(ctx.guild).notify.set(not notify)
        await self._embed_msg(
            ctx,
            title=_("Setting Changed"),
            description=_("Notify mode: {true_or_false}.").format(
                true_or_false=_("Enabled") if not notify else _("Disabled")
            ),
        )

    @audioset.command()
    @checks.is_owner()
    async def restrict(self, ctx: commands.Context):
        """Toggle the domain restriction on Audio.

        When toggled off, users will be able to play songs from non-commercial websites and links.
        When toggled on, users are restricted to YouTube, SoundCloud, Mixer, Vimeo, Twitch, and
        Bandcamp links.
        """
        restrict = await self.config.restrict()
        await self.config.restrict.set(not restrict)
        await self._embed_msg(
            ctx,
            title=_("Setting Changed"),
            description=_("Commercial links only: {true_or_false}.").format(
                true_or_false=_("Enabled") if not restrict else _("Disabled")
            ),
        )

    @audioset.command()
    @checks.admin_or_permissions(manage_roles=True)
    async def role(self, ctx: commands.Context, *, role_name: discord.Role):
        """Set the role to use for DJ mode."""
        await self.config.guild(ctx.guild).dj_role.set(role_name.id)
        self._dj_role_cache[ctx.guild.id] = role_name.id
        dj_role = self._dj_role_cache.setdefault(
            ctx.guild.id, await self.config.guild(ctx.guild).dj_role()
        )
        dj_role_obj = ctx.guild.get_role(dj_role)
        await self._embed_msg(
            ctx,
            title=_("Settings Changed"),
            description=_("DJ role set to: {role.name}.").format(role=dj_role_obj),
        )

    @audioset.command()
    async def settings(self, ctx: commands.Context):
        """Show the current settings."""
        is_owner = await ctx.bot.is_owner(ctx.author)
        global_data = await self.config.all()
        data = await self.config.guild(ctx.guild).all()
        dj_role_obj = ctx.guild.get_role(data["dj_role"])
        dj_enabled = data["dj_enabled"]
        emptydc_enabled = data["emptydc_enabled"]
        emptydc_timer = data["emptydc_timer"]
        emptypause_enabled = data["emptypause_enabled"]
        emptypause_timer = data["emptypause_timer"]
        jukebox = data["jukebox"]
        jukebox_price = data["jukebox_price"]
        thumbnail = data["thumbnail"]
        dc = data["disconnect"]
        autoplay = data["auto_play"]
        maxlength = data["maxlength"]
        vote_percent = data["vote_percent"]
        current_level = CacheLevel(global_data["cache_level"])
        song_repeat = _("Enabled") if data["repeat"] else _("Disabled")
        song_shuffle = _("Enabled") if data["shuffle"] else _("Disabled")
        bumpped_shuffle = _("Enabled") if data["shuffle_bumped"] else _("Disabled")
        song_notify = _("Enabled") if data["notify"] else _("Disabled")
        song_status = _("Enabled") if global_data["status"] else _("Disabled")
        persist_queue = _("Enabled") if data["persist_queue"] else _("Disabled")

        spotify_cache = CacheLevel.set_spotify()
        youtube_cache = CacheLevel.set_youtube()
        lavalink_cache = CacheLevel.set_lavalink()
        has_spotify_cache = current_level.is_superset(spotify_cache)
        has_youtube_cache = current_level.is_superset(youtube_cache)
        has_lavalink_cache = current_level.is_superset(lavalink_cache)
        autoplaylist = data["autoplaylist"]
        vote_enabled = data["vote_enabled"]
        msg = "----" + _("Server Settings") + "----        \n"
        msg += _("Auto-disconnect:  [{dc}]\n").format(dc=_("Enabled") if dc else _("Disabled"))
        msg += _("Auto-play:        [{autoplay}]\n").format(
            autoplay=_("Enabled") if autoplay else _("Disabled")
        )
        if emptydc_enabled:
            msg += _("Disconnect timer: [{num_seconds}]\n").format(
                num_seconds=dynamic_time(emptydc_timer)
            )
        if emptypause_enabled:
            msg += _("Auto Pause timer: [{num_seconds}]\n").format(
                num_seconds=dynamic_time(emptypause_timer)
            )
        if dj_enabled and dj_role_obj:
            msg += _("DJ Role:          [{role.name}]\n").format(role=dj_role_obj)
        if jukebox:
            msg += _("Jukebox:          [{jukebox_name}]\n").format(jukebox_name=jukebox)
            msg += _("Command price:    [{jukebox_price}]\n").format(
                jukebox_price=humanize_number(jukebox_price)
            )
        if maxlength > 0:
            msg += _("Max track length: [{tracklength}]\n").format(
                tracklength=dynamic_time(maxlength)
            )
        msg += _(
            "Repeat:           [{repeat}]\n"
            "Shuffle:          [{shuffle}]\n"
            "Shuffle bumped:   [{bumpped_shuffle}]\n"
            "Song notify msgs: [{notify}]\n"
            "Songs as status:  [{status}]\n"
            "Persist queue:    [{persist_queue}]\n"
        ).format(
            repeat=song_repeat,
            shuffle=song_shuffle,
            notify=song_notify,
            status=song_status,
            bumpped_shuffle=bumpped_shuffle,
            persist_queue=persist_queue,
        )
        if thumbnail:
            msg += _("Thumbnails:       [{0}]\n").format(
                _("Enabled") if thumbnail else _("Disabled")
            )
        if vote_percent > 0:
            msg += _(
                "Vote skip:        [{vote_enabled}]\nSkip percentage:  [{vote_percent}%]\n"
            ).format(
                vote_percent=vote_percent,
                vote_enabled=_("Enabled") if vote_enabled else _("Disabled"),
            )

        if autoplay or autoplaylist["enabled"]:
            if autoplaylist["enabled"]:
                pname = autoplaylist["name"]
                pid = autoplaylist["id"]
                pscope = autoplaylist["scope"]
                if pscope == PlaylistScope.GUILD.value:
                    pscope = f"Server"
                elif pscope == PlaylistScope.USER.value:
                    pscope = f"User"
                else:
                    pscope = "Global"
            else:
                pname = _("Cached")
                pid = _("Cached")
                pscope = _("Cached")
            msg += (
                "\n---"
                + _("Auto-play Settings")
                + "---        \n"
                + _("Playlist name:    [{pname}]\n")
                + _("Playlist ID:      [{pid}]\n")
                + _("Playlist scope:   [{pscope}]\n")
            ).format(pname=pname, pid=pid, pscope=pscope)

        if is_owner:
            global_db = await self.config.global_db_enabled()
            msg += (
                "\n---"
                + _("Cache Settings")
                + "---        \n"
                + _("Max age:                [{max_age}]\n")
                + _("Local Spotify cache:    [{spotify_status}]\n")
                + _("Local Youtube cache:    [{youtube_status}]\n")
                + _("Local Lavalink cache:   [{lavalink_status}]\n")
                + _("Global cache status:    [{global_cache}]\n")
            ).format(
                max_age=str(await self.config.cache_age()) + " " + _("days"),
                spotify_status=_("Enabled") if has_spotify_cache else _("Disabled"),
                youtube_status=_("Enabled") if has_youtube_cache else _("Disabled"),
                lavalink_status=_("Enabled") if has_lavalink_cache else _("Disabled"),
                global_cache=_("Enabled") if global_db else _("Disabled"),
            )

        msg += _(
            "\n---" + _("Lavalink Settings") + "---        \n"
            "Cog version:      [{version}]\n"
            "Red-Lavalink:     [{redlava}]\n"
            "External server:  [{use_external_lavalink}]\n"
        ).format(
            version=__version__,
            redlava=lavalink.__version__,
            use_external_lavalink=_("Enabled")
            if global_data["use_external_lavalink"]
            else _("Disabled"),
        )
        if is_owner:
            msg += _("Localtracks path: [{localpath}]\n").format(**global_data)

        await self._embed_msg(ctx, description=box(msg, lang="ini"))

    @audioset.command()
    @checks.is_owner()
    async def spotifyapi(self, ctx: commands.Context):
        """Instructions to set the Spotify API tokens."""
        message = _(
            "1. Go to Spotify developers and log in with your Spotify account.\n"
            "(https://developer.spotify.com/dashboard/applications)\n"
            '2. Click "Create An App".\n'
            "3. Fill out the form provided with your app name, etc.\n"
            '4. When asked if you\'re developing commercial integration select "No".\n'
            "5. Accept the terms and conditions.\n"
            "6. Copy your client ID and your client secret into:\n"
            "`{prefix}set api spotify client_id <your_client_id_here> "
            "client_secret <your_client_secret_here>`"
        ).format(prefix=ctx.prefix)
        await ctx.maybe_send_embed(message)

    @checks.is_owner()
    @audioset.command()
    async def status(self, ctx: commands.Context):
        """Enable/disable tracks' titles as status."""
        status = await self.config.status()
        await self.config.status.set(not status)
        await self._embed_msg(
            ctx,
            title=_("Setting Changed"),
            description=_("Song titles as status: {true_or_false}.").format(
                true_or_false=_("Enabled") if not status else _("Disabled")
            ),
        )

    @audioset.command()
    @checks.mod_or_permissions(administrator=True)
    async def thumbnail(self, ctx: commands.Context):
        """Toggle displaying a thumbnail on audio messages."""
        thumbnail = await self.config.guild(ctx.guild).thumbnail()
        await self.config.guild(ctx.guild).thumbnail.set(not thumbnail)
        await self._embed_msg(
            ctx,
            title=_("Setting Changed"),
            description=_("Thumbnail display: {true_or_false}.").format(
                true_or_false=_("Enabled") if not thumbnail else _("Disabled")
            ),
        )

    @audioset.command()
    @checks.mod_or_permissions(administrator=True)
    async def vote(self, ctx: commands.Context, percent: int):
        """Percentage needed for non-mods to skip tracks, 0 to disable."""
        if percent < 0:
            return await self._embed_msg(
                ctx, title=_("Invalid Time"), description=_("Seconds can't be less than zero.")
            )
        elif percent > 100:
            percent = 100
        if percent == 0:
            enabled = False
            await self._embed_msg(
                ctx,
                title=_("Setting Changed"),
                description=_("Voting disabled. All users can use queue management commands."),
            )
        else:
            enabled = True
            await self._embed_msg(
                ctx,
                title=_("Setting Changed"),
                description=_("Vote percentage set to {percent}%.").format(percent=percent),
            )

        await self.config.guild(ctx.guild).vote_percent.set(percent)
        await self.config.guild(ctx.guild).vote_enabled.set(enabled)

    @audioset.command()
    @checks.is_owner()
    async def youtubeapi(self, ctx: commands.Context):
        """Instructions to set the YouTube API key."""
        message = _(
            f"1. Go to Google Developers Console and log in with your Google account.\n"
            "(https://console.developers.google.com/)\n"
            "2. You should be prompted to create a new project (name does not matter).\n"
            "3. Click on Enable APIs and Services at the top.\n"
            "4. In the list of APIs choose or search for YouTube Data API v3 and "
            "click on it. Choose Enable.\n"
            "5. Click on Credentials on the left navigation bar.\n"
            "6. Click on Create Credential at the top.\n"
            '7. At the top click the link for "API key".\n'
            "8. No application restrictions are needed. Click Create at the bottom.\n"
            "9. You now have a key to add to `{prefix}set api youtube api_key <your_api_key_here>`"
        ).format(prefix=ctx.prefix)
        await ctx.maybe_send_embed(message)

    @audioset.command(name="cache", usage="level=[5, 3, 2, 1, 0, -1, -2, -3]")
    @checks.is_owner()
    async def _storage(self, ctx: commands.Context, *, level: int = None):
        """Sets the caching level.

        Level can be one of the following:

        0: Disables all caching
        1: Enables Spotify Cache
        2: Enables YouTube Cache
        3: Enables Lavalink Cache
        5: Enables all Caches

        If you wish to disable a specific cache use a negative number.
        """
        current_level = CacheLevel(await self.config.cache_level())
        spotify_cache = CacheLevel.set_spotify()
        youtube_cache = CacheLevel.set_youtube()
        lavalink_cache = CacheLevel.set_lavalink()
        has_spotify_cache = current_level.is_superset(spotify_cache)
        has_youtube_cache = current_level.is_superset(youtube_cache)
        has_lavalink_cache = current_level.is_superset(lavalink_cache)

        if level is None:
            msg = (
                _("Max age:          [{max_age}]\n")
                + _("Spotify cache:    [{spotify_status}]\n")
                + _("Youtube cache:    [{youtube_status}]\n")
                + _("Lavalink cache:   [{lavalink_status}]\n")
            ).format(
                max_age=str(await self.config.cache_age()) + " " + _("days"),
                spotify_status=_("Enabled") if has_spotify_cache else _("Disabled"),
                youtube_status=_("Enabled") if has_youtube_cache else _("Disabled"),
                lavalink_status=_("Enabled") if has_lavalink_cache else _("Disabled"),
            )
            await self._embed_msg(ctx, title=_("Cache Settings"), description=box(msg, lang="ini"))
            return await ctx.send_help()
        if level not in [5, 3, 2, 1, 0, -1, -2, -3]:
            return await ctx.send_help()

        removing = level < 0

        if level == 5:
            newcache = CacheLevel.all()
        elif level == 0:
            newcache = CacheLevel.none()
        elif level in [-3, 3]:
            if removing:
                newcache = current_level - lavalink_cache
            else:
                newcache = current_level + lavalink_cache
        elif level in [-2, 2]:
            if removing:
                newcache = current_level - youtube_cache
            else:
                newcache = current_level + youtube_cache
        elif level in [-1, 1]:
            if removing:
                newcache = current_level - spotify_cache
            else:
                newcache = current_level + spotify_cache
        else:
            return await ctx.send_help()

        has_spotify_cache = newcache.is_superset(spotify_cache)
        has_youtube_cache = newcache.is_superset(youtube_cache)
        has_lavalink_cache = newcache.is_superset(lavalink_cache)
        msg = (
            _("Max age:          [{max_age}]\n")
            + _("Spotify cache:    [{spotify_status}]\n")
            + _("Youtube cache:    [{youtube_status}]\n")
            + _("Lavalink cache:   [{lavalink_status}]\n")
        ).format(
            max_age=str(await self.config.cache_age()) + " " + _("days"),
            spotify_status=_("Enabled") if has_spotify_cache else _("Disabled"),
            youtube_status=_("Enabled") if has_youtube_cache else _("Disabled"),
            lavalink_status=_("Enabled") if has_lavalink_cache else _("Disabled"),
        )

        await self._embed_msg(ctx, title=_("Cache Settings"), description=box(msg, lang="ini"))

        await self.config.cache_level.set(newcache.value)

    @audioset.command(name="cacheage")
    @checks.is_owner()
    async def _cacheage(self, ctx: commands.Context, age: int):
        """Sets the cache max age.

        This commands allows you to set the max number of days before an entry in the cache becomes
        invalid.
        """
        msg = ""
        if age < 7:
            msg = _(
                "Cache age cannot be less than 7 days. If you wish to disable it run "
                "{prefix}audioset cache.\n"
            ).format(prefix=ctx.prefix)
            age = 7
        msg += _("I've set the cache age to {age} days").format(age=age)
        await self.config.cache_age.set(age)
        await self._embed_msg(ctx, title=_("Setting Changed"), description=msg)

    @commands.command()
    @commands.guild_only()
    @commands.bot_has_permissions(embed_links=True, add_reactions=True)
    async def audiostats(self, ctx: commands.Context):
        """Audio stats."""
        server_num = len(lavalink.active_players())
        total_num = len(lavalink.all_players())
        localtracks = await self.config.localpath()

        msg = ""
        for p in lavalink.all_players():
            connect_start = p.fetch("connect")
            connect_dur = dynamic_time(
                int((datetime.datetime.utcnow() - connect_start).total_seconds())
            )
            try:
                query = audio_dataclasses.Query.process_input(p.current.uri)
                if query.is_local:
                    if p.current.title == "Unknown title":
                        current_title = localtracks.LocalPath(p.current.uri).to_string_user()
                        msg += "{} [`{}`]: **{}**\n".format(
                            p.channel.guild.name, connect_dur, current_title
                        )
                    else:
                        current_title = p.current.title
                        msg += "{} [`{}`]: **{} - {}**\n".format(
                            p.channel.guild.name, connect_dur, p.current.author, current_title
                        )
                else:
                    msg += "{} [`{}`]: **[{}]({})**\n".format(
                        p.channel.guild.name, connect_dur, p.current.title, p.current.uri
                    )
            except AttributeError:
                msg += "{} [`{}`]: **{}**\n".format(
                    p.channel.guild.name, connect_dur, _("Nothing playing.")
                )

        if total_num == 0:
            return await self._embed_msg(
                ctx, title=_("Not currently broadcasting a rebellion message anywhere.")
            )
        servers_embed = []
        pages = 1
        for page in pagify(msg, delims=["\n"], page_length=1500):
            em = discord.Embed(
                colour=await ctx.embed_colour(),
                title=_(
                    "Currently broadcasting the rebellion message in {num}/{total} servers:"
                ).format(num=humanize_number(server_num), total=humanize_number(total_num)),
                description=page,
            )
            em.set_footer(
                text="Page {}/{}".format(
                    humanize_number(pages), humanize_number((math.ceil(len(msg) / 1500)))
                )
            )
            pages += 1
            servers_embed.append(em)

        await menu(ctx, servers_embed, DEFAULT_CONTROLS)

    @commands.command()
    @commands.guild_only()
    @commands.bot_has_permissions(embed_links=True)
    async def bump(self, ctx: commands.Context, index: int):
        """Bump a track number to the top of the queue."""
        dj_enabled = self._dj_status_cache.setdefault(
            ctx.guild.id, await self.config.guild(ctx.guild).dj_enabled()
        )

        if not self._player_check(ctx):
            return await self._embed_msg(ctx, title=_("Nothing playing."))
        player = lavalink.get_player(ctx.guild.id)
        if (
            not ctx.author.voice or ctx.author.voice.channel != player.channel
        ) and not await self._can_instaskip(ctx, ctx.author):
            return await self._embed_msg(
                ctx,
                title=_("Unable To Bump Track"),
                description=_("You must be in the voice channel to bump a track."),
            )
        if dj_enabled:
            if not await self._can_instaskip(ctx, ctx.author):
                return await self._embed_msg(
                    ctx,
                    title=_("Unable To Bump Track"),
                    description=_("You need the DJ role to bump tracks."),
                )
        if index > len(player.queue) or index < 1:
            return await self._embed_msg(
                ctx,
                title=_("Unable To Bump Track"),
                description=_("Song number must be greater than 1 and within the queue limit."),
            )

        bump_index = index - 1
        bump_song = player.queue[bump_index]
        bump_song.extras["bumped"] = True
        player.queue.insert(0, bump_song)
        removed = player.queue.pop(index)
        description = get_track_description(removed)
        await self._embed_msg(
            ctx, title=_("Moved track to the top of the queue."), description=description
        )

    @commands.command()
    @commands.guild_only()
    @commands.bot_has_permissions(embed_links=True)
    async def disconnect(self, ctx: commands.Context):
        """Disconnect from the voice channel."""
        if not self._player_check(ctx):
            return await self._embed_msg(ctx, title=_("Nothing playing."))
        else:
            dj_enabled = self._dj_status_cache.setdefault(
                ctx.guild.id, await self.config.guild(ctx.guild).dj_enabled()
            )
            player = lavalink.get_player(ctx.guild.id)

            if dj_enabled:
                if not await self._can_instaskip(ctx, ctx.author):
                    return await self._embed_msg(
                        ctx,
                        title=_("Unable to disconnect"),
                        description=_("You need the DJ role to disconnect."),
                    )
            if not await self._can_instaskip(ctx, ctx.author) and not await self._is_alone(ctx):
                return await self._embed_msg(
                    ctx, title=_("There are other people listening to music.")
                )
            else:
                await self._embed_msg(ctx, title=_("Disconnecting..."))
                self.bot.dispatch("red_audio_audio_disconnect", ctx.guild)
                self._play_lock(ctx, False)
                eq = player.fetch("eq")
                player.queue = []
                player.store("playing_song", None)
                if eq:
                    await self.config.custom("EQUALIZER", ctx.guild.id).eq_bands.set(eq.bands)
                await player.stop()
                await player.disconnect()

    @commands.group(invoke_without_command=True)
    @commands.guild_only()
    @commands.cooldown(1, 15, commands.BucketType.guild)
    @commands.bot_has_permissions(embed_links=True, add_reactions=True)
    async def eq(self, ctx: commands.Context):
        """Equalizer management."""
        if not self._player_check(ctx):
            ctx.command.reset_cooldown(ctx)
            return await self._embed_msg(ctx, title=_("Nothing playing."))
        dj_enabled = self._dj_status_cache.setdefault(
            ctx.guild.id, await self.config.guild(ctx.guild).dj_enabled()
        )
        player = lavalink.get_player(ctx.guild.id)
        eq = player.fetch("eq", Equalizer())
        reactions = [
            "\N{BLACK LEFT-POINTING TRIANGLE}",
            "\N{LEFTWARDS BLACK ARROW}",
            "\N{BLACK UP-POINTING DOUBLE TRIANGLE}",
            "\N{UP-POINTING SMALL RED TRIANGLE}",
            "\N{DOWN-POINTING SMALL RED TRIANGLE}",
            "\N{BLACK DOWN-POINTING DOUBLE TRIANGLE}",
            "\N{BLACK RIGHTWARDS ARROW}",
            "\N{BLACK RIGHT-POINTING TRIANGLE}",
            "\N{BLACK CIRCLE FOR RECORD}",
            "\N{INFORMATION SOURCE}",
        ]
        await self._eq_msg_clear(player.fetch("eq_message"))
        eq_message = await ctx.send(box(eq.visualise(), lang="ini"))

        if dj_enabled and not await self._can_instaskip(ctx, ctx.author):
            with contextlib.suppress(discord.HTTPException):
                await eq_message.add_reaction("\N{INFORMATION SOURCE}")
        else:
            start_adding_reactions(eq_message, reactions, self.bot.loop)

        eq_msg_with_reacts = await ctx.fetch_message(eq_message.id)
        player.store("eq_message", eq_msg_with_reacts)
        await self._eq_interact(ctx, player, eq, eq_msg_with_reacts, 0)

    @eq.command(name="delete", aliases=["del", "remove"])
    async def _eq_delete(self, ctx: commands.Context, eq_preset: str):
        """Delete a saved eq preset."""
        async with self.config.custom("EQUALIZER", ctx.guild.id).eq_presets() as eq_presets:
            eq_preset = eq_preset.lower()
            try:
                if eq_presets[eq_preset][
                    "author"
                ] != ctx.author.id and not await self._can_instaskip(ctx, ctx.author):
                    return await self._embed_msg(
                        ctx,
                        title=_("Unable To Delete Preset"),
                        description=_("You are not the author of that preset setting."),
                    )
                del eq_presets[eq_preset]
            except KeyError:
                return await self._embed_msg(
                    ctx,
                    title=_("Unable To Delete Preset"),
                    description=_(
                        "{eq_preset} is not in the eq preset list.".format(
                            eq_preset=eq_preset.capitalize()
                        )
                    ),
                )
            except TypeError:
                if await self._can_instaskip(ctx, ctx.author):
                    del eq_presets[eq_preset]
                else:
                    return await self._embed_msg(
                        ctx,
                        title=_("Unable To Delete Preset"),
                        description=_("You are not the author of that preset setting."),
                    )

        await self._embed_msg(
            ctx, title=_("The {preset_name} preset was deleted.".format(preset_name=eq_preset))
        )

    @eq.command(name="list")
    async def _eq_list(self, ctx: commands.Context):
        """List saved eq presets."""
        eq_presets = await self.config.custom("EQUALIZER", ctx.guild.id).eq_presets()
        if not eq_presets.keys():
            return await self._embed_msg(ctx, title=_("No saved equalizer presets."))

        space = "\N{EN SPACE}"
        header_name = _("Preset Name")
        header_author = _("Author")
        header = box(
            "[{header_name}]{space}[{header_author}]\n".format(
                header_name=header_name, space=space * 9, header_author=header_author
            ),
            lang="ini",
        )
        preset_list = ""
        for preset, bands in eq_presets.items():
            try:
                author = self.bot.get_user(bands["author"])
            except TypeError:
                author = "None"
            msg = f"{preset}{space * (22 - len(preset))}{author}\n"
            preset_list += msg

        page_list = []
        colour = await ctx.embed_colour()
        for page in pagify(preset_list, delims=[", "], page_length=1000):
            formatted_page = box(page, lang="ini")
            embed = discord.Embed(colour=colour, description=f"{header}\n{formatted_page}")
            embed.set_footer(
                text=_("{num} preset(s)").format(num=humanize_number(len(list(eq_presets.keys()))))
            )
            page_list.append(embed)
        await menu(ctx, page_list, DEFAULT_CONTROLS)

    @eq.command(name="load")
    async def _eq_load(self, ctx: commands.Context, eq_preset: str):
        """Load a saved eq preset."""
        eq_preset = eq_preset.lower()
        eq_presets = await self.config.custom("EQUALIZER", ctx.guild.id).eq_presets()
        try:
            eq_values = eq_presets[eq_preset]["bands"]
        except KeyError:
            return await self._embed_msg(
                ctx,
                title=_("No Preset Found"),
                description=_(
                    "Preset named {eq_preset} does not exist.".format(eq_preset=eq_preset)
                ),
            )
        except TypeError:
            eq_values = eq_presets[eq_preset]

        if not self._player_check(ctx):
            return await self._embed_msg(ctx, title=_("Nothing playing."))

        dj_enabled = self._dj_status_cache.setdefault(
            ctx.guild.id, await self.config.guild(ctx.guild).dj_enabled()
        )
        player = lavalink.get_player(ctx.guild.id)
        if dj_enabled:
            if not await self._can_instaskip(ctx, ctx.author):
                return await self._embed_msg(
                    ctx,
                    title=_("Unable To Load Preset"),
                    description=_("You need the DJ role to load equalizer presets."),
                )

        await self.config.custom("EQUALIZER", ctx.guild.id).eq_bands.set(eq_values)
        await self._eq_check(ctx, player)
        eq = player.fetch("eq", Equalizer())
        await self._eq_msg_clear(player.fetch("eq_message"))
        message = await ctx.send(
            content=box(eq.visualise(), lang="ini"),
            embed=discord.Embed(
                colour=await ctx.embed_colour(),
                title=_("The {eq_preset} preset was loaded.".format(eq_preset=eq_preset)),
            ),
        )
        player.store("eq_message", message)

    @eq.command(name="reset")
    async def _eq_reset(self, ctx: commands.Context):
        """Reset the eq to 0 across all bands."""
        if not self._player_check(ctx):
            return await self._embed_msg(ctx, title=_("Nothing playing."))
        dj_enabled = self._dj_status_cache.setdefault(
            ctx.guild.id, await self.config.guild(ctx.guild).dj_enabled()
        )
        if dj_enabled:
            if not await self._can_instaskip(ctx, ctx.author):
                return await self._embed_msg(
                    ctx,
                    title=_("Unable To Modify Preset"),
                    description=_("You need the DJ role to reset the equalizer."),
                )
        player = lavalink.get_player(ctx.guild.id)
        eq = player.fetch("eq", Equalizer())

        for band in range(eq._band_count):
            eq.set_gain(band, 0.0)

        await self._apply_gains(ctx.guild.id, eq.bands)
        await self.config.custom("EQUALIZER", ctx.guild.id).eq_bands.set(eq.bands)
        player.store("eq", eq)
        await self._eq_msg_clear(player.fetch("eq_message"))
        message = await ctx.send(
            content=box(eq.visualise(), lang="ini"),
            embed=discord.Embed(
                colour=await ctx.embed_colour(), title=_("Equalizer values have been reset.")
            ),
        )
        player.store("eq_message", message)

    @eq.command(name="save")
    @commands.cooldown(1, 15, commands.BucketType.guild)
    async def _eq_save(self, ctx: commands.Context, eq_preset: str = None):
        """Save the current eq settings to a preset."""
        if not self._player_check(ctx):
            return await self._embed_msg(ctx, title=_("Nothing playing."))
        dj_enabled = self._dj_status_cache.setdefault(
            ctx.guild.id, await self.config.guild(ctx.guild).dj_enabled()
        )
        if dj_enabled:
            if not await self._can_instaskip(ctx, ctx.author):
                ctx.command.reset_cooldown(ctx)
                return await self._embed_msg(
                    ctx,
                    title=_("Unable To Save Preset"),
                    description=_("You need the DJ role to save equalizer presets."),
                )
        if not eq_preset:
            await self._embed_msg(ctx, title=_("Please enter a name for this equalizer preset."))
            try:
                eq_name_msg = await ctx.bot.wait_for(
                    "message",
                    timeout=15.0,
                    check=MessagePredicate.regex(fr"^(?!{re.escape(ctx.prefix)})", ctx),
                )
                eq_preset = eq_name_msg.content.split(" ")[0].strip('"').lower()
            except asyncio.TimeoutError:
                ctx.command.reset_cooldown(ctx)
                return await self._embed_msg(
                    ctx,
                    title=_("Unable To Save Preset"),
                    description=_(
                        "No equalizer preset name entered, try the command again later."
                    ),
                )

        eq_exists_msg = None
        eq_preset = eq_preset.lower().lstrip(ctx.prefix)
        eq_presets = await self.config.custom("EQUALIZER", ctx.guild.id).eq_presets()
        eq_list = list(eq_presets.keys())

        if len(eq_preset) > 20:
            ctx.command.reset_cooldown(ctx)
            return await self._embed_msg(
                ctx,
                title=_("Unable To Save Preset"),
                description=_("Try the command again with a shorter name."),
            )
        if eq_preset in eq_list:
            eq_exists_msg = await self._embed_msg(
                ctx, title=_("Preset name already exists, do you want to replace it?")
            )
            start_adding_reactions(eq_exists_msg, ReactionPredicate.YES_OR_NO_EMOJIS)
            pred = ReactionPredicate.yes_or_no(eq_exists_msg, ctx.author)
            await ctx.bot.wait_for("reaction_add", check=pred)
            if not pred.result:
                await self._clear_react(eq_exists_msg)
                embed2 = discord.Embed(
                    colour=await ctx.embed_colour(), title=_("Not saving preset.")
                )
                ctx.command.reset_cooldown(ctx)
                return await eq_exists_msg.edit(embed=embed2)

        player = lavalink.get_player(ctx.guild.id)
        eq = player.fetch("eq", Equalizer())
        to_append = {eq_preset: {"author": ctx.author.id, "bands": eq.bands}}
        new_eq_presets = {**eq_presets, **to_append}
        await self.config.custom("EQUALIZER", ctx.guild.id).eq_presets.set(new_eq_presets)
        embed3 = discord.Embed(
            colour=await ctx.embed_colour(),
            title=_(
                "Current equalizer saved to the {preset_name} preset.".format(
                    preset_name=eq_preset
                )
            ),
        )
        if eq_exists_msg:
            await self._clear_react(eq_exists_msg)
            await eq_exists_msg.edit(embed=embed3)
        else:
            await self._embed_msg(ctx, embed=embed3)

    @eq.command(name="set")
    async def _eq_set(self, ctx: commands.Context, band_name_or_position, band_value: float):
        """Set an eq band with a band number or name and value.

        Band positions are 1-15 and values have a range of -0.25 to 1.0.
        Band names are 25, 40, 63, 100, 160, 250, 400, 630, 1k, 1.6k, 2.5k, 4k,
        6.3k, 10k, and 16k Hz.
        Setting a band value to -0.25 nullifies it while +0.25 is double.
        """
        if not self._player_check(ctx):
            return await self._embed_msg(ctx, title=_("Nothing playing."))

        dj_enabled = self._dj_status_cache.setdefault(
            ctx.guild.id, await self.config.guild(ctx.guild).dj_enabled()
        )
        if dj_enabled:
            if not await self._can_instaskip(ctx, ctx.author):
                return await self._embed_msg(
                    ctx,
                    title=_("Unable To Set Preset"),
                    description=_("You need the DJ role to set equalizer presets."),
                )

        player = lavalink.get_player(ctx.guild.id)
        band_names = [
            "25",
            "40",
            "63",
            "100",
            "160",
            "250",
            "400",
            "630",
            "1k",
            "1.6k",
            "2.5k",
            "4k",
            "6.3k",
            "10k",
            "16k",
        ]

        eq = player.fetch("eq", Equalizer())
        bands_num = eq._band_count
        if band_value > 1:
            band_value = 1
        elif band_value <= -0.25:
            band_value = -0.25
        else:
            band_value = round(band_value, 1)

        try:
            band_number = int(band_name_or_position) - 1
        except ValueError:
            band_number = None

        if band_number not in range(0, bands_num) and band_name_or_position not in band_names:
            return await self._embed_msg(
                ctx,
                title=_("Invalid Band"),
                description=_(
                    "Valid band numbers are 1-15 or the band names listed in "
                    "the help for this command."
                ),
            )

        if band_name_or_position in band_names:
            band_pos = band_names.index(band_name_or_position)
            band_int = False
            eq.set_gain(int(band_pos), band_value)
            await self._apply_gain(ctx.guild.id, int(band_pos), band_value)
        else:
            band_int = True
            eq.set_gain(band_number, band_value)
            await self._apply_gain(ctx.guild.id, band_number, band_value)

        await self._eq_msg_clear(player.fetch("eq_message"))
        await self.config.custom("EQUALIZER", ctx.guild.id).eq_bands.set(eq.bands)
        player.store("eq", eq)
        band_name = band_names[band_number] if band_int else band_name_or_position
        message = await ctx.send(
            content=box(eq.visualise(), lang="ini"),
            embed=discord.Embed(
                colour=await ctx.embed_colour(),
                title=_("Preset Modified"),
                description=_(
                    "The {band_name}Hz band has been set to {band_value}.".format(
                        band_name=band_name, band_value=band_value
                    )
                ),
            ),
        )
        player.store("eq_message", message)

    @commands.group()
    @commands.guild_only()
    @commands.bot_has_permissions(embed_links=True, add_reactions=True)
    async def local(self, ctx: commands.Context):
        """Local playback commands."""

    @local.command(name="folder", aliases=["start"])
    async def local_folder(
        self, ctx: commands.Context, play_subfolders: Optional[bool] = True, *, folder: str = None
    ):
        """Play all songs in a localtracks folder."""
        if not await self._localtracks_check(ctx):
            return

        if not folder:
            await ctx.invoke(self.local_play, play_subfolders=play_subfolders)
        else:
            folder = folder.strip()
            _dir = audio_dataclasses.LocalPath.joinpath(folder)
            if not _dir.exists():
                return await self._embed_msg(
                    ctx,
                    title=_("Folder Not Found"),
                    description=_("Localtracks folder named {name} does not exist.").format(
                        name=folder
                    ),
                )
            query = audio_dataclasses.Query.process_input(_dir, search_subfolders=play_subfolders)
            await self._local_play_all(ctx, query, from_search=False if not folder else True)

    @local.command(name="play")
    async def local_play(self, ctx: commands.Context, play_subfolders: Optional[bool] = True):
        """Play a local track."""
        if not await self._localtracks_check(ctx):
            return
        localtracks_folders = await self._localtracks_folders(
            ctx, search_subfolders=play_subfolders
        )
        if not localtracks_folders:
            return await self._embed_msg(ctx, title=_("No album folders found."))
        async with ctx.typing():
            len_folder_pages = math.ceil(len(localtracks_folders) / 5)
            folder_page_list = []
            for page_num in range(1, len_folder_pages + 1):
                embed = await self._build_search_page(ctx, localtracks_folders, page_num)
                folder_page_list.append(embed)

        async def _local_folder_menu(
            ctx: commands.Context,
            pages: list,
            controls: MutableMapping,
            message: discord.Message,
            page: int,
            timeout: float,
            emoji: str,
        ):
            if message:
                with contextlib.suppress(discord.HTTPException):
                    await message.delete()
                await self._search_button_action(ctx, localtracks_folders, emoji, page)
                return None

        local_folder_controls = {
            "\N{DIGIT ONE}\N{COMBINING ENCLOSING KEYCAP}": _local_folder_menu,
            "\N{DIGIT TWO}\N{COMBINING ENCLOSING KEYCAP}": _local_folder_menu,
            "\N{DIGIT THREE}\N{COMBINING ENCLOSING KEYCAP}": _local_folder_menu,
            "\N{DIGIT FOUR}\N{COMBINING ENCLOSING KEYCAP}": _local_folder_menu,
            "\N{DIGIT FIVE}\N{COMBINING ENCLOSING KEYCAP}": _local_folder_menu,
            "\N{LEFTWARDS BLACK ARROW}": prev_page,
            "\N{CROSS MARK}": close_menu,
            "\N{BLACK RIGHTWARDS ARROW}": next_page,
        }

        dj_enabled = await self.config.guild(ctx.guild).dj_enabled()
        if dj_enabled and not await self._can_instaskip(ctx, ctx.author):
            return await menu(ctx, folder_page_list, DEFAULT_CONTROLS)
        else:
            await menu(ctx, folder_page_list, local_folder_controls)

    @local.command(name="search")
    async def local_search(
        self, ctx: commands.Context, search_subfolders: Optional[bool] = True, *, search_words
    ):
        """Search for songs across all localtracks folders."""
        if not await self._localtracks_check(ctx):
            return
        all_tracks = await self._folder_list(
            ctx,
            (
                audio_dataclasses.Query.process_input(
                    audio_dataclasses.LocalPath(
                        await self.config.localpath()
                    ).localtrack_folder.absolute(),
                    search_subfolders=search_subfolders,
                )
            ),
        )
        if not all_tracks:
            return await self._embed_msg(ctx, title=_("No album folders found."))
        async with ctx.typing():
            search_list = await self._build_local_search_list(all_tracks, search_words)
        if not search_list:
            return await self._embed_msg(ctx, title=_("No matches."))
        return await ctx.invoke(self.search, query=search_list)

    async def _localtracks_folders(
        self, ctx: commands.Context, search_subfolders=False
    ) -> Optional[List[Union[Path, audio_dataclasses.LocalPath]]]:
        audio_data = audio_dataclasses.LocalPath(
            audio_dataclasses.LocalPath(None).localtrack_folder.absolute()
        )
        if not await self._localtracks_check(ctx):
            return

        return (
            await audio_data.subfolders_in_tree()
            if search_subfolders
            else await audio_data.subfolders()
        )

    async def _folder_list(
        self, ctx: commands.Context, query: audio_dataclasses.Query
    ) -> Optional[List[audio_dataclasses.Query]]:
        if not await self._localtracks_check(ctx):
            return
        query = audio_dataclasses.Query.process_input(query)
        if not query.track.exists():
            return
        return (
            await query.track.tracks_in_tree()
            if query.search_subfolders
            else await query.track.tracks_in_folder()
        )

    async def _folder_tracks(
        self, ctx, player: lavalink.player_manager.Player, query: audio_dataclasses.Query
    ) -> Optional[List[lavalink.rest_api.Track]]:
        if not await self._localtracks_check(ctx):
            return

        audio_data = audio_dataclasses.LocalPath(None)
        try:
            query.track.path.relative_to(audio_data.to_string())
        except ValueError:
            return
        local_tracks = []
        for local_file in await self._all_folder_tracks(ctx, query):
            trackdata, called_api = await self.music_cache.lavalink_query(ctx, player, local_file)
            with contextlib.suppress(IndexError):
                local_tracks.append(trackdata.tracks[0])
        return local_tracks

    async def _local_play_all(
        self, ctx: commands.Context, query: audio_dataclasses.Query, from_search=False
    ) -> None:
        if not await self._localtracks_check(ctx):
            return
        if from_search:
            query = audio_dataclasses.Query.process_input(
                query.track.to_string(), invoked_from="local folder"
            )
        await ctx.invoke(self.search, query=query)

    async def _all_folder_tracks(
        self, ctx: commands.Context, query: audio_dataclasses.Query
    ) -> Optional[List[audio_dataclasses.Query]]:
        if not await self._localtracks_check(ctx):
            return

        return (
            await query.track.tracks_in_tree()
            if query.search_subfolders
            else await query.track.tracks_in_folder()
        )

    async def _localtracks_check(self, ctx: commands.Context) -> bool:
        folder = audio_dataclasses.LocalPath(None)
        if folder.localtrack_folder.exists():
            return True
        if ctx.invoked_with != "start":
            await self._embed_msg(
                ctx, title=_("Invalid Environment"), description=_("No localtracks folder.")
            )
        return False

    @staticmethod
    async def _build_local_search_list(to_search, search_words):
        to_search_string = {i.track.name for i in to_search}
        search_results = process.extract(search_words, to_search_string, limit=50)
        search_list = []
        for track_match, percent_match in search_results:
            if percent_match > 60:
                search_list.extend(
                    [i.track.to_string_user() for i in to_search if i.track.name == track_match]
                )
            await asyncio.sleep(0)
        return search_list

    @commands.command()
    @commands.guild_only()
    @commands.bot_has_permissions(embed_links=True, add_reactions=True)
    async def now(self, ctx: commands.Context):
        """Now playing."""
        if not self._player_check(ctx):
            return await self._embed_msg(ctx, title=_("Nothing playing."))
        expected = ("⏮", "⏹", "⏯", "⏭")
        emoji = {"prev": "⏮", "stop": "⏹", "pause": "⏯", "next": "⏭"}
        player = lavalink.get_player(ctx.guild.id)
        if player.current:
            arrow = await draw_time(ctx)
            pos = lavalink.utils.format_time(player.position)
            if player.current.is_stream:
                dur = "LIVE"
            else:
                dur = lavalink.utils.format_time(player.current.length)
            song = get_track_description(player.current)
            song += _("\n Requested by: **{track.requester}**")
            song += "\n\n{arrow}`{pos}`/`{dur}`"
            song = song.format(track=player.current, arrow=arrow, pos=pos, dur=dur)
        else:
            song = _("Nothing.")

        if player.fetch("np_message") is not None:
            with contextlib.suppress(discord.HTTPException):
                await player.fetch("np_message").delete()

        embed = discord.Embed(title=_("Now Playing"), description=song)
        if await self.config.guild(ctx.guild).thumbnail() and player.current:
            if player.current.thumbnail:
                embed.set_thumbnail(url=player.current.thumbnail)

        shuffle = await self.config.guild(ctx.guild).shuffle()
        repeat = await self.config.guild(ctx.guild).repeat()
        autoplay = await self.config.guild(ctx.guild).auto_play()
        text = ""
        text += (
            _("Auto-Play")
            + ": "
            + ("\N{WHITE HEAVY CHECK MARK}" if autoplay else "\N{CROSS MARK}")
        )
        text += (
            (" | " if text else "")
            + _("Shuffle")
            + ": "
            + ("\N{WHITE HEAVY CHECK MARK}" if shuffle else "\N{CROSS MARK}")
        )
        text += (
            (" | " if text else "")
            + _("Repeat")
            + ": "
            + ("\N{WHITE HEAVY CHECK MARK}" if repeat else "\N{CROSS MARK}")
        )

        message = await self._embed_msg(ctx, embed=embed, footer=text)

        player.store("np_message", message)

        dj_enabled = self._dj_status_cache.setdefault(
            ctx.guild.id, await self.config.guild(ctx.guild).dj_enabled()
        )
        vote_enabled = await self.config.guild(ctx.guild).vote_enabled()
        if dj_enabled or vote_enabled:
            if not await self._can_instaskip(ctx, ctx.author) and not await self._is_alone(ctx):
                return

        if not player.queue:
            expected = ("⏹", "⏯")
        if player.current:
            task = start_adding_reactions(message, expected[:4], ctx.bot.loop)
        else:
            task = None

        try:
            (r, u) = await self.bot.wait_for(
                "reaction_add",
                check=ReactionPredicate.with_emojis(expected, message, ctx.author),
                timeout=30.0,
            )
        except asyncio.TimeoutError:
            return await self._clear_react(message, emoji)
        else:
            if task is not None:
                task.cancel()
        reacts = {v: k for k, v in emoji.items()}
        react = reacts[r.emoji]
        if react == "prev":
            await self._clear_react(message, emoji)
            await ctx.invoke(self.prev)
        elif react == "stop":
            await self._clear_react(message, emoji)
            await ctx.invoke(self.stop)
        elif react == "pause":
            await self._clear_react(message, emoji)
            await ctx.invoke(self.pause)
        elif react == "next":
            await self._clear_react(message, emoji)
            await ctx.invoke(self.skip)

    @commands.command()
    @commands.guild_only()
    @commands.bot_has_permissions(embed_links=True)
    async def pause(self, ctx: commands.Context):
        """Pause or resume a playing track."""
        dj_enabled = self._dj_status_cache.setdefault(
            ctx.guild.id, await self.config.guild(ctx.guild).dj_enabled()
        )
        if not self._player_check(ctx):
            return await self._embed_msg(ctx, title=_("Nothing playing."))
        player = lavalink.get_player(ctx.guild.id)
        if (
            not ctx.author.voice or ctx.author.voice.channel != player.channel
        ) and not await self._can_instaskip(ctx, ctx.author):
            return await self._embed_msg(
                ctx,
                title=_("Unable To Manage Tracks"),
                description=_("You must be in the voice channel to pause or resume."),
            )
        if dj_enabled:
            if not await self._can_instaskip(ctx, ctx.author) and not await self._is_alone(ctx):
                return await self._embed_msg(
                    ctx,
                    title=_("Unable To Manage Tracks"),
                    description=_("You need the DJ role to pause or resume tracks."),
                )

        if not player.current:
            return await self._embed_msg(ctx, title=_("Nothing playing."))
        description = get_track_description(player.current)

        if player.current and not player.paused:
            await player.pause()
            return await self._embed_msg(ctx, title=_("Track Paused"), description=description)
        if player.current and player.paused:
            await player.pause(False)
            return await self._embed_msg(ctx, title=_("Track Resumed"), description=description)

        await self._embed_msg(ctx, title=_("Nothing playing."))

    @commands.command()
    @commands.guild_only()
    @commands.bot_has_permissions(embed_links=True)
    async def percent(self, ctx: commands.Context):
        """Queue percentage."""
        if not self._player_check(ctx):
            return await self._embed_msg(ctx, title=_("Nothing playing."))
        player = lavalink.get_player(ctx.guild.id)
        queue_tracks = player.queue
        requesters = {"total": 0, "users": {}}

        async def _usercount(req_username):
            if req_username in requesters["users"]:
                requesters["users"][req_username]["songcount"] += 1
                requesters["total"] += 1
            else:
                requesters["users"][req_username] = {}
                requesters["users"][req_username]["songcount"] = 1
                requesters["total"] += 1

        for track in queue_tracks:
            req_username = "{}#{}".format(track.requester.name, track.requester.discriminator)
            await _usercount(req_username)
            await asyncio.sleep(0)

        try:
            req_username = "{}#{}".format(
                player.current.requester.name, player.current.requester.discriminator
            )
            await _usercount(req_username)
        except AttributeError:
            return await self._embed_msg(ctx, title=_("There's  nothing in the queue."))

        for req_username in requesters["users"]:
            percentage = float(requesters["users"][req_username]["songcount"]) / float(
                requesters["total"]
            )
            requesters["users"][req_username]["percent"] = round(percentage * 100, 1)
            await asyncio.sleep(0)

        top_queue_users = heapq.nlargest(
            20,
            [
                (x, requesters["users"][x][y])
                for x in requesters["users"]
                for y in requesters["users"][x]
                if y == "percent"
            ],
            key=lambda x: x[1],
        )
        queue_user = ["{}: {:g}%".format(x[0], x[1]) for x in top_queue_users]
        queue_user_list = "\n".join(queue_user)
        await self._embed_msg(
            ctx, title=_("Queued and playing tracks:"), description=queue_user_list
        )

    @commands.command()
    @commands.guild_only()
    @commands.bot_has_permissions(embed_links=True)
    async def play(self, ctx: commands.Context, *, query: str):
        """Play a URL or search for a track."""
        query = audio_dataclasses.Query.process_input(query)
        guild_data = await self.config.guild(ctx.guild).all()
        restrict = await self.config.restrict()
        if restrict and match_url(query):
            valid_url = url_check(query)
            if not valid_url:
                return await self._embed_msg(
                    ctx,
                    title=_("Unable To Play Tracks"),
                    description=_("That URL is not allowed."),
                )
        elif not await is_allowed(ctx.guild, f"{query}", query_obj=query):
            return await self._embed_msg(
                ctx, title=_("Unable To Play Tracks"), description=_("That track is not allowed.")
            )
        if not self._player_check(ctx):
            if self._connection_aborted:
                msg = _("Connection to Lavalink has failed")
                desc = EmptyEmbed
                if await ctx.bot.is_owner(ctx.author):
                    desc = _("Please check your console or logs for details.")
                return await self._embed_msg(ctx, title=msg, description=desc)
            try:
                if (
                    not ctx.author.voice.channel.permissions_for(ctx.me).connect
                    or not ctx.author.voice.channel.permissions_for(ctx.me).move_members
                    and userlimit(ctx.author.voice.channel)
                ):
                    return await self._embed_msg(
                        ctx,
                        title=_("Unable To Play Tracks"),
                        description=_("I don't have permission to connect to your channel."),
                    )
                await lavalink.connect(ctx.author.voice.channel)
                player = lavalink.get_player(ctx.guild.id)
                player.store("connect", datetime.datetime.utcnow())
            except AttributeError:
                return await self._embed_msg(
                    ctx,
                    title=_("Unable To Play Tracks"),
                    description=_("Connect to a voice channel first."),
                )
            except IndexError:
                return await self._embed_msg(
                    ctx,
                    title=_("Unable To Play Tracks"),
                    description=_("Connection to Lavalink has not yet been established."),
                )
        if guild_data["dj_enabled"]:
            if not await self._can_instaskip(ctx, ctx.author):
                return await self._embed_msg(
                    ctx,
                    title=_("Unable To Play Tracks"),
                    description=_("You need the DJ role to queue tracks."),
                )
        player = lavalink.get_player(ctx.guild.id)
        player.store("channel", ctx.channel.id)
        player.store("guild", ctx.guild.id)
        await self._eq_check(ctx, player)
        await self._data_check(ctx)
        if (
            not ctx.author.voice or ctx.author.voice.channel != player.channel
        ) and not await self._can_instaskip(ctx, ctx.author):
            return await self._embed_msg(
                ctx,
                title=_("Unable To Play Tracks"),
                description=_("You must be in the voice channel to use the play command."),
            )
        if not query.valid:
            return await self._embed_msg(
                ctx,
                title=_("Unable To Play Tracks"),
                description=_("No tracks found for `{query}`.").format(
                    query=query.to_string_user()
                ),
            )
        if len(player.queue) >= 10000:
            return await self._embed_msg(
                ctx, title=_("Unable To Play Tracks"), description=_("Queue size limit reached.")
            )

        if not await self._currency_check(ctx, guild_data["jukebox_price"]):
            return
        if query.is_spotify:
            return await self._get_spotify_tracks(ctx, query)
        try:
            await self._enqueue_tracks(ctx, query)
        except QueryUnauthorized as err:
            return await self._embed_msg(
                ctx, title=_("Unable To Play Tracks"), description=err.message
            )

    @commands.command()
    @commands.guild_only()
    @commands.bot_has_permissions(embed_links=True)
    async def bumpplay(
        self, ctx: commands.Context, play_now: Optional[bool] = False, *, query: str
    ):
        """Force play a URL or search for a track."""
        query = audio_dataclasses.Query.process_input(query)
        if not query.single_track:
            return await self._embed_msg(
                ctx,
                title=_("Unable to bump track"),
                description=_("Only single tracks work with bump play."),
            )
        guild_data = await self.config.guild(ctx.guild).all()
        restrict = await self.config.restrict()
        if restrict and match_url(query):
            valid_url = url_check(query)
            if not valid_url:
                return await self._embed_msg(
                    ctx,
                    title=_("Unable To Play Tracks"),
                    description=_("That URL is not allowed."),
                )
        elif not await is_allowed(ctx.guild, f"{query}", query_obj=query):
            return await self._embed_msg(
                ctx, title=_("Unable To Play Tracks"), description=_("That track is not allowed.")
            )
        if not self._player_check(ctx):
            if self._connection_aborted:
                msg = _("Connection to Lavalink has failed")
                desc = EmptyEmbed
                if await ctx.bot.is_owner(ctx.author):
                    desc = _("Please check your console or logs for details.")
                return await self._embed_msg(ctx, title=msg, description=desc)
            try:
                if (
                    not ctx.author.voice.channel.permissions_for(ctx.me).connect
                    or not ctx.author.voice.channel.permissions_for(ctx.me).move_members
                    and userlimit(ctx.author.voice.channel)
                ):
                    return await self._embed_msg(
                        ctx,
                        title=_("Unable To Play Tracks"),
                        description=_("I don't have permission to connect to your channel."),
                    )
                await lavalink.connect(ctx.author.voice.channel)
                player = lavalink.get_player(ctx.guild.id)
                player.store("connect", datetime.datetime.utcnow())
            except AttributeError:
                return await self._embed_msg(
                    ctx,
                    title=_("Unable To Play Tracks"),
                    description=_("Connect to a voice channel first."),
                )
            except IndexError:
                return await self._embed_msg(
                    ctx,
                    title=_("Unable To Play Tracks"),
                    description=_("Connection to Lavalink has not yet been established."),
                )
        if guild_data["dj_enabled"]:
            if not await self._can_instaskip(ctx, ctx.author):
                return await self._embed_msg(
                    ctx,
                    title=_("Unable To Play Tracks"),
                    description=_("You need the DJ role to queue tracks."),
                )
        player = lavalink.get_player(ctx.guild.id)

        player.store("channel", ctx.channel.id)
        player.store("guild", ctx.guild.id)
        await self._eq_check(ctx, player)
        await self._data_check(ctx)
        if (
            not ctx.author.voice or ctx.author.voice.channel != player.channel
        ) and not await self._can_instaskip(ctx, ctx.author):
            return await self._embed_msg(
                ctx,
                title=_("Unable To Play Tracks"),
                description=_("You must be in the voice channel to use the play command."),
            )
        if not query.valid:
            return await self._embed_msg(
                ctx,
                title=_("Unable To Play Tracks"),
                description=_("No tracks found for `{query}`.").format(
                    query=query.to_string_user()
                ),
            )
        if len(player.queue) >= 10000:
            return await self._embed_msg(
                ctx, title=_("Unable To Play Tracks"), description=_("Queue size limit reached.")
            )
        if not await self._currency_check(ctx, guild_data["jukebox_price"]):
            return
        try:
            if query.is_spotify:
                tracks = await self._get_spotify_tracks(ctx, query)
            else:
                tracks = await self._enqueue_tracks(ctx, query, enqueue=False)
        except QueryUnauthorized as err:
            return await self._embed_msg(
                ctx, title=_("Unable To Play Tracks"), description=err.message
            )
        if isinstance(tracks, discord.Message):
            return
        elif not tracks:
            self._play_lock(ctx, False)
            title = _("Unable To Play Tracks")
            desc = _("No tracks found for `{query}`.").format(query=query.to_string_user())
            embed = discord.Embed(title=title, description=desc)
            if await self.config.use_external_lavalink() and query.is_local:
                embed.description = _(
                    "Local tracks will not work "
                    "if the `Lavalink.jar` cannot see the track.\n"
                    "This may be due to permissions or because Lavalink.jar is being run "
                    "in a different machine than the local tracks."
                )
            elif (
                query.is_local and query.suffix in audio_dataclasses._PARTIALLY_SUPPORTED_MUSIC_EXT
            ):
                title = _("Track is not playable.")
                embed = discord.Embed(title=title)
                embed.description = _(
                    "**{suffix}** is not a fully supported format and some " "tracks may not play."
                ).format(suffix=query.suffix)
            return await self._embed_msg(ctx, embed=embed)
        elif isinstance(tracks, discord.Message):
            return
        queue_dur = await track_remaining_duration(ctx)
        index = query.track_index
        seek = 0
        if query.start_time:
            seek = query.start_time
        single_track = (
            tracks
            if isinstance(tracks, lavalink.rest_api.Track)
            else tracks[index]
            if index
            else tracks[0]
        )
        if seek and seek > 0:
            single_track.start_timestamp = seek * 1000
        if not await is_allowed(
            ctx.guild,
            (
                f"{single_track.title} {single_track.author} {single_track.uri} "
                f"{str(audio_dataclasses.Query.process_input(single_track))}"
            ),
        ):
            if IS_DEBUG:
                log.debug(f"Query is not allowed in {ctx.guild} ({ctx.guild.id})")
            self._play_lock(ctx, False)
            return await self._embed_msg(
                ctx,
                title=_("Unable To Play Tracks"),
                description=_("This track is not allowed in this server."),
            )
        elif guild_data["maxlength"] > 0:
            if track_limit(single_track, guild_data["maxlength"]):
                single_track.requester = ctx.author
                single_track.extras.update(
                    {
                        "enqueue_time": int(time.time()),
                        "vc": player.channel.id,
                        "requester": ctx.author.id,
                    }
                )
                player.queue.insert(0, single_track)
                player.maybe_shuffle()
                self.bot.dispatch(
                    "red_audio_track_enqueue", player.channel.guild, single_track, ctx.author
                )
            else:
                self._play_lock(ctx, False)
                return await self._embed_msg(
                    ctx,
                    title=_("Unable To Play Tracks"),
                    description=_("Track exceeds maximum length."),
                )

        else:
            single_track.requester = ctx.author
            single_track.extras["bumped"] = True
            single_track.extras.update(
                {
                    "enqueue_time": int(time.time()),
                    "vc": player.channel.id,
                    "requester": ctx.author.id,
                }
            )
            player.queue.insert(0, single_track)
            player.maybe_shuffle()
            self.bot.dispatch(
                "red_audio_track_enqueue", player.channel.guild, single_track, ctx.author
            )
        description = get_track_description(single_track)
        footer = None
        if not play_now and not guild_data["shuffle"] and queue_dur > 0:
            footer = _("{time} until track playback: #1 in queue").format(
                time=lavalink.utils.format_time(queue_dur)
            )
        await self._embed_msg(
            ctx, title=_("Track Enqueued"), description=description, footer=footer
        )

        if not player.current:
            await player.play()
        elif play_now:
            await player.skip()

        self._play_lock(ctx, False)

    @commands.command()
    @commands.guild_only()
    @commands.bot_has_permissions(embed_links=True)
    async def genre(self, ctx: commands.Context):
        """Pick a Spotify playlist from a list of categories to start playing."""

        async def _category_search_menu(
            ctx: commands.Context,
            pages: list,
            controls: MutableMapping,
            message: discord.Message,
            page: int,
            timeout: float,
            emoji: str,
        ):
            if message:
                output = await self._genre_search_button_action(ctx, category_list, emoji, page)
                with contextlib.suppress(discord.HTTPException):
                    await message.delete()
                return output

        async def _playlist_search_menu(
            ctx: commands.Context,
            pages: list,
            controls: MutableMapping,
            message: discord.Message,
            page: int,
            timeout: float,
            emoji: str,
        ):
            if message:
                output = await self._genre_search_button_action(
                    ctx, playlists_list, emoji, page, playlist=True
                )
                with contextlib.suppress(discord.HTTPException):
                    await message.delete()
                return output

        category_search_controls = {
            "\N{DIGIT ONE}\N{COMBINING ENCLOSING KEYCAP}": _category_search_menu,
            "\N{DIGIT TWO}\N{COMBINING ENCLOSING KEYCAP}": _category_search_menu,
            "\N{DIGIT THREE}\N{COMBINING ENCLOSING KEYCAP}": _category_search_menu,
            "\N{DIGIT FOUR}\N{COMBINING ENCLOSING KEYCAP}": _category_search_menu,
            "\N{DIGIT FIVE}\N{COMBINING ENCLOSING KEYCAP}": _category_search_menu,
            "\N{LEFTWARDS BLACK ARROW}": prev_page,
            "\N{CROSS MARK}": close_menu,
            "\N{BLACK RIGHTWARDS ARROW}": next_page,
        }
        playlist_search_controls = {
            "\N{DIGIT ONE}\N{COMBINING ENCLOSING KEYCAP}": _playlist_search_menu,
            "\N{DIGIT TWO}\N{COMBINING ENCLOSING KEYCAP}": _playlist_search_menu,
            "\N{DIGIT THREE}\N{COMBINING ENCLOSING KEYCAP}": _playlist_search_menu,
            "\N{DIGIT FOUR}\N{COMBINING ENCLOSING KEYCAP}": _playlist_search_menu,
            "\N{DIGIT FIVE}\N{COMBINING ENCLOSING KEYCAP}": _playlist_search_menu,
            "\N{LEFTWARDS BLACK ARROW}": prev_page,
            "\N{CROSS MARK}": close_menu,
            "\N{BLACK RIGHTWARDS ARROW}": next_page,
        }

        api_data = await self._check_api_tokens()
        if any(
            [
                not api_data["spotify_client_id"],
                not api_data["spotify_client_secret"],
                not api_data["youtube_api"],
            ]
        ):
            return await self._embed_msg(
                ctx,
                title=_("Invalid Environment"),
                description=_(
                    "The owner needs to set the Spotify client ID, Spotify client secret, "
                    "and YouTube API key before Spotify URLs or codes can be used. "
                    "\nSee `{prefix}audioset youtubeapi` and `{prefix}audioset spotifyapi` "
                    "for instructions."
                ).format(prefix=ctx.prefix),
            )
        guild_data = await self.config.guild(ctx.guild).all()
        if not self._player_check(ctx):
            if self._connection_aborted:
                msg = _("Connection to Lavalink has failed")
                desc = EmptyEmbed
                if await ctx.bot.is_owner(ctx.author):
                    desc = _("Please check your console or logs for details.")
                return await self._embed_msg(ctx, title=msg, description=desc)
            try:
                if (
                    not ctx.author.voice.channel.permissions_for(ctx.me).connect
                    or not ctx.author.voice.channel.permissions_for(ctx.me).move_members
                    and userlimit(ctx.author.voice.channel)
                ):
                    return await self._embed_msg(
                        ctx,
                        title=_("Unable To Play Tracks"),
                        description=_("I don't have permission to connect to your channel."),
                    )
                await lavalink.connect(ctx.author.voice.channel)
                player = lavalink.get_player(ctx.guild.id)
                player.store("connect", datetime.datetime.utcnow())
            except AttributeError:
                return await self._embed_msg(
                    ctx,
                    title=_("Unable To Play Tracks"),
                    description=_("Connect to a voice channel first."),
                )
            except IndexError:
                return await self._embed_msg(
                    ctx,
                    title=_("Unable To Play Tracks"),
                    description=_("Connection to Lavalink has not yet been established."),
                )
        if guild_data["dj_enabled"]:
            if not await self._can_instaskip(ctx, ctx.author):
                return await self._embed_msg(
                    ctx,
                    title=_("Unable To Play Tracks"),
                    description=_("You need the DJ role to queue tracks."),
                )
        player = lavalink.get_player(ctx.guild.id)

        player.store("channel", ctx.channel.id)
        player.store("guild", ctx.guild.id)
        await self._eq_check(ctx, player)
        await self._data_check(ctx)
        if (
            not ctx.author.voice or ctx.author.voice.channel != player.channel
        ) and not await self._can_instaskip(ctx, ctx.author):
            return await self._embed_msg(
                ctx,
                title=_("Unable To Play Tracks"),
                description=_("You must be in the voice channel to use the genre command."),
            )
        try:
            category_list = await self.music_cache.spotify_api.get_categories()
        except SpotifyFetchError as error:
            return await self._embed_msg(
                ctx,
                title=_("No categories found"),
                description=_(error.message).format(prefix=ctx.prefix),
            )
        if not category_list:
            return await self._embed_msg(ctx, title=_("No categories found, try again later."))
        len_folder_pages = math.ceil(len(category_list) / 5)
        category_search_page_list = []
        for page_num in range(1, len_folder_pages + 1):
            embed = await self._build_genre_search_page(
                ctx, category_list, page_num, _("Categories")
            )
            category_search_page_list.append(embed)
            await asyncio.sleep(0)
        cat_menu_output = await menu(ctx, category_search_page_list, category_search_controls)
        if not cat_menu_output:
            return await self._embed_msg(ctx, title=_("No categories selected, try again later."))
        category_name, category_pick = cat_menu_output
        playlists_list = await self.music_cache.spotify_api.get_playlist_from_category(
            category_pick
        )
        if not playlists_list:
            return await self._embed_msg(ctx, title=_("No categories found, try again later."))
        len_folder_pages = math.ceil(len(playlists_list) / 5)
        playlists_search_page_list = []
        for page_num in range(1, len_folder_pages + 1):
            embed = await self._build_genre_search_page(
                ctx,
                playlists_list,
                page_num,
                _("Playlists for {friendly_name}").format(friendly_name=category_name),
                playlist=True,
            )
            playlists_search_page_list.append(embed)
            await asyncio.sleep(0)
        playlists_pick = await menu(ctx, playlists_search_page_list, playlist_search_controls)
        query = audio_dataclasses.Query.process_input(playlists_pick)
        if not query.valid:
            return await self._embed_msg(ctx, title=_("No tracks to play."))
        if len(player.queue) >= 10000:
            return await self._embed_msg(
                ctx, title=_("Unable To Play Tracks"), description=_("Queue size limit reached.")
            )
        if not await self._currency_check(ctx, guild_data["jukebox_price"]):
            return
        if query.is_spotify:
            return await self._get_spotify_tracks(ctx, query)
        return await self._embed_msg(
            ctx, title=_("Couldn't find tracks for the selected playlist.")
        )

    @staticmethod
    async def _genre_search_button_action(
        ctx: commands.Context, options, emoji, page, playlist=False
    ):
        try:
            if emoji == "\N{DIGIT ONE}\N{COMBINING ENCLOSING KEYCAP}":
                search_choice = options[0 + (page * 5)]
            elif emoji == "\N{DIGIT TWO}\N{COMBINING ENCLOSING KEYCAP}":
                search_choice = options[1 + (page * 5)]
            elif emoji == "\N{DIGIT THREE}\N{COMBINING ENCLOSING KEYCAP}":
                search_choice = options[2 + (page * 5)]
            elif emoji == "\N{DIGIT FOUR}\N{COMBINING ENCLOSING KEYCAP}":
                search_choice = options[3 + (page * 5)]
            elif emoji == "\N{DIGIT FIVE}\N{COMBINING ENCLOSING KEYCAP}":
                search_choice = options[4 + (page * 5)]
            else:
                search_choice = options[0 + (page * 5)]
        except IndexError:
            search_choice = options[-1]
        if not playlist:
            return list(search_choice.items())[0]
        else:
            return search_choice.get("uri")

    @staticmethod
    async def _build_genre_search_page(
        ctx: commands.Context, tracks, page_num, title, playlist=False
    ):
        search_num_pages = math.ceil(len(tracks) / 5)
        search_idx_start = (page_num - 1) * 5
        search_idx_end = search_idx_start + 5
        search_list = ""
        for i, entry in enumerate(tracks[search_idx_start:search_idx_end], start=search_idx_start):
            search_track_num = i + 1
            if search_track_num > 5:
                search_track_num = search_track_num % 5
            if search_track_num == 0:
                search_track_num = 5
            if playlist:
                name = "**[{}]({})** - {}".format(
                    entry.get("name"),
                    entry.get("url"),
                    str(entry.get("tracks")) + " " + _("tracks"),
                )
            else:
                name = f"{list(entry.keys())[0]}"
            search_list += "`{}.` {}\n".format(search_track_num, name)
            await asyncio.sleep(0)

        embed = discord.Embed(
            colour=await ctx.embed_colour(), title=title, description=search_list
        )
        embed.set_footer(
            text=_("Page {page_num}/{total_pages}").format(
                page_num=page_num, total_pages=search_num_pages
            )
        )
        return embed

    @commands.command()
    @commands.guild_only()
    @commands.bot_has_permissions(embed_links=True)
    @checks.mod_or_permissions(manage_messages=True)
    async def autoplay(self, ctx: commands.Context):
        """Starts auto play."""
        if not self._player_check(ctx):
            if self._connection_aborted:
                msg = _("Connection to Lavalink has failed")
                desc = EmptyEmbed
                if await ctx.bot.is_owner(ctx.author):
                    desc = _("Please check your console or logs for details.")
                return await self._embed_msg(ctx, title=msg, description=desc)
            try:
                if (
                    not ctx.author.voice.channel.permissions_for(ctx.me).connect
                    or not ctx.author.voice.channel.permissions_for(ctx.me).move_members
                    and userlimit(ctx.author.voice.channel)
                ):
                    return await self._embed_msg(
                        ctx,
                        title=_("Unable To Play Tracks"),
                        description=_("I don't have permission to connect to your channel."),
                    )
                await lavalink.connect(ctx.author.voice.channel)
                player = lavalink.get_player(ctx.guild.id)
                player.store("connect", datetime.datetime.utcnow())
            except AttributeError:
                return await self._embed_msg(
                    ctx,
                    title=_("Unable To Play Tracks"),
                    description=_("Connect to a voice channel first."),
                )
            except IndexError:
                return await self._embed_msg(
                    ctx,
                    title=_("Unable To Play Tracks"),
                    description=_("Connection to Lavalink has not yet been established."),
                )
        guild_data = await self.config.guild(ctx.guild).all()
        if guild_data["dj_enabled"]:
            if not await self._can_instaskip(ctx, ctx.author):
                return await self._embed_msg(
                    ctx,
                    title=_("Unable To Play Tracks"),
                    description=_("You need the DJ role to queue tracks."),
                )
        player = lavalink.get_player(ctx.guild.id)

        player.store("channel", ctx.channel.id)
        player.store("guild", ctx.guild.id)
        await self._eq_check(ctx, player)
        await self._data_check(ctx)
        if (
            not ctx.author.voice or ctx.author.voice.channel != player.channel
        ) and not await self._can_instaskip(ctx, ctx.author):
            return await self._embed_msg(
                ctx,
                title=_("Unable To Play Tracks"),
                description=_("You must be in the voice channel to use the autoplay command."),
            )
        if len(player.queue) >= 10000:
            return await self._embed_msg(
                ctx, title=_("Unable To Play Tracks"), description=_("Queue size limit reached.")
            )
        if not await self._currency_check(ctx, guild_data["jukebox_price"]):
            return
        try:
            await self.music_cache.autoplay(player)
        except DatabaseError:
            notify_channel = player.fetch("channel")
            if notify_channel:
                notify_channel = self.bot.get_channel(notify_channel)
                await self._embed_msg(notify_channel, title=_("Couldn't get a valid track."))
            return

        if not guild_data["auto_play"]:
            await ctx.invoke(self._autoplay_toggle)
        if not guild_data["notify"] and (
            (player.current and not player.current.extras.get("autoplay")) or not player.current
        ):
            await self._embed_msg(ctx, title=_("Auto play started."))
        elif player.current:
            await self._embed_msg(ctx, title=_("Adding a track to queue."))

    async def _get_spotify_tracks(self, ctx: commands.Context, query: audio_dataclasses.Query):
        if ctx.invoked_with in ["play", "genre"]:
            enqueue_tracks = True
        else:
            enqueue_tracks = False
        player = lavalink.get_player(ctx.guild.id)
        api_data = await self._check_api_tokens()

        if (
            not api_data["spotify_client_id"]
            or not api_data["spotify_client_secret"]
            or not api_data["youtube_api"]
        ):
            return await self._embed_msg(
                ctx,
                title=_("Invalid Environment"),
                description=_(
                    "The owner needs to set the Spotify client ID, Spotify client secret, "
                    "and YouTube API key before Spotify URLs or codes can be used. "
                    "\nSee `{prefix}audioset youtubeapi` and `{prefix}audioset spotifyapi` "
                    "for instructions."
                ).format(prefix=ctx.prefix),
            )
        try:
            if self.play_lock[ctx.message.guild.id]:
                return await self._embed_msg(
                    ctx,
                    title=_("Unable To Get Tracks"),
                    description=_("Wait until the playlist has finished loading."),
                )
        except KeyError:
            pass

        if query.single_track:
            try:
                res = await self.music_cache.spotify_query(
                    ctx, "track", query.id, skip_youtube=True, notifier=None
                )
                if not res:
                    title = _("Nothing found.")
                    embed = discord.Embed(title=title)
                    if (
                        query.is_local
                        and query.suffix in audio_dataclasses._PARTIALLY_SUPPORTED_MUSIC_EXT
                    ):
                        title = _("Track is not playable.")
                        description = _(
                            "**{suffix}** is not a fully supported "
                            "format and some tracks may not play."
                        ).format(suffix=query.suffix)
                        embed = discord.Embed(title=title, description=description)
                    return await self._embed_msg(ctx, embed=embed)
            except SpotifyFetchError as error:
                self._play_lock(ctx, False)
                return await self._embed_msg(ctx, title=_(error.message).format(prefix=ctx.prefix))
            self._play_lock(ctx, False)
            try:
                if enqueue_tracks:
                    new_query = audio_dataclasses.Query.process_input(res[0])
                    new_query.start_time = query.start_time
                    return await self._enqueue_tracks(ctx, new_query)
                else:
                    query = audio_dataclasses.Query.process_input(res[0])
                    try:
                        result, called_api = await self.music_cache.lavalink_query(
                            ctx, player, query
                        )
                    except TrackEnqueueError:
                        self._play_lock(ctx, False)
                        return await self._embed_msg(
                            ctx,
                            title=_("Unable to Get Track"),
                            description=_(
                                "I'm unable get a track from Lavalink at the moment, try again in a few minutes."
                            ),
                        )
                    tracks = result.tracks
                    if not tracks:
                        embed = discord.Embed(title=_("Nothing found."))
                        if (
                            query.is_local
                            and query.suffix in audio_dataclasses._PARTIALLY_SUPPORTED_MUSIC_EXT
                        ):
                            embed = discord.Embed(title=_("Track is not playable."))
                            embed.description = _(
                                "**{suffix}** is not a fully supported format and some "
                                "tracks may not play."
                            ).format(suffix=query.suffix)
                        return await self._embed_msg(ctx, embed=embed)
                    single_track = tracks[0]
                    single_track.start_timestamp = query.start_time * 1000
                    single_track = [single_track]

                    return single_track

            except KeyError:
                self._play_lock(ctx, False)
                return await self._embed_msg(
                    ctx,
                    title=_("Invalid Environment"),
                    description=_(
                        "The Spotify API key or client secret has not been set properly. "
                        "\nUse `{prefix}audioset spotifyapi` for instructions."
                    ).format(prefix=ctx.prefix),
                )
        elif query.is_album or query.is_playlist:
            self._play_lock(ctx, True)
            track_list = await self._spotify_playlist(
                ctx, "album" if query.is_album else "playlist", query, enqueue_tracks
            )
            self._play_lock(ctx, False)
            return track_list
        else:
            return await self._embed_msg(
                ctx,
                title=_("Unable To Find Tracks"),
                description=_("This doesn't seem to be a supported Spotify URL or code."),
            )

    async def _enqueue_tracks(
        self,
        ctx: commands.Context,
        query: Union[audio_dataclasses.Query, list],
        enqueue: bool = True,
    ):
        player = lavalink.get_player(ctx.guild.id)
        try:
            if self.play_lock[ctx.message.guild.id]:
                return await self._embed_msg(
                    ctx,
                    title=_("Unable To Get Tracks"),
                    description=_("Wait until the playlist has finished loading."),
                )
        except KeyError:
            self._play_lock(ctx, True)
        guild_data = await self.config.guild(ctx.guild).all()
        first_track_only = False
        single_track = None
        index = None
        playlist_data = None
        playlist_url = None
        seek = 0
        if type(query) is not list:
            if not await is_allowed(ctx.guild, f"{query}", query_obj=query):
                raise QueryUnauthorized(
                    _("{query} is not an allowed query.").format(query=query.to_string_user())
                )
            if query.single_track:
                first_track_only = True
                index = query.track_index
                if query.start_time:
                    seek = query.start_time
            try:
                result, called_api = await self.music_cache.lavalink_query(ctx, player, query)
            except TrackEnqueueError:
                self._play_lock(ctx, False)
                return await self._embed_msg(
                    ctx,
                    title=_("Unable to Get Track"),
                    description=_(
                        "I'm unable get a track from Lavalink at the moment, try again in a few minutes."
                    ),
                )
            tracks = result.tracks
            playlist_data = result.playlist_info
            if not enqueue:
                return tracks
            if not tracks:
                self._play_lock(ctx, False)
                title = _("Nothing found.")
                embed = discord.Embed(title=title)
                if result.exception_message:
                    embed.set_footer(text=result.exception_message[:2000].replace("\n", ""))
                if await self.config.use_external_lavalink() and query.is_local:
                    embed.description = _(
                        "Local tracks will not work "
                        "if the `Lavalink.jar` cannot see the track.\n"
                        "This may be due to permissions or because Lavalink.jar is being run "
                        "in a different machine than the local tracks."
                    )
                elif (
                    query.is_local
                    and query.suffix in audio_dataclasses._PARTIALLY_SUPPORTED_MUSIC_EXT
                ):
                    title = _("Track is not playable.")
                    embed = discord.Embed(title=title)
                    embed.description = _(
                        "**{suffix}** is not a fully supported format and some "
                        "tracks may not play."
                    ).format(suffix=query.suffix)
                return await self._embed_msg(ctx, embed=embed)
        else:
            tracks = query
        queue_dur = await queue_duration(ctx)
        queue_total_duration = lavalink.utils.format_time(queue_dur)
        before_queue_length = len(player.queue)

        if not first_track_only and len(tracks) > 1:
            # a list of Tracks where all should be enqueued
            # this is a Spotify playlist already made into a list of Tracks or a
            # url where Lavalink handles providing all Track objects to use, like a
            # YouTube or Soundcloud playlist
            if len(player.queue) >= 10000:
                return await self._embed_msg(ctx, title=_("Queue size limit reached."))
            track_len = 0
            empty_queue = not player.queue
            for track in tracks:
                if len(player.queue) >= 10000:
                    continue
                if not await is_allowed(
                    ctx.guild,
                    (
                        f"{track.title} {track.author} {track.uri} "
                        f"{str(audio_dataclasses.Query.process_input(track))}"
                    ),
                ):
                    if IS_DEBUG:
                        log.debug(f"Query is not allowed in {ctx.guild} ({ctx.guild.id})")
                    continue
                elif guild_data["maxlength"] > 0:
                    if track_limit(track, guild_data["maxlength"]):
                        track_len += 1
                        track.extras.update(
                            {
                                "enqueue_time": int(time.time()),
                                "vc": player.channel.id,
                                "requester": ctx.author.id,
                            }
                        )
                        player.add(ctx.author, track)
                        self.bot.dispatch(
                            "red_audio_track_enqueue", player.channel.guild, track, ctx.author
                        )

                else:
                    track_len += 1
                    track.extras.update(
                        {
                            "enqueue_time": int(time.time()),
                            "vc": player.channel.id,
                            "requester": ctx.author.id,
                        }
                    )
                    player.add(ctx.author, track)
                    self.bot.dispatch(
                        "red_audio_track_enqueue", player.channel.guild, track, ctx.author
                    )
                await asyncio.sleep(0)
            player.maybe_shuffle(0 if empty_queue else 1)

            if len(tracks) > track_len:
                maxlength_msg = " {bad_tracks} tracks cannot be queued.".format(
                    bad_tracks=(len(tracks) - track_len)
                )
            else:
                maxlength_msg = ""
            playlist_name = escape(playlist_data.name if playlist_data else _("No Title"))
            embed = discord.Embed(
                description=bold(f"[{playlist_name}]({playlist_url})")
                if playlist_url
                else playlist_name,
                title=_("Playlist Enqueued"),
            )
            embed.set_footer(
                text=_("Added {num} tracks to the queue.{maxlength_msg}").format(
                    num=track_len, maxlength_msg=maxlength_msg
                )
            )
            if not guild_data["shuffle"] and queue_dur > 0:
                embed.set_footer(
                    text=_(
                        "{time} until start of playlist playback: starts at #{position} in queue"
                    ).format(time=queue_total_duration, position=before_queue_length + 1)
                )
            if not player.current:
                await player.play()
            self._play_lock(ctx, False)
            message = await self._embed_msg(ctx, embed=embed)
            return tracks or message
        else:
            single_track = None
            # a ytsearch: prefixed item where we only need the first Track returned
            # this is in the case of [p]play <query>, a single Spotify url/code
            # or this is a localtrack item
            try:
                if len(player.queue) >= 10000:

                    return await self._embed_msg(ctx, title=_("Queue size limit reached."))

                single_track = (
                    tracks
                    if isinstance(tracks, lavalink.rest_api.Track)
                    else tracks[index]
                    if index
                    else tracks[0]
                )
                if seek and seek > 0:
                    single_track.start_timestamp = seek * 1000
                if not await is_allowed(
                    ctx.guild,
                    (
                        f"{single_track.title} {single_track.author} {single_track.uri} "
                        f"{str(audio_dataclasses.Query.process_input(single_track))}"
                    ),
                ):
                    if IS_DEBUG:
                        log.debug(f"Query is not allowed in {ctx.guild} ({ctx.guild.id})")
                    self._play_lock(ctx, False)
                    return await self._embed_msg(
                        ctx, title=_("This track is not allowed in this server.")
                    )
                elif guild_data["maxlength"] > 0:
                    if track_limit(single_track, guild_data["maxlength"]):
                        single_track.extras.update(
                            {
                                "enqueue_time": int(time.time()),
                                "vc": player.channel.id,
                                "requester": ctx.author.id,
                            }
                        )
                        player.add(ctx.author, single_track)
                        player.maybe_shuffle()
                        self.bot.dispatch(
                            "red_audio_track_enqueue",
                            player.channel.guild,
                            single_track,
                            ctx.author,
                        )
                    else:
                        self._play_lock(ctx, False)
                        return await self._embed_msg(ctx, title=_("Track exceeds maximum length."))

                else:
                    single_track.extras.update(
                        {
                            "enqueue_time": int(time.time()),
                            "vc": player.channel.id,
                            "requester": ctx.author.id,
                        }
                    )
                    player.add(ctx.author, single_track)
                    player.maybe_shuffle()
                    self.bot.dispatch(
                        "red_audio_track_enqueue", player.channel.guild, single_track, ctx.author
                    )
            except IndexError:
                self._play_lock(ctx, False)
                title = _("Nothing found")
                desc = EmptyEmbed
                if await ctx.bot.is_owner(ctx.author):
                    desc = _("Please check your console or logs for details.")
                return await self._embed_msg(ctx, title=title, description=desc)
            description = get_track_description(single_track)
            embed = discord.Embed(title=_("Track Enqueued"), description=description)
            if not guild_data["shuffle"] and queue_dur > 0:
                embed.set_footer(
                    text=_("{time} until track playback: #{position} in queue").format(
                        time=queue_total_duration, position=before_queue_length + 1
                    )
                )

        if not player.current:
            await player.play()
        self._play_lock(ctx, False)
        message = await self._embed_msg(ctx, embed=embed)
        return single_track or message

    async def _spotify_playlist(
        self,
        ctx: commands.Context,
        stype: str,
        query: audio_dataclasses.Query,
        enqueue: bool = False,
    ):

        player = lavalink.get_player(ctx.guild.id)
        try:
            embed1 = discord.Embed(title=_("Please wait, finding tracks..."))
            playlist_msg = await self._embed_msg(ctx, embed=embed1)
            notifier = Notifier(
                ctx,
                playlist_msg,
                {
                    "spotify": _("Getting track {num}/{total}..."),
                    "youtube": _("Matching track {num}/{total}..."),
                    "lavalink": _("Loading track {num}/{total}..."),
                    "lavalink_time": _("Approximate time remaining: {seconds}"),
                },
            )
            track_list = await self.music_cache.spotify_enqueue(
                ctx,
                stype,
                query.id,
                enqueue=enqueue,
                player=player,
                lock=self._play_lock,
                notifier=notifier,
            )
        except SpotifyFetchError as error:
            self._play_lock(ctx, False)
            return await self._embed_msg(
                ctx,
                title=_("Invalid Environment"),
                description=_(error.message).format(prefix=ctx.prefix),
            )
        except (RuntimeError, aiohttp.ServerDisconnectedError):
            self._play_lock(ctx, False)
            error_embed = discord.Embed(
                title=_("The connection was reset while loading the playlist.")
            )
            await self._embed_msg(ctx, embed=error_embed)
            return None
        except Exception as e:
            self._play_lock(ctx, False)
            raise e
        self._play_lock(ctx, False)
        return track_list

    async def can_manage_playlist(
        self, scope: str, playlist: Playlist, ctx: commands.Context, user, guild
    ):

        is_owner = await ctx.bot.is_owner(ctx.author)
        has_perms = False
        user_to_query = user
        guild_to_query = guild
        dj_enabled = None
        playlist_author = (
            guild.get_member(playlist.author)
            if guild
            else self.bot.get_user(playlist.author) or user
        )

        is_different_user = len({playlist.author, user_to_query.id, ctx.author.id}) != 1
        is_different_guild = True if guild_to_query is None else ctx.guild.id != guild_to_query.id

        if is_owner:
            has_perms = True
        elif playlist.scope == PlaylistScope.USER.value:
            if not is_different_user:
                has_perms = True
        elif playlist.scope == PlaylistScope.GUILD.value:
            if not is_different_guild:
                dj_enabled = self._dj_status_cache.setdefault(
                    ctx.guild.id, await self.config.guild(ctx.guild).dj_enabled()
                )
                if guild.owner_id == ctx.author.id:
                    has_perms = True
                elif dj_enabled and await self._has_dj_role(ctx, ctx.author):
                    has_perms = True
                elif await ctx.bot.is_mod(ctx.author):
                    has_perms = True
                elif not dj_enabled and not is_different_user:
                    has_perms = True

        if has_perms is False:
            if hasattr(playlist, "name"):
                msg = _(
                    "You do not have the permissions to manage {name} (`{id}`) [**{scope}**]."
                ).format(
                    user=playlist_author,
                    name=playlist.name,
                    id=playlist.id,
                    scope=humanize_scope(
                        playlist.scope,
                        ctx=guild_to_query
                        if playlist.scope == PlaylistScope.GUILD.value
                        else playlist_author
                        if playlist.scope == PlaylistScope.USER.value
                        else None,
                    ),
                )
            elif playlist.scope == PlaylistScope.GUILD.value and (
                is_different_guild or dj_enabled
            ):
                msg = _(
                    "You do not have the permissions to manage that playlist in {guild}."
                ).format(guild=guild_to_query)
            elif (
                playlist.scope in [PlaylistScope.GUILD.value, PlaylistScope.USER.value]
                and is_different_user
            ):
                msg = _(
                    "You do not have the permissions to manage playlist owned by {user}."
                ).format(user=playlist_author)
            else:
                msg = _(
                    "You do not have the permissions to manage "
                    "playlists in {scope} scope.".format(scope=humanize_scope(scope, the=True))
                )

            await self._embed_msg(ctx, title=_("No access to playlist."), description=msg)
            return False
        return True

    async def _get_correct_playlist_id(
        self,
        context: commands.Context,
        matches: MutableMapping,
        scope: str,
        author: discord.User,
        guild: discord.Guild,
        specified_user: bool = False,
    ) -> Tuple[Optional[int], str, str]:
        """
        Parameters
        ----------
        context: commands.Context
            The context in which this is being called.
        matches: dict
            A dict of the matches found where key is scope and value is matches.
        scope:str
            The custom config scope. A value from :code:`PlaylistScope`.
        author: discord.User
            The user.
        guild: discord.Guild
            The guild.
        specified_user: bool
            Whether or not a user ID was specified via argparse.
        Returns
        -------
        Tuple[Optional[int], str]
            Tuple of Playlist ID or None if none found and original user input.
        Raises
        ------
        `TooManyMatches`
            When more than 10 matches are found or
            When multiple matches are found but none is selected.

        """
        correct_scope_matches: List[Playlist]
        original_input = matches.get("arg")
        lazy_match = False
        if scope is None:
            correct_scope_matches_temp: MutableMapping = matches.get("all")
            lazy_match = True
        else:
            correct_scope_matches_temp: MutableMapping = matches.get(scope)

        guild_to_query = guild.id
        user_to_query = author.id
        correct_scope_matches_user = []
        correct_scope_matches_guild = []
        correct_scope_matches_global = []

        if not correct_scope_matches_temp:
            return None, original_input, scope or PlaylistScope.GUILD.value
        if lazy_match or (scope == PlaylistScope.USER.value):
            correct_scope_matches_user = [
                p for p in matches.get(PlaylistScope.USER.value) if user_to_query == p.scope_id
            ]
        if lazy_match or (scope == PlaylistScope.GUILD.value and not correct_scope_matches_user):
            if specified_user:
                correct_scope_matches_guild = [
                    p
                    for p in matches.get(PlaylistScope.GUILD.value)
                    if guild_to_query == p.scope_id and p.author == user_to_query
                ]
            else:
                correct_scope_matches_guild = [
                    p
                    for p in matches.get(PlaylistScope.GUILD.value)
                    if guild_to_query == p.scope_id
                ]
        if lazy_match or (
            scope == PlaylistScope.GLOBAL.value
            and not correct_scope_matches_user
            and not correct_scope_matches_guild
        ):
            if specified_user:
                correct_scope_matches_global = [
                    p
                    for p in matches.get(PlaylistScope.USGLOBALER.value)
                    if p.author == user_to_query
                ]
            else:
                correct_scope_matches_global = [p for p in matches.get(PlaylistScope.GLOBAL.value)]

        correct_scope_matches = [
            *correct_scope_matches_global,
            *correct_scope_matches_guild,
            *correct_scope_matches_user,
        ]
        match_count = len(correct_scope_matches)
        if match_count > 1:
            correct_scope_matches2 = [
                p for p in correct_scope_matches if p.name == str(original_input).strip()
            ]
            if correct_scope_matches2:
                correct_scope_matches = correct_scope_matches2
            elif original_input.isnumeric():
                arg = int(original_input)
                correct_scope_matches3 = [p for p in correct_scope_matches if p.id == arg]
                if correct_scope_matches3:
                    correct_scope_matches = correct_scope_matches3
        match_count = len(correct_scope_matches)
        # We done all the trimming we can with the info available time to ask the user
        if match_count > 10:
            if original_input.isnumeric():
                arg = int(original_input)
                correct_scope_matches = [p for p in correct_scope_matches if p.id == arg]
            if match_count > 10:
                raise TooManyMatches(
                    _(
                        "{match_count} playlists match {original_input}: "
                        "Please try to be more specific, or use the playlist ID."
                    ).format(match_count=match_count, original_input=original_input)
                )
        elif match_count == 1:
            return correct_scope_matches[0].id, original_input, correct_scope_matches[0].scope
        elif match_count == 0:
            return None, original_input, scope

        # TODO : Convert this section to a new paged reaction menu when Toby Menus are Merged
        pos_len = 3
        playlists = f"{'#':{pos_len}}\n"
        number = 0
        correct_scope_matches = sorted(correct_scope_matches, key=lambda x: x.name.lower())
        for number, playlist in enumerate(correct_scope_matches, 1):
            author = self.bot.get_user(playlist.author) or playlist.author or _("Unknown")
            line = _(
                "{number}."
                "    <{playlist.name}>\n"
                " - Scope:  < {scope} >\n"
                " - ID:     < {playlist.id} >\n"
                " - Tracks: < {tracks} >\n"
                " - Author: < {author} >\n\n"
            ).format(
                number=number,
                playlist=playlist,
                scope=humanize_scope(playlist.scope),
                tracks=len(playlist.tracks),
                author=author,
            )
            playlists += line

        embed = discord.Embed(
            title=_("{playlists} playlists found, which one would you like?").format(
                playlists=number
            ),
            description=box(playlists, lang="md"),
            colour=await context.embed_colour(),
        )
        msg = await context.send(embed=embed)
        avaliable_emojis = ReactionPredicate.NUMBER_EMOJIS[1:]
        avaliable_emojis.append("🔟")
        emojis = avaliable_emojis[: len(correct_scope_matches)]
        emojis.append("\N{CROSS MARK}")
        start_adding_reactions(msg, emojis)
        pred = ReactionPredicate.with_emojis(emojis, msg, user=context.author)
        try:
            await context.bot.wait_for("reaction_add", check=pred, timeout=60)
        except asyncio.TimeoutError:
            with contextlib.suppress(discord.HTTPException):
                await msg.delete()
            raise TooManyMatches(
                _("Too many matches found and you did not select which one you wanted.")
            )
        if emojis[pred.result] == "\N{CROSS MARK}":
            with contextlib.suppress(discord.HTTPException):
                await msg.delete()
            raise TooManyMatches(
                _("Too many matches found and you did not select which one you wanted.")
            )
        with contextlib.suppress(discord.HTTPException):
            await msg.delete()
        return (
            correct_scope_matches[pred.result].id,
            original_input,
            correct_scope_matches[pred.result].scope,
        )

    @commands.group()
    @commands.guild_only()
    @commands.bot_has_permissions(embed_links=True)
    async def playlist(self, ctx: commands.Context):
        """Playlist configuration options.

        Scope info:
        ​ ​ ​ ​ **Global**:
        ​ ​ ​ ​ ​ ​ ​ ​ Visible to all users of this bot.
        ​ ​ ​ ​ ​ ​ ​ ​ Only editable by bot owner.
        ​ ​ ​ ​ **Guild**:
        ​ ​ ​ ​ ​ ​ ​ ​ Visible to all users in this guild.
        ​ ​ ​ ​ ​ ​ ​ ​ Editable by bot owner, guild owner, guild admins, guild mods, DJ role and playlist creator.
        ​ ​ ​ ​ **User**:
        ​ ​ ​ ​ ​ ​ ​ ​ Visible to all bot users, if --author is passed.
        ​ ​ ​ ​ ​ ​ ​ ​ Editable by bot owner and creator.

        """

    @playlist.command(name="append", usage="<playlist_name_OR_id> <track_name_OR_url> [args]")
    async def _playlist_append(
        self,
        ctx: commands.Context,
        playlist_matches: PlaylistConverter,
        query: LazyGreedyConverter,
        *,
        scope_data: ScopeParser = None,
    ):
        """Add a track URL, playlist link, or quick search to a playlist.

        The track(s) will be appended to the end of the playlist.

        **Usage**:
        ​ ​ ​ ​ `[p]playlist append playlist_name_OR_id track_name_OR_url [args]`

        **Args**:
        ​ ​ ​ ​ The following are all optional:
        ​ ​ ​ ​ ​ ​ ​ ​ --scope <scope>
        ​ ​ ​ ​ ​ ​ ​ ​ --author [user]
        ​ ​ ​ ​ ​ ​ ​ ​ --guild [guild] **Only the bot owner can use this**

        **Scope** is one of the following:
        ​ ​ ​ ​ Global
        ​ ​ ​ ​ Guild
        ​ ​ ​ ​ User

        **Author** can be one of the following:
        ​ ​ ​ ​ User ID
        ​ ​ ​ ​ User Mention
        ​ ​ ​ ​ User Name#123

        **Guild** can be one of the following:
        ​ ​ ​ ​ Guild ID
        ​ ​ ​ ​ Exact guild name

        Example use:
        ​ ​ ​ ​ `[p]playlist append MyGuildPlaylist Hello by Adele`
        ​ ​ ​ ​ `[p]playlist append MyGlobalPlaylist Hello by Adele --scope Global`
        ​ ​ ​ ​ `[p]playlist append MyGlobalPlaylist Hello by Adele --scope Global --Author Draper#6666`
        """
        if scope_data is None:
            scope_data = [None, ctx.author, ctx.guild, False]
        (scope, author, guild, specified_user) = scope_data
        if not await self._playlist_check(ctx):
            return
        try:
            (playlist_id, playlist_arg, scope) = await self._get_correct_playlist_id(
                ctx, playlist_matches, scope, author, guild, specified_user
            )
        except TooManyMatches as e:
            return await self._embed_msg(ctx, title=str(e))
        if playlist_id is None:
            return await self._embed_msg(
                ctx,
                title=_("Playlist Not Found"),
                description=_("Could not match '{arg}' to a playlist").format(arg=playlist_arg),
            )

        try:
            playlist = await get_playlist(playlist_id, scope, self.bot, guild, author)
        except RuntimeError:
            return await self._embed_msg(
                ctx,
                title=_("Playlist {id} does not exist in {scope} scope.").format(
                    id=playlist_id, scope=humanize_scope(scope, the=True)
                ),
            )
        except MissingGuild:
            return await self._embed_msg(
                ctx,
                title=_("Missing Arguments"),
                description=_("You need to specify the Guild ID for the guild to lookup."),
            )

        if not await self.can_manage_playlist(scope, playlist, ctx, author, guild):
            return
        player = lavalink.get_player(ctx.guild.id)
        to_append = await self._playlist_tracks(
            ctx, player, audio_dataclasses.Query.process_input(query)
        )

        if isinstance(to_append, discord.Message):
            return None

        if not to_append:
            return await self._embed_msg(
                ctx, title=_("Could not find a track matching your query.")
            )
        track_list = playlist.tracks
        current_count = len(track_list)
        to_append_count = len(to_append)
        tracks_obj_list = playlist.tracks_obj
        not_added = 0
        if current_count + to_append_count > 10000:
            to_append = to_append[: 10000 - current_count]
            not_added = to_append_count - len(to_append)
            to_append_count = len(to_append)
        scope_name = humanize_scope(
            scope, ctx=guild if scope == PlaylistScope.GUILD.value else author
        )
        appended = 0

        if to_append and to_append_count == 1:
            to = lavalink.Track(to_append[0])
            if to in tracks_obj_list:
                return await self._embed_msg(
                    ctx,
                    title=_("Skipping track"),
                    description=_(
                        "{track} is already in {playlist} (`{id}`) [**{scope}**]."
                    ).format(
                        track=to.title, playlist=playlist.name, id=playlist.id, scope=scope_name
                    ),
                    footer=_("Playlist limit reached: Could not add track.").format(not_added)
                    if not_added > 0
                    else None,
                )
            else:
                appended += 1
        if to_append and to_append_count > 1:
            to_append_temp = []
            for t in to_append:
                to = lavalink.Track(t)
                if to not in tracks_obj_list:
                    appended += 1
                    to_append_temp.append(t)
            to_append = to_append_temp
        if appended > 0:
            track_list.extend(to_append)
            update = {"tracks": track_list, "url": None}
            await playlist.edit(update)

        if to_append_count == 1 and appended == 1:
            track_title = to_append[0]["info"]["title"]
            return await self._embed_msg(
                ctx,
                title=_("Track added"),
                description=_("{track} appended to {playlist} (`{id}`) [**{scope}**].").format(
                    track=track_title, playlist=playlist.name, id=playlist.id, scope=scope_name
                ),
            )

        desc = _("{num} tracks appended to {playlist} (`{id}`) [**{scope}**].").format(
            num=appended, playlist=playlist.name, id=playlist.id, scope=scope_name
        )
        if to_append_count > appended:
            diff = to_append_count - appended
            desc += _("\n{existing} {plural} already in the playlist and were skipped.").format(
                existing=diff, plural=_("tracks are") if diff != 1 else _("track is")
            )

        embed = discord.Embed(title=_("Playlist Modified"), description=desc)
        await self._embed_msg(
            ctx,
            embed=embed,
            footer=_("Playlist limit reached: Could not add track.").format(not_added)
            if not_added > 0
            else None,
        )

    @commands.cooldown(1, 150, commands.BucketType.member)
    @playlist.command(name="copy", usage="<id_or_name> [args]", cooldown_after_parsing=True)
    async def _playlist_copy(
        self,
        ctx: commands.Context,
        playlist_matches: PlaylistConverter,
        *,
        scope_data: ComplexScopeParser = None,
    ):

        """Copy a playlist from one scope to another.

        **Usage**:
        ​ ​ ​ ​ `[p]playlist copy playlist_name_OR_id [args]`

        **Args**:
        ​ ​ ​ ​ The following are all optional:
        ​ ​ ​ ​ ​ ​ ​ ​ --from-scope <scope>
        ​ ​ ​ ​ ​ ​ ​ ​ --from-author [user]
        ​ ​ ​ ​ ​ ​ ​ ​ --from-guild [guild] **Only the bot owner can use this**

        ​ ​ ​ ​ ​ ​ ​ ​ --to-scope <scope>
        ​ ​ ​ ​ ​ ​ ​ ​ --to-author [user]
        ​ ​ ​ ​ ​ ​ ​ ​ --to-guild [guild] **Only the bot owner can use this**

        **Scope** is one of the following:
        ​ ​ ​ ​ Global
        ​ ​ ​ ​ Guild
        ​ ​ ​ ​ User

        **Author** can be one of the following:
        ​ ​ ​ ​ User ID
        ​ ​ ​ ​ User Mention
        ​ ​ ​ ​ User Name#123

        **Guild** can be one of the following:
        ​ ​ ​ ​ Guild ID
        ​ ​ ​ ​ Exact guild name

        Example use:
        ​ ​ ​ ​ `[p]playlist copy MyGuildPlaylist --from-scope Guild --to-scope Global`
        ​ ​ ​ ​ `[p]playlist copy MyGlobalPlaylist --from-scope Global --to-author Draper#6666 --to-scope User`
        ​ ​ ​ ​ `[p]playlist copy MyPersonalPlaylist --from-scope user --to-author Draper#6666 --to-scope Guild --to-guild Red - Discord Bot`
        """

        if scope_data is None:
            scope_data = [
                PlaylistScope.GUILD.value,
                ctx.author,
                ctx.guild,
                False,
                PlaylistScope.GUILD.value,
                ctx.author,
                ctx.guild,
                False,
            ]
        (
            from_scope,
            from_author,
            from_guild,
            specified_from_user,
            to_scope,
            to_author,
            to_guild,
            specified_to_user,
        ) = scope_data

        try:
            playlist_id, playlist_arg, scope = await self._get_correct_playlist_id(
                ctx, playlist_matches, from_scope, from_author, from_guild, specified_from_user
            )
        except TooManyMatches as e:
            ctx.command.reset_cooldown(ctx)
            return await self._embed_msg(ctx, title=str(e))

        if playlist_id is None:
            ctx.command.reset_cooldown(ctx)
            return await self._embed_msg(
                ctx,
                title=_("Playlist Not Found"),
                description=_("Could not match '{arg}' to a playlist.").format(arg=playlist_arg),
            )

        temp_playlist = FakePlaylist(to_author.id, to_scope)
        if not await self.can_manage_playlist(to_scope, temp_playlist, ctx, to_author, to_guild):
            ctx.command.reset_cooldown(ctx)
            return

        try:
            from_playlist = await get_playlist(
                playlist_id, from_scope, self.bot, from_guild, from_author.id
            )
        except RuntimeError:
            ctx.command.reset_cooldown(ctx)
            return await self._embed_msg(
                ctx,
                title=_("Playlist Not Found"),
                description=_("Playlist {id} does not exist in {scope} scope.").format(
                    id=playlist_id, scope=humanize_scope(to_scope, the=True)
                ),
            )
        except MissingGuild:
            ctx.command.reset_cooldown(ctx)
            return await self._embed_msg(
                ctx, title=_("You need to specify the Guild ID for the guild to lookup.")
            )

        to_playlist = await create_playlist(
            ctx,
            to_scope,
            from_playlist.name,
            from_playlist.url,
            from_playlist.tracks,
            to_author,
            to_guild,
        )
        if to_scope == PlaylistScope.GLOBAL.value:
            to_scope_name = "the Global"
        elif to_scope == PlaylistScope.USER.value:
            to_scope_name = to_author
        else:
            to_scope_name = to_guild

        if from_scope == PlaylistScope.GLOBAL.value:
            from_scope_name = "the Global"
        elif from_scope == PlaylistScope.USER.value:
            from_scope_name = from_author
        else:
            from_scope_name = from_guild

        return await self._embed_msg(
            ctx,
            title=_("Playlist Copied"),
            description=_(
                "Playlist {name} (`{from_id}`) copied from {from_scope} to {to_scope} (`{to_id}`)."
            ).format(
                name=from_playlist.name,
                from_id=from_playlist.id,
                from_scope=humanize_scope(from_scope, ctx=from_scope_name),
                to_scope=humanize_scope(to_scope, ctx=to_scope_name),
                to_id=to_playlist.id,
            ),
        )

    @playlist.command(name="create", usage="<name> [args]")
    async def _playlist_create(
        self, ctx: commands.Context, playlist_name: str, *, scope_data: ScopeParser = None
    ):
        """Create an empty playlist.

        **Usage**:
        ​ ​ ​ ​ `[p]playlist create playlist_name [args]`

        **Args**:
        ​ ​ ​ ​ The following are all optional:
        ​ ​ ​ ​ ​ ​ ​ ​ --scope <scope>
        ​ ​ ​ ​ ​ ​ ​ ​ --author [user]
        ​ ​ ​ ​ ​ ​ ​ ​ --guild [guild] **Only the bot owner can use this**

        **Scope** is one of the following:
        ​ ​ ​ ​ Global
        ​ ​ ​ ​ Guild
        ​ ​ ​ ​ User

        **Author** can be one of the following:
        ​ ​ ​ ​ User ID
        ​ ​ ​ ​ User Mention
        ​ ​ ​ ​ User Name#123

        **Guild** can be one of the following:
        ​ ​ ​ ​ Guild ID
        ​ ​ ​ ​ Exact guild name

        Example use:
        ​ ​ ​ ​ `[p]playlist create MyGuildPlaylist`
        ​ ​ ​ ​ `[p]playlist create MyGlobalPlaylist --scope Global`
        ​ ​ ​ ​ `[p]playlist create MyPersonalPlaylist --scope User`
        """
        if scope_data is None:
            scope_data = [PlaylistScope.GUILD.value, ctx.author, ctx.guild, False]
        scope, author, guild, specified_user = scope_data

        temp_playlist = FakePlaylist(author.id, scope)
        scope_name = humanize_scope(
            scope, ctx=guild if scope == PlaylistScope.GUILD.value else author
        )
        if not await self.can_manage_playlist(scope, temp_playlist, ctx, author, guild):
            return
        playlist_name = playlist_name.split(" ")[0].strip('"')[:32]
        if playlist_name.isnumeric():
            return await self._embed_msg(
                ctx,
                title=_("Invalid Playlist Name"),
                description=_(
                    "Playlist names must be a single word (up to 32 "
                    "characters) and not numbers only."
                ),
            )
        playlist = await create_playlist(ctx, scope, playlist_name, None, None, author, guild)
        return await self._embed_msg(
            ctx,
            title=_("Playlist Created"),
            description=_("Empty playlist {name} (`{id}`) [**{scope}**] created.").format(
                name=playlist.name, id=playlist.id, scope=scope_name
            ),
        )

    @playlist.command(name="delete", aliases=["del"], usage="<playlist_name_OR_id> [args]")
    async def _playlist_delete(
        self,
        ctx: commands.Context,
        playlist_matches: PlaylistConverter,
        *,
        scope_data: ScopeParser = None,
    ):
        """Delete a saved playlist.

        **Usage**:
        ​ ​ ​ ​ `[p]playlist delete playlist_name_OR_id [args]`

        **Args**:
        ​ ​ ​ ​ The following are all optional:
        ​ ​ ​ ​ ​ ​ ​ ​ --scope <scope>
        ​ ​ ​ ​ ​ ​ ​ ​ --author [user]
        ​ ​ ​ ​ ​ ​ ​ ​ --guild [guild] **Only the bot owner can use this**

        **Scope** is one of the following:
        ​ ​ ​ ​ Global
        ​ ​ ​ ​ Guild
        ​ ​ ​ ​ User

        **Author** can be one of the following:
        ​ ​ ​ ​ User ID
        ​ ​ ​ ​ User Mention
        ​ ​ ​ ​ User Name#123

        **Guild** can be one of the following:
        ​ ​ ​ ​ Guild ID
        ​ ​ ​ ​ Exact guild name

        Example use:
        ​ ​ ​ ​ `[p]playlist delete MyGuildPlaylist`
        ​ ​ ​ ​ `[p]playlist delete MyGlobalPlaylist --scope Global`
        ​ ​ ​ ​ `[p]playlist delete MyPersonalPlaylist --scope User`
        """
        if scope_data is None:
            scope_data = [None, ctx.author, ctx.guild, False]
        scope, author, guild, specified_user = scope_data

        try:
            playlist_id, playlist_arg, scope = await self._get_correct_playlist_id(
                ctx, playlist_matches, scope, author, guild, specified_user
            )
        except TooManyMatches as e:
            return await self._embed_msg(ctx, title=str(e))
        if playlist_id is None:
            return await self._embed_msg(
                ctx,
                title=_("Playlist Not Found"),
                description=_("Could not match '{arg}' to a playlist.").format(arg=playlist_arg),
            )

        try:
            playlist = await get_playlist(playlist_id, scope, self.bot, guild, author)
        except RuntimeError:
            return await self._embed_msg(
                ctx,
                title=_("Playlist {id} does not exist in {scope} scope.").format(
                    id=playlist_id, scope=humanize_scope(scope, the=True)
                ),
            )
        except MissingGuild:
            return await self._embed_msg(
                ctx, title=_("You need to specify the Guild ID for the guild to lookup.")
            )

        if not await self.can_manage_playlist(scope, playlist, ctx, author, guild):
            return
        scope_name = humanize_scope(
            scope, ctx=guild if scope == PlaylistScope.GUILD.value else author
        )
        await delete_playlist(scope, playlist.id, guild or ctx.guild, author or ctx.author)

        await self._embed_msg(
            ctx,
            title=_("Playlist Deleted"),
            description=_("{name} (`{id}`) [**{scope}**] playlist deleted.").format(
                name=playlist.name, id=playlist.id, scope=scope_name
            ),
        )

    @commands.cooldown(1, 30, commands.BucketType.member)
    @playlist.command(
        name="dedupe", usage="<playlist_name_OR_id> [args]", cooldown_after_parsing=True
    )
    async def _playlist_remdupe(
        self,
        ctx: commands.Context,
        playlist_matches: PlaylistConverter,
        *,
        scope_data: ScopeParser = None,
    ):
        """Remove duplicate tracks from a saved playlist.

        **Usage**:
        ​ ​ ​ ​ `[p]playlist dedupe playlist_name_OR_id [args]`

        **Args**:
        ​ ​ ​ ​ The following are all optional:
        ​ ​ ​ ​ ​ ​ ​ ​ --scope <scope>
        ​ ​ ​ ​ ​ ​ ​ ​ --author [user]
        ​ ​ ​ ​ ​ ​ ​ ​ --guild [guild] **Only the bot owner can use this**

        **Scope** is one of the following:
        ​ ​ ​ ​ Global
        ​ ​ ​ ​ Guild
        ​ ​ ​ ​ User

        **Author** can be one of the following:
        ​ ​ ​ ​ User ID
        ​ ​ ​ ​ User Mention
        ​ ​ ​ ​ User Name#123

        **Guild** can be one of the following:
        ​ ​ ​ ​ Guild ID
        ​ ​ ​ ​ Exact guild name

        Example use:
        ​ ​ ​ ​ `[p]playlist dedupe MyGuildPlaylist`
        ​ ​ ​ ​ `[p]playlist dedupe MyGlobalPlaylist --scope Global`
        ​ ​ ​ ​ `[p]playlist dedupe MyPersonalPlaylist --scope User`
        """
        async with ctx.typing():
            if scope_data is None:
                scope_data = [None, ctx.author, ctx.guild, False]
            scope, author, guild, specified_user = scope_data
            try:
                playlist_id, playlist_arg, scope = await self._get_correct_playlist_id(
                    ctx, playlist_matches, scope, author, guild, specified_user
                )
            except TooManyMatches as e:
                ctx.command.reset_cooldown(ctx)
                return await self._embed_msg(ctx, title=str(e))
            scope_name = humanize_scope(
                scope, ctx=guild if scope == PlaylistScope.GUILD.value else author
            )
            if playlist_id is None:
                ctx.command.reset_cooldown(ctx)
                return await self._embed_msg(
                    ctx,
                    title=_("Playlist Not Found"),
                    description=_("Could not match '{arg}' to a playlist.").format(
                        arg=playlist_arg
                    ),
                )

            try:
                playlist = await get_playlist(playlist_id, scope, self.bot, guild, author)
            except RuntimeError:
                ctx.command.reset_cooldown(ctx)
                return await self._embed_msg(
                    ctx,
                    title=_("Playlist Not Found"),
                    description=_("Playlist {id} does not exist in {scope} scope.").format(
                        id=playlist_id, scope=humanize_scope(scope, the=True)
                    ),
                )
            except MissingGuild:
                ctx.command.reset_cooldown(ctx)
                return await self._embed_msg(
                    ctx,
                    title=_("Missing Arguments"),
                    description=_("You need to specify the Guild ID for the guild to lookup."),
                )
            if not await self.can_manage_playlist(scope, playlist, ctx, author, guild):
                ctx.command.reset_cooldown(ctx)
                return

            track_objects = playlist.tracks_obj
            original_count = len(track_objects)
            unique_tracks = set()
            unique_tracks_add = unique_tracks.add
            track_objects = [
                x for x in track_objects if not (x in unique_tracks or unique_tracks_add(x))
            ]

            tracklist = []
            for track in track_objects:
                track_keys = track._info.keys()
                track_values = track._info.values()
                track_id = track.track_identifier
                track_info = {}
                for k, v in zip(track_keys, track_values):
                    track_info[k] = v
                keys = ["track", "info"]
                values = [track_id, track_info]
                track_obj = {}
                for key, value in zip(keys, values):
                    track_obj[key] = value
                tracklist.append(track_obj)

        final_count = len(tracklist)
        if original_count - final_count != 0:
            await self._embed_msg(
                ctx,
                title=_("Playlist Modified"),
                description=_(
                    "Removed {track_diff} duplicated "
                    "tracks from {name} (`{id}`) [**{scope}**] playlist."
                ).format(
                    name=playlist.name,
                    id=playlist.id,
                    track_diff=original_count - final_count,
                    scope=scope_name,
                ),
            )
        else:
            await self._embed_msg(
                ctx,
                title=_("Playlist Has Not Been Modified"),
                description=_(
                    "{name} (`{id}`) [**{scope}**] playlist has no duplicate tracks."
                ).format(name=playlist.name, id=playlist.id, scope=scope_name),
            )

    @checks.is_owner()
    @playlist.command(
        name="download",
        usage="<playlist_name_OR_id> [v2=False] [args]",
        cooldown_after_parsing=True,
    )
    @commands.bot_has_permissions(attach_files=True)
    @commands.cooldown(1, 30, commands.BucketType.guild)
    async def _playlist_download(
        self,
        ctx: commands.Context,
        playlist_matches: PlaylistConverter,
        v2: Optional[bool] = False,
        *,
        scope_data: ScopeParser = None,
    ):
        """Download a copy of a playlist.

        These files can be used with the `[p]playlist upload` command.
        Red v2-compatible playlists can be generated by passing True
        for the v2 variable.

        **Usage**:
        ​ ​ ​ ​ `[p]playlist download playlist_name_OR_id [v2=True_OR_False] [args]`

        **Args**:
        ​ ​ ​ ​ The following are all optional:
        ​ ​ ​ ​ ​ ​ ​ ​ --scope <scope>
        ​ ​ ​ ​ ​ ​ ​ ​ --author [user]
        ​ ​ ​ ​ ​ ​ ​ ​ --guild [guild] **Only the bot owner can use this**

        **Scope** is one of the following:
        ​ ​ ​ ​ Global
        ​ ​ ​ ​ Guild
        ​ ​ ​ ​ User

        **Author** can be one of the following:
        ​ ​ ​ ​ User ID
        ​ ​ ​ ​ User Mention
        ​ ​ ​ ​ User Name#123

        **Guild** can be one of the following:
        ​ ​ ​ ​ Guild ID
        ​ ​ ​ ​ Exact guild name

        Example use:
        ​ ​ ​ ​ `[p]playlist download MyGuildPlaylist True`
        ​ ​ ​ ​ `[p]playlist download MyGlobalPlaylist False --scope Global`
        ​ ​ ​ ​ `[p]playlist download MyPersonalPlaylist --scope User`
        """
        if scope_data is None:
            scope_data = [None, ctx.author, ctx.guild, False]
        scope, author, guild, specified_user = scope_data

        try:
            playlist_id, playlist_arg, scope = await self._get_correct_playlist_id(
                ctx, playlist_matches, scope, author, guild, specified_user
            )
        except TooManyMatches as e:
            ctx.command.reset_cooldown(ctx)
            return await self._embed_msg(ctx, title=str(e))
        if playlist_id is None:
            ctx.command.reset_cooldown(ctx)
            return await self._embed_msg(
                ctx,
                title=_("Playlist Not Found"),
                description=_("Could not match '{arg}' to a playlist.").format(arg=playlist_arg),
            )

        try:
            playlist = await get_playlist(playlist_id, scope, self.bot, guild, author)
        except RuntimeError:
            ctx.command.reset_cooldown(ctx)
            return await self._embed_msg(
                ctx,
                title=_("Playlist Not Found"),
                description=_("Playlist {id} does not exist in {scope} scope.").format(
                    id=playlist_id, scope=humanize_scope(scope, the=True)
                ),
            )
        except MissingGuild:
            ctx.command.reset_cooldown(ctx)
            return await self._embed_msg(
                ctx,
                title=_("Missing Arguments"),
                description=_("You need to specify the Guild ID for the guild to lookup."),
            )

        schema = 2
        version = "v3" if v2 is False else "v2"

        if not playlist.tracks:
            ctx.command.reset_cooldown(ctx)
            return await self._embed_msg(ctx, title=_("That playlist has no tracks."))
        if version == "v2":
            v2_valid_urls = ["https://www.youtube.com/watch?v=", "https://soundcloud.com/"]
            song_list = []
            for track in playlist.tracks:
                if track["info"]["uri"].startswith(tuple(v2_valid_urls)):
                    song_list.append(track["info"]["uri"])
                await asyncio.sleep(0)
            playlist_data = {
                "author": playlist.author,
                "link": playlist.url,
                "playlist": song_list,
                "name": playlist.name,
            }
            file_name = playlist.name
        else:
            # TODO: Keep new playlists backwards compatible, Remove me in a few releases
            playlist_data = playlist.to_json()
            playlist_songs_backwards_compatible = [
                track["info"]["uri"] for track in playlist.tracks
            ]
            playlist_data["playlist"] = playlist_songs_backwards_compatible
            playlist_data["link"] = playlist.url
            file_name = playlist.id
        playlist_data.update({"schema": schema, "version": version})
        playlist_data = json.dumps(playlist_data).encode("utf-8")
        to_write = BytesIO()
        to_write.write(playlist_data)
        to_write.seek(0)
        if to_write.getbuffer().nbytes > ctx.guild.filesize_limit - 10000:
            datapath = cog_data_path(raw_name="Audio")
            temp_file = datapath / f"{file_name}.txt"
            temp_tar = datapath / f"{file_name}.tar.gz"
            with temp_file.open("wb") as playlist_file:
                playlist_file.write(to_write.read())

            with tarfile.open(str(temp_tar), "w:gz") as tar:
                tar.add(
                    str(temp_file), arcname=str(temp_file.relative_to(datapath)), recursive=False
                )
            try:
                if os.path.getsize(str(temp_tar)) > ctx.guild.filesize_limit - 10000:
                    await ctx.send(_("This playlist is too large to be send in this server."))
                else:
                    await ctx.send(
                        content=_("Playlist is too large, here is the compressed version."),
                        file=discord.File(str(temp_tar)),
                    )
            except Exception:
                pass
            temp_file.unlink()
            temp_tar.unlink()
        else:
            await ctx.send(file=discord.File(to_write, filename=f"{file_name}.txt"))
        to_write.close()

    @commands.cooldown(1, 10, commands.BucketType.member)
    @playlist.command(
        name="info", usage="<playlist_name_OR_id> [args]", cooldown_after_parsing=True
    )
    async def _playlist_info(
        self,
        ctx: commands.Context,
        playlist_matches: PlaylistConverter,
        *,
        scope_data: ScopeParser = None,
    ):
        """Retrieve information from a saved playlist.

        **Usage**:
        ​ ​ ​ ​ `[p]playlist info playlist_name_OR_id [args]`

        **Args**:
        ​ ​ ​ ​ The following are all optional:
        ​ ​ ​ ​ ​ ​ ​ ​ --scope <scope>
        ​ ​ ​ ​ ​ ​ ​ ​ --author [user]
        ​ ​ ​ ​ ​ ​ ​ ​ --guild [guild] **Only the bot owner can use this**

        **Scope** is one of the following:
        ​ ​ ​ ​ Global
        ​ ​ ​ ​ Guild
        ​ ​ ​ ​ User

        **Author** can be one of the following:
        ​ ​ ​ ​ User ID
        ​ ​ ​ ​ User Mention
        ​ ​ ​ ​ User Name#123

        **Guild** can be one of the following:
        ​ ​ ​ ​ Guild ID
        ​ ​ ​ ​ Exact guild name

        Example use:
        ​ ​ ​ ​ `[p]playlist info MyGuildPlaylist`
        ​ ​ ​ ​ `[p]playlist info MyGlobalPlaylist --scope Global`
        ​ ​ ​ ​ `[p]playlist info MyPersonalPlaylist --scope User`
        """
        if scope_data is None:
            scope_data = [None, ctx.author, ctx.guild, False]
        scope, author, guild, specified_user = scope_data
        try:
            playlist_id, playlist_arg, scope = await self._get_correct_playlist_id(
                ctx, playlist_matches, scope, author, guild, specified_user
            )
        except TooManyMatches as e:
            ctx.command.reset_cooldown(ctx)
            return await self._embed_msg(ctx, title=str(e))
        scope_name = humanize_scope(
            scope, ctx=guild if scope == PlaylistScope.GUILD.value else author
        )

        if playlist_id is None:
            ctx.command.reset_cooldown(ctx)
            return await self._embed_msg(
                ctx,
                title=_("Playlist Not Found"),
                description=_("Could not match '{arg}' to a playlist.").format(arg=playlist_arg),
            )

        try:
            playlist = await get_playlist(playlist_id, scope, self.bot, guild, author)
        except RuntimeError:
            ctx.command.reset_cooldown(ctx)
            return await self._embed_msg(
                ctx,
                title=_("Playlist Not Found"),
                description=_("Playlist {id} does not exist in {scope} scope.").format(
                    id=playlist_id, scope=humanize_scope(scope, the=True)
                ),
            )
        except MissingGuild:
            ctx.command.reset_cooldown(ctx)
            return await self._embed_msg(
                ctx,
                title=_("Missing Arguments"),
                description=_("You need to specify the Guild ID for the guild to lookup."),
            )
        track_len = len(playlist.tracks)

        msg = "​"
        track_idx = 0
        if track_len > 0:
            spaces = "\N{EN SPACE}" * (len(str(len(playlist.tracks))) + 2)
            for i, track in enumerate(playlist.tracks, start=1):
                if i % 500 == 0:  # TODO: Improve when Toby menu's are merged
                    await asyncio.sleep(0.1)
                track_idx = track_idx + 1
                query = audio_dataclasses.Query.process_input(track["info"]["uri"])
                if query.is_local:
                    if track["info"]["title"] != "Unknown title":
                        msg += "`{}.` **{} - {}**\n{}{}\n".format(
                            track_idx,
                            track["info"]["author"],
                            track["info"]["title"],
                            spaces,
                            query.to_string_user(),
                        )
                    else:
                        msg += "`{}.` {}\n".format(track_idx, query.to_string_user())
                else:
                    msg += "`{}.` **[{}]({})**\n".format(
                        track_idx, track["info"]["title"], track["info"]["uri"]
                    )
                await asyncio.sleep(0)

        else:
            msg = "No tracks."

        if not playlist.url:
            embed_title = _("Playlist info for {playlist_name} (`{id}`) [**{scope}**]:\n").format(
                playlist_name=playlist.name, id=playlist.id, scope=scope_name
            )
        else:
            embed_title = _(
                "Playlist info for {playlist_name} (`{id}`) [**{scope}**]:\nURL: {url}"
            ).format(
                playlist_name=playlist.name, url=playlist.url, id=playlist.id, scope=scope_name
            )

        page_list = []
        pages = list(pagify(msg, delims=["\n"], page_length=2000))
        total_pages = len(pages)
        for numb, page in enumerate(pages, start=1):
            embed = discord.Embed(
                colour=await ctx.embed_colour(), title=embed_title, description=page
            )
            author_obj = self.bot.get_user(playlist.author) or playlist.author or _("Unknown")
            embed.set_footer(
                text=_("Page {page}/{pages} | Author: {author_name} | {num} track(s)").format(
                    author_name=author_obj, num=track_len, pages=total_pages, page=numb
                )
            )
            page_list.append(embed)
        await menu(ctx, page_list, DEFAULT_CONTROLS)

    @commands.cooldown(1, 15, commands.BucketType.guild)
    @playlist.command(name="list", usage="[args]", cooldown_after_parsing=True)
    @commands.bot_has_permissions(add_reactions=True)
    async def _playlist_list(self, ctx: commands.Context, *, scope_data: ScopeParser = None):
        """List saved playlists.

        **Usage**:
        ​ ​ ​ ​ `[p]playlist list [args]`

        **Args**:
        ​ ​ ​ ​ The following are all optional:
        ​ ​ ​ ​ ​ ​ ​ ​ --scope <scope>
        ​ ​ ​ ​ ​ ​ ​ ​ --author [user]
        ​ ​ ​ ​ ​ ​ ​ ​ --guild [guild] **Only the bot owner can use this**

        **Scope** is one of the following:
        ​ ​ ​ ​ Global
        ​ ​ ​ ​ Guild
        ​ ​ ​ ​ User

        **Author** can be one of the following:
        ​ ​ ​ ​ User ID
        ​ ​ ​ ​ User Mention
        ​ ​ ​ ​ User Name#123

        **Guild** can be one of the following:
        ​ ​ ​ ​ Guild ID
        ​ ​ ​ ​ Exact guild name

        Example use:
        ​ ​ ​ ​ `[p]playlist list`
        ​ ​ ​ ​ `[p]playlist list --scope Global`
        ​ ​ ​ ​ `[p]playlist list --scope User`
        """
        if scope_data is None:
            scope_data = [PlaylistScope.GUILD.value, ctx.author, ctx.guild, False]
        scope, author, guild, specified_user = scope_data

        try:
            playlists = await get_all_playlist(scope, self.bot, guild, author, specified_user)
        except MissingGuild:
            ctx.command.reset_cooldown(ctx)
            return await self._embed_msg(
                ctx,
                title=_("Missing Arguments"),
                description=_("You need to specify the Guild ID for the guild to lookup."),
            )

        if scope == PlaylistScope.GUILD.value:
            name = f"{guild.name}"
        elif scope == PlaylistScope.USER.value:
            name = f"{author}"
        else:
            name = "Global"

        if not playlists and specified_user:
            ctx.command.reset_cooldown(ctx)
            return await self._embed_msg(
                ctx,
                title=_("Playlist Not Found"),
                description=_("No saved playlists for {scope} created by {author}.").format(
                    scope=name, author=author
                ),
            )
        elif not playlists:
            ctx.command.reset_cooldown(ctx)
            return await self._embed_msg(
                ctx,
                title=_("Playlist Not Found"),
                description=_("No saved playlists for {scope}.").format(scope=name),
            )

        playlist_list = []
        space = "\N{EN SPACE}"
        for playlist in playlists:
            playlist_list.append(
                ("\n" + space * 4).join(
                    (
                        bold(playlist.name),
                        _("ID: {id}").format(id=playlist.id),
                        _("Tracks: {num}").format(num=len(playlist.tracks)),
                        _("Author: {name}\n").format(
                            name=self.bot.get_user(playlist.author)
                            or playlist.author
                            or _("Unknown")
                        ),
                    )
                )
            )
            await asyncio.sleep(0)
        abc_names = sorted(playlist_list, key=str.lower)
        len_playlist_list_pages = math.ceil(len(abc_names) / 5)
        playlist_embeds = []

        for page_num in range(1, len_playlist_list_pages + 1):
            embed = await self._build_playlist_list_page(ctx, page_num, abc_names, name)
            playlist_embeds.append(embed)
            await asyncio.sleep(0)
        await menu(ctx, playlist_embeds, DEFAULT_CONTROLS)

    @staticmethod
    async def _build_playlist_list_page(ctx: commands.Context, page_num, abc_names, scope):
        plist_num_pages = math.ceil(len(abc_names) / 5)
        plist_idx_start = (page_num - 1) * 5
        plist_idx_end = plist_idx_start + 5
        plist = ""
        for i, playlist_info in enumerate(
            abc_names[plist_idx_start:plist_idx_end], start=plist_idx_start
        ):
            item_idx = i + 1
            plist += "`{}.` {}".format(item_idx, playlist_info)
            await asyncio.sleep(0)
        embed = discord.Embed(
            colour=await ctx.embed_colour(),
            title=_("Playlists for {scope}:").format(scope=scope),
            description=plist,
        )
        embed.set_footer(
            text=_("Page {page_num}/{total_pages} | {num} playlists.").format(
                page_num=page_num, total_pages=plist_num_pages, num=len(abc_names)
            )
        )
        return embed

    @playlist.command(name="queue", usage="<name> [args]", cooldown_after_parsing=True)
    @commands.cooldown(1, 300, commands.BucketType.member)
    async def _playlist_queue(
        self, ctx: commands.Context, playlist_name: str, *, scope_data: ScopeParser = None
    ):
        """Save the queue to a playlist.

        **Usage**:
        ​ ​ ​ ​ `[p]playlist queue playlist_name [args]`

        **Args**:
        ​ ​ ​ ​ The following are all optional:
        ​ ​ ​ ​ ​ ​ ​ ​ --scope <scope>
        ​ ​ ​ ​ ​ ​ ​ ​ --author [user]
        ​ ​ ​ ​ ​ ​ ​ ​ --guild [guild] **Only the bot owner can use this**

        **Scope** is one of the following:
        ​ ​ ​ ​ Global
        ​ ​ ​ ​ Guild
        ​ ​ ​ ​ User

        **Author** can be one of the following:
        ​ ​ ​ ​ User ID
        ​ ​ ​ ​ User Mention
        ​ ​ ​ ​ User Name#123

        **Guild** can be one of the following:
        ​ ​ ​ ​ Guild ID
        ​ ​ ​ ​ Exact guild name

        Example use:
        ​ ​ ​ ​ `[p]playlist queue MyGuildPlaylist`
        ​ ​ ​ ​ `[p]playlist queue MyGlobalPlaylist --scope Global`
        ​ ​ ​ ​ `[p]playlist queue MyPersonalPlaylist --scope User`
        """
        async with ctx.typing():
            if scope_data is None:
                scope_data = [PlaylistScope.GUILD.value, ctx.author, ctx.guild, False]
            scope, author, guild, specified_user = scope_data
            scope_name = humanize_scope(
                scope, ctx=guild if scope == PlaylistScope.GUILD.value else author
            )
            temp_playlist = FakePlaylist(author.id, scope)
            if not await self.can_manage_playlist(scope, temp_playlist, ctx, author, guild):
                ctx.command.reset_cooldown(ctx)
                return
            playlist_name = playlist_name.split(" ")[0].strip('"')[:32]
            if playlist_name.isnumeric():
                ctx.command.reset_cooldown(ctx)
                return await self._embed_msg(
                    ctx,
                    title=_("Invalid Playlist Name"),
                    description=_(
                        "Playlist names must be a single word "
                        "(up to 32 characters) and not numbers only."
                    ),
                )
            if not self._player_check(ctx):
                ctx.command.reset_cooldown(ctx)
                return await self._embed_msg(ctx, title=_("Nothing playing."))

            player = lavalink.get_player(ctx.guild.id)
            if not player.queue:
                ctx.command.reset_cooldown(ctx)
                return await self._embed_msg(ctx, title=_("There's nothing in the queue."))
            tracklist = []
            np_song = track_creator(player, "np")
            tracklist.append(np_song)
            queue_length = len(player.queue)
            to_add = player.queue
            not_added = 0
            if queue_length > 10000:
                to_add = player.queue[:10000]
                not_added = queue_length - 10000

            for i, track in enumerate(to_add, start=1):
                if i % 500 == 0:  # TODO: Improve when Toby menu's are merged
                    await asyncio.sleep(0.02)
                queue_idx = player.queue.index(track)
                track_obj = track_creator(player, queue_idx)
                tracklist.append(track_obj)
                playlist = await create_playlist(
                    ctx, scope, playlist_name, None, tracklist, author, guild
                )
                await asyncio.sleep(0)
        await self._embed_msg(
            ctx,
            title=_("Playlist Created"),
            description=_(
                "Playlist {name} (`{id}`) [**{scope}**] "
                "saved from current queue: {num} tracks added."
            ).format(
                name=playlist.name, num=len(playlist.tracks), id=playlist.id, scope=scope_name
            ),
            footer=_("Playlist limit reached: Could not add {} tracks.").format(not_added)
            if not_added > 0
            else None,
        )

    @playlist.command(name="remove", usage="<playlist_name_OR_id> <url> [args]")
    async def _playlist_remove(
        self,
        ctx: commands.Context,
        playlist_matches: PlaylistConverter,
        url: str,
        *,
        scope_data: ScopeParser = None,
    ):
        """Remove a track from a playlist by url.

         **Usage**:
        ​ ​ ​ ​ `[p]playlist remove playlist_name_OR_id url [args]`

        **Args**:
        ​ ​ ​ ​ The following are all optional:
        ​ ​ ​ ​ ​ ​ ​ ​ --scope <scope>
        ​ ​ ​ ​ ​ ​ ​ ​ --author [user]
        ​ ​ ​ ​ ​ ​ ​ ​ --guild [guild] **Only the bot owner can use this**

        **Scope** is one of the following:
        ​ ​ ​ ​ Global
        ​ ​ ​ ​ Guild
        ​ ​ ​ ​ User

        **Author** can be one of the following:
        ​ ​ ​ ​ User ID
        ​ ​ ​ ​ User Mention
        ​ ​ ​ ​ User Name#123

        **Guild** can be one of the following:
        ​ ​ ​ ​ Guild ID
        ​ ​ ​ ​ Exact guild name

        Example use:
        ​ ​ ​ ​ `[p]playlist remove MyGuildPlaylist https://www.youtube.com/watch?v=MN3x-kAbgFU`
        ​ ​ ​ ​ `[p]playlist remove MyGlobalPlaylist https://www.youtube.com/watch?v=MN3x-kAbgFU --scope Global`
        ​ ​ ​ ​ `[p]playlist remove MyPersonalPlaylist https://www.youtube.com/watch?v=MN3x-kAbgFU --scope User`
        """
        if scope_data is None:
            scope_data = [None, ctx.author, ctx.guild, False]
        scope, author, guild, specified_user = scope_data

        try:
            playlist_id, playlist_arg, scope = await self._get_correct_playlist_id(
                ctx, playlist_matches, scope, author, guild, specified_user
            )
        except TooManyMatches as e:
            return await self._embed_msg(ctx, title=str(e))
        scope_name = humanize_scope(
            scope, ctx=guild if scope == PlaylistScope.GUILD.value else author
        )
        if playlist_id is None:
            return await self._embed_msg(
                ctx,
                title=_("Playlist Not Found"),
                description=_("Could not match '{arg}' to a playlist.").format(arg=playlist_arg),
            )
        try:
            playlist = await get_playlist(playlist_id, scope, self.bot, guild, author)
        except RuntimeError:
            return await self._embed_msg(
                ctx,
                title=_("Playlist Not Found"),
                description=_("Playlist {id} does not exist in {scope} scope.").format(
                    id=playlist_id, scope=humanize_scope(scope, the=True)
                ),
            )
        except MissingGuild:
            return await self._embed_msg(
                ctx,
                title=_("Missing Arguments"),
                description=_("You need to specify the Guild ID for the guild to lookup."),
            )

        if not await self.can_manage_playlist(scope, playlist, ctx, author, guild):
            return

        track_list = playlist.tracks
        clean_list = [track for track in track_list if url != track["info"]["uri"]]
        if len(track_list) == len(clean_list):
            return await self._embed_msg(ctx, title=_("URL not in playlist."))
        del_count = len(track_list) - len(clean_list)
        if not clean_list:
            await delete_playlist(
                scope=playlist.scope, playlist_id=playlist.id, guild=guild, author=playlist.author
            )
            return await self._embed_msg(ctx, title=_("No tracks left, removing playlist."))
        update = {"tracks": clean_list, "url": None}
        await playlist.edit(update)
        if del_count > 1:
            await self._embed_msg(
                ctx,
                title=_("Playlist Modified"),
                description=_(
                    "{num} entries have been removed "
                    "from the playlist {playlist_name} (`{id}`) [**{scope}**]."
                ).format(
                    num=del_count, playlist_name=playlist.name, id=playlist.id, scope=scope_name
                ),
            )
        else:
            await self._embed_msg(
                ctx,
                title=_("Playlist Modified"),
                description=_(
                    "The track has been removed from the playlist: "
                    "{playlist_name} (`{id}`) [**{scope}**]."
                ).format(playlist_name=playlist.name, id=playlist.id, scope=scope_name),
            )

    @playlist.command(name="save", usage="<name> <url> [args]", cooldown_after_parsing=True)
    @commands.cooldown(1, 60, commands.BucketType.member)
    async def _playlist_save(
        self,
        ctx: commands.Context,
        playlist_name: str,
        playlist_url: str,
        *,
        scope_data: ScopeParser = None,
    ):
        """Save a playlist from a url.

        **Usage**:
        ​ ​ ​ ​ `[p]playlist save name url [args]`

        **Args**:
        ​ ​ ​ ​ The following are all optional:
        ​ ​ ​ ​ ​ ​ ​ ​ --scope <scope>
        ​ ​ ​ ​ ​ ​ ​ ​ --author [user]
        ​ ​ ​ ​ ​ ​ ​ ​ --guild [guild] **Only the bot owner can use this**

        **Scope** is one of the following:
        ​ ​ ​ ​ Global
        ​ ​ ​ ​ Guild
        ​ ​ ​ ​ User

        **Author** can be one of the following:
        ​ ​ ​ ​ User ID
        ​ ​ ​ ​ User Mention
        ​ ​ ​ ​ User Name#123

        **Guild** can be one of the following:
        ​ ​ ​ ​ Guild ID
        ​ ​ ​ ​ Exact guild name

        Example use:
        ​ ​ ​ ​ `[p]playlist save MyGuildPlaylist https://www.youtube.com/playlist?list=PLx0sYbCqOb8Q_CLZC2BdBSKEEB59BOPUM`
        ​ ​ ​ ​ `[p]playlist save MyGlobalPlaylist https://www.youtube.com/playlist?list=PLx0sYbCqOb8Q_CLZC2BdBSKEEB59BOPUM --scope Global`
        ​ ​ ​ ​ `[p]playlist save MyPersonalPlaylist https://open.spotify.com/playlist/1RyeIbyFeIJVnNzlGr5KkR --scope User`
        """
        if scope_data is None:
            scope_data = [PlaylistScope.GUILD.value, ctx.author, ctx.guild, False]
        scope, author, guild, specified_user = scope_data
        scope_name = humanize_scope(
            scope, ctx=guild if scope == PlaylistScope.GUILD.value else author
        )

        temp_playlist = FakePlaylist(author.id, scope)
        if not await self.can_manage_playlist(scope, temp_playlist, ctx, author, guild):
            return ctx.command.reset_cooldown(ctx)
        playlist_name = playlist_name.split(" ")[0].strip('"')[:32]
        if playlist_name.isnumeric():
            ctx.command.reset_cooldown(ctx)
            return await self._embed_msg(
                ctx,
                title=_("Invalid Playlist Name"),
                description=_(
                    "Playlist names must be a single word (up to 32 "
                    "characters) and not numbers only."
                ),
            )
        if not await self._playlist_check(ctx):
            ctx.command.reset_cooldown(ctx)
            return
        player = lavalink.get_player(ctx.guild.id)
        tracklist = await self._playlist_tracks(
            ctx, player, audio_dataclasses.Query.process_input(playlist_url)
        )
        if isinstance(tracklist, discord.Message):
            return None
        if tracklist is not None:
            playlist_length = len(tracklist)
            not_added = 0
            if playlist_length > 10000:
                tracklist = tracklist[:10000]
                not_added = playlist_length - 10000

            playlist = await create_playlist(
                ctx, scope, playlist_name, playlist_url, tracklist, author, guild
            )
            return await self._embed_msg(
                ctx,
                title=_("Playlist Created"),
                description=_(
                    "Playlist {name} (`{id}`) [**{scope}**] saved: {num} tracks added."
                ).format(name=playlist.name, num=len(tracklist), id=playlist.id, scope=scope_name),
                footer=_("Playlist limit reached: Could not add {} tracks.").format(not_added)
                if not_added > 0
                else None,
            )

    @commands.cooldown(1, 30, commands.BucketType.member)
    @playlist.command(
        name="start",
        aliases=["play"],
        usage="<playlist_name_OR_id> [args]",
        cooldown_after_parsing=True,
    )
    async def _playlist_start(
        self,
        ctx: commands.Context,
        playlist_matches: PlaylistConverter,
        *,
        scope_data: ScopeParser = None,
    ):
        """Load a playlist into the queue.

        **Usage**:
        ​ ​ ​ ​` [p]playlist start playlist_name_OR_id [args]`

        **Args**:
        ​ ​ ​ ​ The following are all optional:
        ​ ​ ​ ​ ​ ​ ​ ​ --scope <scope>
        ​ ​ ​ ​ ​ ​ ​ ​ --author [user]
        ​ ​ ​ ​ ​ ​ ​ ​ --guild [guild] **Only the bot owner can use this**

        **Scope** is one of the following:
        ​ ​ ​ ​ Global
        ​ ​ ​ ​ Guild
        ​ ​ ​ ​ User

        **Author** can be one of the following:
        ​ ​ ​ ​ User ID
        ​ ​ ​ ​ User Mention
        ​ ​ ​ ​ User Name#123

        **Guild** can be one of the following:
        ​ ​ ​ ​ Guild ID
        ​ ​ ​ ​ Exact guild name

        Example use:
        ​ ​ ​ ​ `[p]playlist start MyGuildPlaylist`
        ​ ​ ​ ​ `[p]playlist start MyGlobalPlaylist --scope Global`
        ​ ​ ​ ​ `[p]playlist start MyPersonalPlaylist --scope User`
        """
        if scope_data is None:
            scope_data = [None, ctx.author, ctx.guild, False]
        scope, author, guild, specified_user = scope_data
        dj_enabled = self._dj_status_cache.setdefault(
            ctx.guild.id, await self.config.guild(ctx.guild).dj_enabled()
        )
        if dj_enabled:
            if not await self._can_instaskip(ctx, ctx.author):
                ctx.command.reset_cooldown(ctx)
                await self._embed_msg(
                    ctx,
                    title=_("Unable To Play Tracks"),
                    description=_("You need the DJ role to start playing playlists."),
                )
                return False

        try:
            playlist_id, playlist_arg, scope = await self._get_correct_playlist_id(
                ctx, playlist_matches, scope, author, guild, specified_user
            )
        except TooManyMatches as e:
            ctx.command.reset_cooldown(ctx)
            return await self._embed_msg(ctx, title=str(e))
        if playlist_id is None:
            ctx.command.reset_cooldown(ctx)
            return await self._embed_msg(
                ctx,
                title=_("Playlist Not Found"),
                description=_("Could not match '{arg}' to a playlist").format(arg=playlist_arg),
            )

        if not await self._playlist_check(ctx):
            ctx.command.reset_cooldown(ctx)
            return
        jukebox_price = await self.config.guild(ctx.guild).jukebox_price()
        if not await self._currency_check(ctx, jukebox_price):
            ctx.command.reset_cooldown(ctx)
            return
        maxlength = await self.config.guild(ctx.guild).maxlength()
        author_obj = self.bot.get_user(ctx.author.id)
        track_len = 0
        playlist = None
        try:
            playlist = await get_playlist(playlist_id, scope, self.bot, guild, author)
            player = lavalink.get_player(ctx.guild.id)
            tracks = playlist.tracks_obj
            empty_queue = not player.queue
            for i, track in enumerate(tracks, start=1):
                if i % 500 == 0:  # TODO: Improve when Toby menu's are merged
                    await asyncio.sleep(0.02)
                if len(player.queue) >= 10000:
                    continue
                if not await is_allowed(
                    ctx.guild,
                    (
                        f"{track.title} {track.author} {track.uri} "
                        f"{str(audio_dataclasses.Query.process_input(track))}"
                    ),
                ):
                    if IS_DEBUG:
                        log.debug(f"Query is not allowed in {ctx.guild} ({ctx.guild.id})")
                    continue
                query = audio_dataclasses.Query.process_input(track.uri)
                if query.is_local:
                    local_path = audio_dataclasses.LocalPath(track.uri)
                    if not await self._localtracks_check(ctx):
                        pass
                    if not local_path.exists() and not local_path.is_file():
                        continue
                if maxlength > 0:
                    if not track_limit(track.length, maxlength):
                        continue
                track.extras.update(
                    {
                        "enqueue_time": int(time.time()),
                        "vc": player.channel.id,
                        "requester": author_obj.id,
                    }
                )
                player.add(author_obj, track)
                self.bot.dispatch(
                    "red_audio_track_enqueue", player.channel.guild, track, ctx.author
                )
                track_len += 1
                await asyncio.sleep(0)
            player.maybe_shuffle(0 if empty_queue else 1)
            if len(tracks) > track_len:
                maxlength_msg = " {bad_tracks} tracks cannot be queued.".format(
                    bad_tracks=(len(tracks) - track_len)
                )
            else:
                maxlength_msg = ""
            if scope == PlaylistScope.GUILD.value:
                scope_name = f"{guild.name}"
            elif scope == PlaylistScope.USER.value:
                scope_name = f"{author}"
            else:
                scope_name = "Global"

            embed = discord.Embed(
                title=_("Playlist Enqueued"),
                description=_(
                    "{name} - (`{id}`) [**{scope}**]\nAdded {num} "
                    "tracks to the queue.{maxlength_msg}"
                ).format(
                    num=track_len,
                    maxlength_msg=maxlength_msg,
                    name=playlist.name,
                    id=playlist.id,
                    scope=scope_name,
                ),
            )
            await self._embed_msg(ctx, embed=embed)
            if not player.current:
                await player.play()
            return
        except RuntimeError:
            ctx.command.reset_cooldown(ctx)
            return await self._embed_msg(
                ctx,
                title=_("Playlist Not Found"),
                description=_("Playlist {id} does not exist in {scope} scope.").format(
                    id=playlist_id, scope=humanize_scope(scope, the=True)
                ),
            )
        except MissingGuild:
            ctx.command.reset_cooldown(ctx)
            return await self._embed_msg(
                ctx,
                title=_("Missing Arguments"),
                description=_("You need to specify the Guild ID for the guild to lookup."),
            )
        except TypeError:
            if playlist:
                return await ctx.invoke(self.play, query=playlist.url)

    @commands.cooldown(1, 60, commands.BucketType.member)
    @playlist.command(
        name="update", usage="<playlist_name_OR_id> [args]", cooldown_after_parsing=True
    )
    async def _playlist_update(
        self,
        ctx: commands.Context,
        playlist_matches: PlaylistConverter,
        *,
        scope_data: ScopeParser = None,
    ):
        """Updates all tracks in a playlist.

        **Usage**:
        ​ ​ ​ ​ `[p]playlist update playlist_name_OR_id [args]`

        **Args**:
        ​ ​ ​ ​ The following are all optional:
        ​ ​ ​ ​ ​ ​ ​ ​ --scope <scope>
        ​ ​ ​ ​ ​ ​ ​ ​ --author [user]
        ​ ​ ​ ​ ​ ​ ​ ​ --guild [guild] **Only the bot owner can use this**

        **Scope** is one of the following:
        ​ ​ ​ ​ Global
        ​ ​ ​ ​ Guild
        ​ ​ ​ ​ User

        **Author** can be one of the following:
        ​ ​ ​ ​ User ID
        ​ ​ ​ ​ User Mention
        ​ ​ ​ ​ User Name#123

        **Guild** can be one of the following:
        ​ ​ ​ ​ Guild ID
        ​ ​ ​ ​ Exact guild name

        Example use:
        ​ ​ ​ ​ `[p]playlist update MyGuildPlaylist`
        ​ ​ ​ ​ `[p]playlist update MyGlobalPlaylist --scope Global`
        ​ ​ ​ ​ `[p]playlist update MyPersonalPlaylist --scope User`
        """

        if scope_data is None:
            scope_data = [None, ctx.author, ctx.guild, False]
        scope, author, guild, specified_user = scope_data
        try:
            playlist_id, playlist_arg, scope = await self._get_correct_playlist_id(
                ctx, playlist_matches, scope, author, guild, specified_user
            )
        except TooManyMatches as e:
            ctx.command.reset_cooldown(ctx)
            return await self._embed_msg(ctx, title=str(e))

        if playlist_id is None:
            ctx.command.reset_cooldown(ctx)
            return await self._embed_msg(
                ctx,
                title=_("Playlist Not Found"),
                description=_("Could not match '{arg}' to a playlist.").format(arg=playlist_arg),
            )

        if not await self._playlist_check(ctx):
            ctx.command.reset_cooldown(ctx)
            return
        try:
            playlist = await get_playlist(playlist_id, scope, self.bot, guild, author)
            if not await self.can_manage_playlist(scope, playlist, ctx, author, guild):
                return
            if playlist.url:
                player = lavalink.get_player(ctx.guild.id)
                added, removed, playlist = await self._maybe_update_playlist(ctx, player, playlist)
            else:
                ctx.command.reset_cooldown(ctx)
                return await self._embed_msg(
                    ctx,
                    title=_("Invalid Playlist"),
                    description=_("Custom playlists cannot be updated."),
                )
        except RuntimeError:
            ctx.command.reset_cooldown(ctx)
            return await self._embed_msg(
                ctx,
                title=_("Playlist Not Found"),
                description=_("Playlist {id} does not exist in {scope} scope.").format(
                    id=playlist_id, scope=humanize_scope(scope, the=True)
                ),
            )
        except MissingGuild:
            return await self._embed_msg(
                ctx,
                title=_("Missing Arguments"),
                description=_("You need to specify the Guild ID for the guild to lookup."),
            )
        else:
            scope_name = humanize_scope(
                scope, ctx=guild if scope == PlaylistScope.GUILD.value else author
            )
            if added or removed:
                _colour = await ctx.embed_colour()
                removed_embeds = []
                added_embeds = []
                total_added = len(added)
                total_removed = len(removed)
                total_pages = math.ceil(total_removed / 10) + math.ceil(total_added / 10)
                page_count = 0
                if removed:
                    removed_text = ""
                    for i, track in enumerate(removed, 1):
                        if len(track.title) > 40:
                            track_title = str(track.title).replace("[", "")
                            track_title = "{}...".format((track_title[:40]).rstrip(" "))
                        else:
                            track_title = track.title
                        removed_text += f"`{i}.` **[{track_title}]({track.uri})**\n"
                        if i % 10 == 0 or i == total_removed:
                            page_count += 1
                            embed = discord.Embed(
                                title=_("Tracks removed"), colour=_colour, description=removed_text
                            )
                            text = _("Page {page_num}/{total_pages}").format(
                                page_num=page_count, total_pages=total_pages
                            )
                            embed.set_footer(text=text)
                            removed_embeds.append(embed)
                            removed_text = ""
                if added:
                    added_text = ""
                    for i, track in enumerate(added, 1):
                        if len(track.title) > 40:
                            track_title = str(track.title).replace("[", "")
                            track_title = "{}...".format((track_title[:40]).rstrip(" "))
                        else:
                            track_title = track.title
                        added_text += f"`{i}.` **[{track_title}]({track.uri})**\n"
                        if i % 10 == 0 or i == total_added:
                            page_count += 1
                            embed = discord.Embed(
                                title=_("Tracks added"), colour=_colour, description=added_text
                            )
                            text = _("Page {page_num}/{total_pages}").format(
                                page_num=page_count, total_pages=total_pages
                            )
                            embed.set_footer(text=text)
                            added_embeds.append(embed)
                            added_text = ""
                embeds = removed_embeds + added_embeds
                await menu(ctx, embeds, DEFAULT_CONTROLS)
            else:
                return await self._embed_msg(
                    ctx,
                    title=_("Playlist Has Not Been Modified"),
                    description=_("No changes for {name} (`{id}`) [**{scope}**].").format(
                        id=playlist.id, name=playlist.name, scope=scope_name
                    ),
                )

    @checks.is_owner()
    @playlist.command(name="upload", usage="[args]")
    async def _playlist_upload(self, ctx: commands.Context, *, scope_data: ScopeParser = None):
        """Uploads a playlist file as a playlist for the bot.

        V2 and old V3 playlist will be slow.
        V3 Playlist made with `[p]playlist download` will load a lot faster.

        **Usage**:
        ​ ​ ​ ​ `[p]playlist upload [args]`

        **Args**:
        ​ ​ ​ ​ The following are all optional:
        ​ ​ ​ ​ ​ ​ ​ ​ --scope <scope>
        ​ ​ ​ ​ ​ ​ ​ ​ --author [user]
        ​ ​ ​ ​ ​ ​ ​ ​ --guild [guild] **Only the bot owner can use this**

        **Scope** is one of the following:
        ​ ​ ​ ​ Global
        ​ ​ ​ ​ Guild
        ​ ​ ​ ​ User

        **Author** can be one of the following:
        ​ ​ ​ ​ User ID
        ​ ​ ​ ​ User Mention
        ​ ​ ​ ​ User Name#123

        **Guild** can be one of the following:
        ​ ​ ​ ​ Guild ID
        ​ ​ ​ ​ Exact guild name

        Example use:
        ​ ​ ​ ​ `[p]playlist upload`
        ​ ​ ​ ​ `[p]playlist upload --scope Global`
        ​ ​ ​ ​ `[p]playlist upload --scope User`
        """
        if scope_data is None:
            scope_data = [PlaylistScope.GUILD.value, ctx.author, ctx.guild, False]
        scope, author, guild, specified_user = scope_data
        temp_playlist = FakePlaylist(author.id, scope)
        if not await self.can_manage_playlist(scope, temp_playlist, ctx, author, guild):
            return

        if not await self._playlist_check(ctx):
            return
        player = lavalink.get_player(ctx.guild.id)

        if not ctx.message.attachments:
            await self._embed_msg(
                ctx,
                title=_(
                    "Please upload the playlist file. Any other message will cancel this "
                    "operation."
                ),
            )
            try:
                file_message = await ctx.bot.wait_for(
                    "message", timeout=30.0, check=MessagePredicate.same_context(ctx)
                )
            except asyncio.TimeoutError:
                return await self._embed_msg(ctx, title=_("No file detected, try again later."))
        else:
            file_message = ctx.message
        try:
            file_url = file_message.attachments[0].url
        except IndexError:
            return await self._embed_msg(ctx, title=_("Upload cancelled."))
        file_suffix = file_url.rsplit(".", 1)[1]
        if file_suffix != "txt":
            return await self._embed_msg(ctx, title=_("Only Red playlist files can be uploaded."))
        try:
            async with self.session.request("GET", file_url) as r:
                uploaded_playlist = await r.json(content_type="text/plain", encoding="utf-8")
        except UnicodeDecodeError:
            return await self._embed_msg(ctx, title=_("Not a valid playlist file."))

        new_schema = uploaded_playlist.get("schema", 1) >= 2
        version = uploaded_playlist.get("version", "v2")

        if new_schema and version == "v3":
            uploaded_playlist_url = uploaded_playlist.get("playlist_url", None)
            track_list = uploaded_playlist.get("tracks", [])
        else:
            uploaded_playlist_url = uploaded_playlist.get("link", None)
            track_list = uploaded_playlist.get("playlist", [])
        if len(track_list) > 10000:
            return await self._embed_msg(ctx, title=_("This playlist is too large."))
        uploaded_playlist_name = uploaded_playlist.get(
            "name", (file_url.split("/")[6]).split(".")[0]
        )
        if (
            not uploaded_playlist_url
            or not match_yt_playlist(uploaded_playlist_url)
            or not (
                await self.music_cache.lavalink_query(
                    ctx, player, audio_dataclasses.Query.process_input(uploaded_playlist_url)
                )
            )[0].tracks
        ):
            if version == "v3":
                return await self._load_v3_playlist(
                    ctx,
                    scope,
                    uploaded_playlist_name,
                    uploaded_playlist_url,
                    track_list,
                    author,
                    guild,
                )
            return await self._load_v2_playlist(
                ctx,
                track_list,
                player,
                uploaded_playlist_url,
                uploaded_playlist_name,
                scope,
                author,
                guild,
            )
        return await ctx.invoke(
            self._playlist_save,
            playlist_name=uploaded_playlist_name,
            playlist_url=uploaded_playlist_url,
            scope_data=(scope, author, guild, specified_user),
        )

    @commands.cooldown(1, 60, commands.BucketType.member)
    @playlist.command(
        name="rename", usage="<playlist_name_OR_id> <new_name> [args]", cooldown_after_parsing=True
    )
    async def _playlist_rename(
        self,
        ctx: commands.Context,
        playlist_matches: PlaylistConverter,
        new_name: str,
        *,
        scope_data: ScopeParser = None,
    ):
        """Rename an existing playlist.

        **Usage**:
        ​ ​ ​ ​ `[p]playlist rename playlist_name_OR_id new_name [args]`

        **Args**:
        ​ ​ ​ ​ The following are all optional:
        ​ ​ ​ ​ ​ ​ ​ ​ --scope <scope>
        ​ ​ ​ ​ ​ ​ ​ ​ --author [user]
        ​ ​ ​ ​ ​ ​ ​ ​ --guild [guild] **Only the bot owner can use this**

        **Scope** is one of the following:
        ​ ​ ​ ​ Global
        ​ ​ ​ ​ Guild
        ​ ​ ​ ​ User

        **Author** can be one of the following:
        ​ ​ ​ ​ User ID
        ​ ​ ​ ​ User Mention
        ​ ​ ​ ​ User Name#123

        **Guild** can be one of the following:
        ​ ​ ​ ​ Guild ID
        ​ ​ ​ ​ Exact guild name

        Example use:
        ​ ​ ​ ​ `[p]playlist rename MyGuildPlaylist RenamedGuildPlaylist`
        ​ ​ ​ ​ `[p]playlist rename MyGlobalPlaylist RenamedGlobalPlaylist --scope Global`
        ​ ​ ​ ​ `[p]playlist rename MyPersonalPlaylist RenamedPersonalPlaylist --scope User`
        """
        if scope_data is None:
            scope_data = [None, ctx.author, ctx.guild, False]
        scope, author, guild, specified_user = scope_data

        new_name = new_name.split(" ")[0].strip('"')[:32]
        if new_name.isnumeric():
            ctx.command.reset_cooldown(ctx)
            return await self._embed_msg(
                ctx,
                title=_("Invalid Playlist Name"),
                description=_(
                    "Playlist names must be a single word (up to 32 "
                    "characters) and not numbers only."
                ),
            )

        try:
            playlist_id, playlist_arg, scope = await self._get_correct_playlist_id(
                ctx, playlist_matches, scope, author, guild, specified_user
            )
        except TooManyMatches as e:
            ctx.command.reset_cooldown(ctx)
            return await self._embed_msg(ctx, title=str(e))
        if playlist_id is None:
            ctx.command.reset_cooldown(ctx)
            return await self._embed_msg(
                ctx,
                title=_("Playlist Not Found"),
                description=_("Could not match '{arg}' to a playlist.").format(arg=playlist_arg),
            )

        try:
            playlist = await get_playlist(playlist_id, scope, self.bot, guild, author)
        except RuntimeError:
            ctx.command.reset_cooldown(ctx)
            return await self._embed_msg(
                ctx,
                title=_("Playlist Not Found"),
                description=_("Playlist does not exist in {scope} scope.").format(
                    scope=humanize_scope(scope, the=True)
                ),
            )
        except MissingGuild:
            ctx.command.reset_cooldown(ctx)
            return await self._embed_msg(
                ctx,
                title=_("Missing Arguments"),
                description=_("You need to specify the Guild ID for the guild to lookup."),
            )

        if not await self.can_manage_playlist(scope, playlist, ctx, author, guild):
            ctx.command.reset_cooldown(ctx)
            return
        scope_name = humanize_scope(
            scope, ctx=guild if scope == PlaylistScope.GUILD.value else author
        )
        old_name = playlist.name
        update = {"name": new_name}
        await playlist.edit(update)
        msg = _("'{old}' playlist has been renamed to '{new}' (`{id}`) [**{scope}**]").format(
            old=bold(old_name), new=bold(playlist.name), id=playlist.id, scope=scope_name
        )
        await self._embed_msg(ctx, title=_("Playlist Modified"), description=msg)

    async def _load_v3_playlist(
        self,
        ctx: commands.Context,
        scope: str,
        uploaded_playlist_name: str,
        uploaded_playlist_url: str,
        track_list,
        author: Union[discord.User, discord.Member],
        guild: Union[discord.Guild],
    ):
        embed1 = discord.Embed(title=_("Please wait, adding tracks..."))
        playlist_msg = await self._embed_msg(ctx, embed=embed1)
        track_count = len(track_list)
        uploaded_track_count = len(track_list)
        await asyncio.sleep(1)
        embed2 = discord.Embed(
            colour=await ctx.embed_colour(),
            title=_("Loading track {num}/{total}...").format(
                num=track_count, total=uploaded_track_count
            ),
        )
        await playlist_msg.edit(embed=embed2)
        playlist = await create_playlist(
            ctx, scope, uploaded_playlist_name, uploaded_playlist_url, track_list, author, guild
        )
        scope_name = humanize_scope(
            scope, ctx=guild if scope == PlaylistScope.GUILD.value else author
        )
        if not track_count:
            msg = _("Empty playlist {name} (`{id}`) [**{scope}**] created.").format(
                name=playlist.name, id=playlist.id, scope=scope_name
            )
        elif uploaded_track_count != track_count:
            bad_tracks = uploaded_track_count - track_count
            msg = _(
                "Added {num} tracks from the {playlist_name} playlist. {num_bad} track(s) "
                "could not be loaded."
            ).format(num=track_count, playlist_name=playlist.name, num_bad=bad_tracks)
        else:
            msg = _("Added {num} tracks from the {playlist_name} playlist.").format(
                num=track_count, playlist_name=playlist.name
            )
        embed3 = discord.Embed(
            colour=await ctx.embed_colour(), title=_("Playlist Saved"), description=msg
        )
        await playlist_msg.edit(embed=embed3)
        database_entries = []
        time_now = int(datetime.datetime.now(datetime.timezone.utc).timestamp())
        for t in track_list:
            uri = t.get("info", {}).get("uri")
            if uri:
                t = {"loadType": "V2_COMPAT", "tracks": [t], "query": uri}
                data = json.dumps(t)
                if all(k in data for k in ["loadType", "playlistInfo", "isSeekable", "isStream"]):
                    database_entries.append(
                        {
                            "query": uri,
                            "data": data,
                            "last_updated": time_now,
                            "last_fetched": time_now,
                        }
                    )
        if database_entries:
            await self.music_cache.database.insert("lavalink", database_entries)

    async def _load_v2_playlist(
        self,
        ctx: commands.Context,
        uploaded_track_list,
        player: lavalink.player_manager.Player,
        playlist_url: str,
        uploaded_playlist_name: str,
        scope: str,
        author: Union[discord.User, discord.Member],
        guild: Union[discord.Guild],
    ):
        track_list = []
        track_count = 0
        successful_count = 0
        uploaded_track_count = len(uploaded_track_list)

        embed1 = discord.Embed(title=_("Please wait, adding tracks..."))
        playlist_msg = await self._embed_msg(ctx, embed=embed1)
        notifier = Notifier(ctx, playlist_msg, {"playlist": _("Loading track {num}/{total}...")})
        for song_url in uploaded_track_list:
            track_count += 1
            try:
                try:
                    result, called_api = await self.music_cache.lavalink_query(
                        ctx, player, audio_dataclasses.Query.process_input(song_url)
                    )
                except TrackEnqueueError:
                    self._play_lock(ctx, False)
                    return await self._embed_msg(
                        ctx,
                        title=_("Unable to Get Track"),
                        description=_(
                            "I'm unable get a track from Lavalink at the moment, try again in a few "
                            "minutes."
                        ),
                    )

                track = result.tracks
            except Exception as err:
                debug_exc_log(log, err, f"Failed to get track for {song_url}")
                continue
            try:
                track_obj = track_creator(player, other_track=track[0])
                track_list.append(track_obj)
                successful_count += 1
            except Exception as err:
                debug_exc_log(log, err, f"Failed to create track for {track[0]}")
                continue
            if (track_count % 2 == 0) or (track_count == len(uploaded_track_list)):
                await notifier.notify_user(
                    current=track_count, total=len(uploaded_track_list), key="playlist"
                )

        playlist = await create_playlist(
            ctx, scope, uploaded_playlist_name, playlist_url, track_list, author, guild
        )
        scope_name = humanize_scope(
            scope, ctx=guild if scope == PlaylistScope.GUILD.value else author
        )
        if not successful_count:
            msg = _("Empty playlist {name} (`{id}`) [**{scope}**] created.").format(
                name=playlist.name, id=playlist.id, scope=scope_name
            )
        elif uploaded_track_count != successful_count:
            bad_tracks = uploaded_track_count - successful_count
            msg = _(
                "Added {num} tracks from the {playlist_name} playlist. {num_bad} track(s) "
                "could not be loaded."
            ).format(num=successful_count, playlist_name=playlist.name, num_bad=bad_tracks)
        else:
            msg = _("Added {num} tracks from the {playlist_name} playlist.").format(
                num=successful_count, playlist_name=playlist.name
            )
        embed3 = discord.Embed(
            colour=await ctx.embed_colour(), title=_("Playlist Saved"), description=msg
        )
        await playlist_msg.edit(embed=embed3)

    async def _maybe_update_playlist(
        self, ctx: commands.Context, player: lavalink.player_manager.Player, playlist: Playlist
    ) -> Tuple[List[lavalink.Track], List[lavalink.Track], Playlist]:
        if playlist.url is None:
            return [], [], playlist
        results = {}
        updated_tracks = await self._playlist_tracks(
            ctx, player, audio_dataclasses.Query.process_input(playlist.url)
        )
        if isinstance(updated_tracks, discord.Message):
            return [], [], playlist
        if not updated_tracks:
            # No Tracks available on url Lets set it to none to avoid repeated calls here
            results["url"] = None
        if updated_tracks:  # Tracks have been updated
            results["tracks"] = updated_tracks

        old_tracks = playlist.tracks_obj
        new_tracks = [lavalink.Track(data=track) for track in updated_tracks]
        removed = list(set(old_tracks) - set(new_tracks))
        added = list(set(new_tracks) - set(old_tracks))
        if removed or added:
            await playlist.edit(results)

        return added, removed, playlist

    async def _playlist_check(self, ctx: commands.Context):
        if not self._player_check(ctx):
            if self._connection_aborted:
                msg = _("Connection to Lavalink has failed")
                desc = EmptyEmbed
                if await ctx.bot.is_owner(ctx.author):
                    desc = _("Please check your console or logs for details.")
                await self._embed_msg(ctx, title=msg, description=desc)
                return False
            try:
                if (
                    not ctx.author.voice.channel.permissions_for(ctx.me).connect
                    or not ctx.author.voice.channel.permissions_for(ctx.me).move_members
                    and userlimit(ctx.author.voice.channel)
                ):
                    await self._embed_msg(
                        ctx,
                        title=_("Unable To Get Playlists"),
                        description=_("I don't have permission to connect to your channel."),
                    )
                    return False
                await lavalink.connect(ctx.author.voice.channel)
                player = lavalink.get_player(ctx.guild.id)
                player.store("connect", datetime.datetime.utcnow())
            except IndexError:
                await self._embed_msg(
                    ctx,
                    title=_("Unable To Get Playlists"),
                    description=_("Connection to Lavalink has not yet been established."),
                )
                return False
            except AttributeError:
                await self._embed_msg(
                    ctx,
                    title=_("Unable To Get Playlists"),
                    description=_("Connect to a voice channel first."),
                )
                return False

        player = lavalink.get_player(ctx.guild.id)
        player.store("channel", ctx.channel.id)
        player.store("guild", ctx.guild.id)
        if (
            not ctx.author.voice or ctx.author.voice.channel != player.channel
        ) and not await self._can_instaskip(ctx, ctx.author):
            await self._embed_msg(
                ctx,
                title=_("Unable To Get Playlists"),
                description=_("You must be in the voice channel to use the playlist command."),
            )
            return False
        await self._eq_check(ctx, player)
        await self._data_check(ctx)
        return True

    async def _playlist_tracks(
        self,
        ctx: commands.Context,
        player: lavalink.player_manager.Player,
        query: audio_dataclasses.Query,
    ):
        search = query.is_search
        tracklist = []

        if query.is_spotify:
            try:
                if self.play_lock[ctx.message.guild.id]:
                    return await self._embed_msg(
                        ctx,
                        title=_("Unable To Get Tracks"),
                        description=_("Wait until the playlist has finished loading."),
                    )
            except KeyError:
                pass
            tracks = await self._get_spotify_tracks(ctx, query)

            if isinstance(tracks, discord.Message):
                return None

            if not tracks:
                embed = discord.Embed(title=_("Nothing found."))
                if (
                    query.is_local
                    and query.suffix in audio_dataclasses._PARTIALLY_SUPPORTED_MUSIC_EXT
                ):
                    embed = discord.Embed(title=_("Track is not playable."))
                    embed.description = _(
                        "**{suffix}** is not a fully supported format and some "
                        "tracks may not play."
                    ).format(suffix=query.suffix)
                return await self._embed_msg(ctx, embed=embed)
            for track in tracks:
                track_obj = track_creator(player, other_track=track)
                tracklist.append(track_obj)
                await asyncio.sleep(0)
            self._play_lock(ctx, False)
        elif query.is_search:
            try:
                result, called_api = await self.music_cache.lavalink_query(ctx, player, query)
            except TrackEnqueueError:
                self._play_lock(ctx, False)
                return await self._embed_msg(
                    ctx,
                    title=_("Unable to Get Track"),
                    description=_(
                        "I'm unable get a track from Lavalink at the moment, try again in a few "
                        "minutes."
                    ),
                )

            tracks = result.tracks
            if not tracks:
                embed = discord.Embed(title=_("Nothing found."))
                if (
                    query.is_local
                    and query.suffix in audio_dataclasses._PARTIALLY_SUPPORTED_MUSIC_EXT
                ):
                    embed = discord.Embed(title=_("Track is not playable."))
                    embed.description = _(
                        "**{suffix}** is not a fully supported format and some "
                        "tracks may not play."
                    ).format(suffix=query.suffix)
                return await self._embed_msg(ctx, embed=embed)
        else:
            try:
                result, called_api = await self.music_cache.lavalink_query(ctx, player, query)
            except TrackEnqueueError:
                self._play_lock(ctx, False)
                return await self._embed_msg(
                    ctx,
                    title=_("Unable to Get Track"),
                    description=_(
                        "I'm unable get a track from Lavalink at the moment, try again in a few "
                        "minutes."
                    ),
                )

            tracks = result.tracks

        if not search and len(tracklist) == 0:
            for track in tracks:
                track_obj = track_creator(player, other_track=track)
                tracklist.append(track_obj)
                await asyncio.sleep(0)
        elif len(tracklist) == 0:
            track_obj = track_creator(player, other_track=tracks[0])
            tracklist.append(track_obj)
        return tracklist

    @commands.command()
    @commands.guild_only()
    @commands.bot_has_permissions(embed_links=True)
    async def prev(self, ctx: commands.Context):
        """Skip to the start of the previously played track."""
        if not self._player_check(ctx):
            return await self._embed_msg(ctx, title=_("Nothing playing."))
        dj_enabled = self._dj_status_cache.setdefault(
            ctx.guild.id, await self.config.guild(ctx.guild).dj_enabled()
        )
        vote_enabled = await self.config.guild(ctx.guild).vote_enabled()
        is_alone = await self._is_alone(ctx)
        is_requester = await self.is_requester(ctx, ctx.author)
        can_skip = await self._can_instaskip(ctx, ctx.author)
        player = lavalink.get_player(ctx.guild.id)
        if (not ctx.author.voice or ctx.author.voice.channel != player.channel) and not can_skip:
            return await self._embed_msg(
                ctx,
                title=_("Unable To Skip Tracks"),
                description=_("You must be in the voice channel to skip the track."),
            )
        if vote_enabled or vote_enabled and dj_enabled:
            if not await self._can_instaskip(ctx, ctx.author) and not await self._is_alone(ctx):
                return await self._embed_msg(
                    ctx,
                    title=_("Unable To Skip Tracks"),
                    description=_("There are other people listening - vote to skip instead."),
                )
        if dj_enabled and not vote_enabled:
            if not (can_skip or is_requester) and not is_alone:
                return await self._embed_msg(
                    ctx,
                    title=_("Unable To Skip Tracks"),
                    description=_(
                        "You need the DJ role or be the track requester "
                        "to enqueue the previous song tracks."
                    ),
                )

        if player.fetch("prev_song") is None:
            return await self._embed_msg(
                ctx, title=_("Unable To Play Tracks"), description=_("No previous track.")
            )
        else:
            track = player.fetch("prev_song")
            track.extras.update(
                {
                    "enqueue_time": int(time.time()),
                    "vc": player.channel.id,
                    "requester": player.fetch("prev_requester").id,
                }
            )
            player.add(player.fetch("prev_requester"), track)
            self.bot.dispatch("red_audio_track_enqueue", player.channel.guild, track, ctx.author)
            queue_len = len(player.queue)
            bump_song = player.queue[-1]
            player.queue.insert(0, bump_song)
            player.queue.pop(queue_len)
            await player.skip()
            description = get_track_description(player.current)
            embed = discord.Embed(title=_("Replaying Track"), description=description)
            await self._embed_msg(ctx, embed=embed)

    @commands.group(invoke_without_command=True)
    @commands.guild_only()
    @commands.bot_has_permissions(embed_links=True, add_reactions=True)
    async def queue(self, ctx: commands.Context, *, page: int = 1):
        """List the songs in the queue."""

        async def _queue_menu(
            ctx: commands.Context,
            pages: list,
            controls: MutableMapping,
            message: discord.Message,
            page: int,
            timeout: float,
            emoji: str,
        ):
            if message:
                await ctx.send_help(self.queue)
                with contextlib.suppress(discord.HTTPException):
                    await message.delete()
                return None

        queue_controls = {
            "\N{LEFTWARDS BLACK ARROW}": prev_page,
            "\N{CROSS MARK}": close_menu,
            "\N{BLACK RIGHTWARDS ARROW}": next_page,
            "\N{INFORMATION SOURCE}": _queue_menu,
        }

        if not self._player_check(ctx):
            return await self._embed_msg(ctx, title=_("There's nothing in the queue."))
        player = lavalink.get_player(ctx.guild.id)
        if player.current and not player.queue:
            arrow = await draw_time(ctx)
            pos = lavalink.utils.format_time(player.position)
            if player.current.is_stream:
                dur = "LIVE"
            else:
                dur = lavalink.utils.format_time(player.current.length)
            song = get_track_description(player.current)
            song += _("\n Requested by: **{track.requester}**")
            song += "\n\n{arrow}`{pos}`/`{dur}`"
            song = song.format(track=player.current, arrow=arrow, pos=pos, dur=dur)
            embed = discord.Embed(title=_("Now Playing"), description=song)
            if await self.config.guild(ctx.guild).thumbnail() and player.current:
                if player.current.thumbnail:
                    embed.set_thumbnail(url=player.current.thumbnail)

            shuffle = await self.config.guild(ctx.guild).shuffle()
            repeat = await self.config.guild(ctx.guild).repeat()
            autoplay = await self.config.guild(ctx.guild).auto_play()
            text = ""
            text += (
                _("Auto-Play")
                + ": "
                + ("\N{WHITE HEAVY CHECK MARK}" if autoplay else "\N{CROSS MARK}")
            )
            text += (
                (" | " if text else "")
                + _("Shuffle")
                + ": "
                + ("\N{WHITE HEAVY CHECK MARK}" if shuffle else "\N{CROSS MARK}")
            )
            text += (
                (" | " if text else "")
                + _("Repeat")
                + ": "
                + ("\N{WHITE HEAVY CHECK MARK}" if repeat else "\N{CROSS MARK}")
            )
            embed.set_footer(text=text)
            message = await self._embed_msg(ctx, embed=embed)
            dj_enabled = self._dj_status_cache.setdefault(
                ctx.guild.id, await self.config.guild(ctx.guild).dj_enabled()
            )
            vote_enabled = await self.config.guild(ctx.guild).vote_enabled()
            if dj_enabled or vote_enabled:
                if not await self._can_instaskip(ctx, ctx.author) and not await self._is_alone(
                    ctx
                ):
                    return

            expected = ("⏹", "⏯")
            emoji = {"stop": "⏹", "pause": "⏯"}
            if player.current:
                task = start_adding_reactions(message, expected[:4], ctx.bot.loop)
            else:
                task = None

            try:
                (r, u) = await self.bot.wait_for(
                    "reaction_add",
                    check=ReactionPredicate.with_emojis(expected, message, ctx.author),
                    timeout=30.0,
                )
            except asyncio.TimeoutError:
                return await self._clear_react(message, emoji)
            else:
                if task is not None:
                    task.cancel()
            reacts = {v: k for k, v in emoji.items()}
            react = reacts[r.emoji]
            if react == "stop":
                await self._clear_react(message, emoji)
                return await ctx.invoke(self.stop)
            elif react == "pause":
                await self._clear_react(message, emoji)
                return await ctx.invoke(self.pause)
            return
        elif not player.current and not player.queue:
            return await self._embed_msg(ctx, title=_("There's nothing in the queue."))

        async with ctx.typing():
            limited_queue = player.queue[:500]  # TODO: Improve when Toby menu's are merged
            len_queue_pages = math.ceil(len(limited_queue) / 10)
            queue_page_list = []
            for page_num in range(1, len_queue_pages + 1):
                embed = await self._build_queue_page(ctx, limited_queue, player, page_num)
                queue_page_list.append(embed)
                await asyncio.sleep(0)
            if page > len_queue_pages:
                page = len_queue_pages
        return await menu(ctx, queue_page_list, queue_controls, page=(page - 1))

    async def _build_queue_page(
        self, ctx: commands.Context, queue: list, player: lavalink.player_manager.Player, page_num
    ):
        shuffle = await self.config.guild(ctx.guild).shuffle()
        repeat = await self.config.guild(ctx.guild).repeat()
        autoplay = await self.config.guild(ctx.guild).auto_play()

        queue_num_pages = math.ceil(len(queue) / 10)
        queue_idx_start = (page_num - 1) * 10
        queue_idx_end = queue_idx_start + 10
        if len(player.queue) > 500:
            queue_list = "__Too many songs in the queue, only showing the first 500__.\n\n"
        else:
            queue_list = ""

        try:
            arrow = await draw_time(ctx)
        except AttributeError:
            return await self._embed_msg(ctx, title=_("There's nothing in the queue."))
        pos = lavalink.utils.format_time(player.position)

        if player.current.is_stream:
            dur = "LIVE"
        else:
            dur = lavalink.utils.format_time(player.current.length)

        query = audio_dataclasses.Query.process_input(player.current)

        if query.is_stream:
            queue_list += _("**Currently livestreaming:**\n")
            queue_list += "**[{current.title}]({current.uri})**\n".format(current=player.current)
            queue_list += _("Requested by: **{user}**").format(user=player.current.requester)
            queue_list += f"\n\n{arrow}`{pos}`/`{dur}`\n\n"

        elif query.is_local:
            if player.current.title != "Unknown title":
                queue_list += "\n".join(
                    (
                        _("Playing: ")
                        + "**{current.author} - {current.title}**".format(current=player.current),
                        audio_dataclasses.LocalPath(player.current.uri).to_string_user(),
                        _("Requested by: **{user}**\n").format(user=player.current.requester),
                        f"{arrow}`{pos}`/`{dur}`\n\n",
                    )
                )
            else:
                queue_list += "\n".join(
                    (
                        _("Playing: ")
                        + audio_dataclasses.LocalPath(player.current.uri).to_string_user(),
                        _("Requested by: **{user}**\n").format(user=player.current.requester),
                        f"{arrow}`{pos}`/`{dur}`\n\n",
                    )
                )
        else:
            queue_list += _("Playing: ")
            queue_list += "**[{current.title}]({current.uri})**\n".format(current=player.current)
            queue_list += _("Requested by: **{user}**").format(user=player.current.requester)
            queue_list += f"\n\n{arrow}`{pos}`/`{dur}`\n\n"

        for i, track in enumerate(queue[queue_idx_start:queue_idx_end], start=queue_idx_start):
            if i % 100 == 0:  # TODO: Improve when Toby menu's are merged
                await asyncio.sleep(0.1)

            if len(track.title) > 40:
                track_title = str(track.title).replace("[", "")
                track_title = "{}...".format((track_title[:40]).rstrip(" "))
            else:
                track_title = track.title
            req_user = track.requester
            track_idx = i + 1
            query = audio_dataclasses.Query.process_input(track)

            if query.is_local:
                if track.title == "Unknown title":
                    queue_list += f"`{track_idx}.` " + ", ".join(
                        (
                            bold(audio_dataclasses.LocalPath(track.uri).to_string_user()),
                            _("requested by **{user}**\n").format(user=req_user),
                        )
                    )
                else:
                    queue_list += f"`{track_idx}.` **{track.author} - {track_title}**, " + _(
                        "requested by **{user}**\n"
                    ).format(user=req_user)
            else:
                queue_list += f"`{track_idx}.` **[{track_title}]({track.uri})**, "
                queue_list += _("requested by **{user}**\n").format(user=req_user)
            await asyncio.sleep(0)

        embed = discord.Embed(
            colour=await ctx.embed_colour(),
            title="Queue for __{guild.name}__".format(guild=ctx.guild),
            description=queue_list,
        )
        if await self.config.guild(ctx.guild).thumbnail() and player.current.thumbnail:
            embed.set_thumbnail(url=player.current.thumbnail)
        queue_dur = await queue_duration(ctx)
        queue_total_duration = lavalink.utils.format_time(queue_dur)
        text = _(
            "Page {page_num}/{total_pages} | {num_tracks} tracks, {num_remaining} remaining\n"
        ).format(
            page_num=humanize_number(page_num),
            total_pages=humanize_number(queue_num_pages),
            num_tracks=len(player.queue),
            num_remaining=queue_total_duration,
        )
        text += (
            _("Auto-Play")
            + ": "
            + ("\N{WHITE HEAVY CHECK MARK}" if autoplay else "\N{CROSS MARK}")
        )
        text += (
            (" | " if text else "")
            + _("Shuffle")
            + ": "
            + ("\N{WHITE HEAVY CHECK MARK}" if shuffle else "\N{CROSS MARK}")
        )
        text += (
            (" | " if text else "")
            + _("Repeat")
            + ": "
            + ("\N{WHITE HEAVY CHECK MARK}" if repeat else "\N{CROSS MARK}")
        )
        embed.set_footer(text=text)
        return embed

    @staticmethod
    async def _build_queue_search_list(queue_list, search_words):
        track_list = []
        queue_idx = 0
        for i, track in enumerate(queue_list, start=1):
            if i % 100 == 0:  # TODO: Improve when Toby menu's are merged
                await asyncio.sleep(0.1)
            queue_idx = queue_idx + 1
            if not match_url(track.uri):
                query = audio_dataclasses.Query.process_input(track)
                if track.title == "Unknown title":
                    track_title = query.track.to_string_user()
                else:
                    track_title = "{} - {}".format(track.author, track.title)
            else:
                track_title = track.title

            song_info = {str(queue_idx): track_title}
            track_list.append(song_info)
            await asyncio.sleep(0)
        search_results = process.extract(search_words, track_list, limit=50)
        search_list = []
        for search, percent_match in search_results:
            for queue_position, title in search.items():
                if percent_match > 89:
                    search_list.append([queue_position, title])
        return search_list

    @staticmethod
    async def _build_queue_search_page(ctx: commands.Context, page_num, search_list):
        search_num_pages = math.ceil(len(search_list) / 10)
        search_idx_start = (page_num - 1) * 10
        search_idx_end = search_idx_start + 10
        track_match = ""
        for i, track in enumerate(
            search_list[search_idx_start:search_idx_end], start=search_idx_start
        ):
            if i % 100 == 0:  # TODO: Improve when Toby menu's are merged
                await asyncio.sleep(0.1)
            track_idx = i + 1
            if type(track) is str:
                track_location = audio_dataclasses.LocalPath(track).to_string_user()
                track_match += "`{}.` **{}**\n".format(track_idx, track_location)
            else:
                track_match += "`{}.` **{}**\n".format(track[0], track[1])
            await asyncio.sleep(0)
        embed = discord.Embed(
            colour=await ctx.embed_colour(), title=_("Matching Tracks:"), description=track_match
        )
        embed.set_footer(
            text=(_("Page {page_num}/{total_pages}") + " | {num_tracks} tracks").format(
                page_num=humanize_number(page_num),
                total_pages=humanize_number(search_num_pages),
                num_tracks=len(search_list),
            )
        )
        return embed

    @queue.command(name="clear")
    @commands.guild_only()
    async def _queue_clear(self, ctx: commands.Context):
        """Clears the queue."""
        try:
            player = lavalink.get_player(ctx.guild.id)
        except KeyError:
            return await self._embed_msg(ctx, title=_("There's nothing in the queue."))
        dj_enabled = self._dj_status_cache.setdefault(
            ctx.guild.id, await self.config.guild(ctx.guild).dj_enabled()
        )
        if not self._player_check(ctx) or not player.queue:
            return await self._embed_msg(ctx, title=_("There's nothing in the queue."))
        if dj_enabled:
            if not await self._can_instaskip(ctx, ctx.author) and not await self._is_alone(ctx):
                return await self._embed_msg(
                    ctx,
                    title=_("Unable To Clear Queue"),
                    description=_("You need the DJ role to clear the queue."),
                )
        for track in player.queue:
            self.music_cache.persist_queue.played(
                    ctx.guild.id, track.extras.get("enqueue_time")
                )
            await asyncio.sleep(0)
        player.queue.clear()
        await self._embed_msg(
            ctx, title=_("Queue Modified"), description=_("The queue has been cleared.")
        )

    @queue.command(name="clean")
    @commands.guild_only()
    async def _queue_clean(self, ctx: commands.Context):
        """Removes songs from the queue if the requester is not in the voice channel."""
        try:
            player = lavalink.get_player(ctx.guild.id)
        except KeyError:
            return await self._embed_msg(ctx, title=_("There's nothing in the queue."))
        dj_enabled = self._dj_status_cache.setdefault(
            ctx.guild.id, await self.config.guild(ctx.guild).dj_enabled()
        )
        if not self._player_check(ctx) or not player.queue:
            return await self._embed_msg(ctx, title=_("There's nothing in the queue."))
        if dj_enabled:
            if not await self._can_instaskip(ctx, ctx.author) and not await self._is_alone(ctx):
                return await self._embed_msg(
                    ctx,
                    title=_("Unable To Clean Queue"),
                    description=_("You need the DJ role to clean the queue."),
                )
        clean_tracks = []
        removed_tracks = 0
        listeners = player.channel.members
        for track in player.queue:
            if track.requester in listeners:
                clean_tracks.append(track)
            else:
                self.music_cache.persist_queue.played(
                    ctx.guild.id, track.extras.get("enqueue_time")
                )
                removed_tracks += 1
            await asyncio.sleep(0)
        player.queue = clean_tracks
        if removed_tracks == 0:
            await self._embed_msg(ctx, title=_("Removed 0 tracks."))
        else:
            await self._embed_msg(
                ctx,
                title=_("Removed racks from the queue"),
                description=_(
                    "Removed {removed_tracks} tracks queued by members "
                    "outside of the voice channel."
                ).format(removed_tracks=removed_tracks),
            )

    @queue.command(name="cleanself")
    @commands.guild_only()
    async def _queue_cleanself(self, ctx: commands.Context):
        """Removes all tracks you requested from the queue."""

        try:
            player = lavalink.get_player(ctx.guild.id)
        except KeyError:
            return await self._embed_msg(ctx, title=_("There's nothing in the queue."))
        if not self._player_check(ctx) or not player.queue:
            return await self._embed_msg(ctx, title=_("There's nothing in the queue."))

        clean_tracks = []
        removed_tracks = 0
        for track in player.queue:
            if track.requester != ctx.author:
                clean_tracks.append(track)
            else:
                self.music_cache.persist_queue.played(
                    ctx.guild.id, track.extras.get("enqueue_time")
                )
                removed_tracks += 1
            await asyncio.sleep(0)
        player.queue = clean_tracks
        if removed_tracks == 0:
            await self._embed_msg(ctx, title=_("Removed 0 tracks."))
        else:
            await self._embed_msg(
                ctx,
                title=_("Removed tracks from the queue"),
                description=_(
                    "Removed {removed_tracks} tracks queued by {member.display_name}."
                ).format(removed_tracks=removed_tracks, member=ctx.author),
            )

    @queue.command(name="search")
    @commands.guild_only()
    async def _queue_search(self, ctx: commands.Context, *, search_words: str):
        """Search the queue."""
        try:
            player = lavalink.get_player(ctx.guild.id)
        except KeyError:
            return await self._embed_msg(ctx, title=_("There's nothing in the queue."))
        if not self._player_check(ctx) or not player.queue:
            return await self._embed_msg(ctx, title=_("There's nothing in the queue."))

        search_list = await self._build_queue_search_list(player.queue, search_words)
        if not search_list:
            return await self._embed_msg(ctx, title=_("No matches."))

        len_search_pages = math.ceil(len(search_list) / 10)
        search_page_list = []
        for page_num in range(1, len_search_pages + 1):
            embed = await self._build_queue_search_page(ctx, page_num, search_list)
            search_page_list.append(embed)
        await menu(ctx, search_page_list, DEFAULT_CONTROLS)

    @queue.command(name="shuffle")
    @commands.guild_only()
    @commands.cooldown(1, 30, commands.BucketType.guild)
    async def _queue_shuffle(self, ctx: commands.Context):
        """Shuffles the queue."""
        dj_enabled = self._dj_status_cache.setdefault(
            ctx.guild.id, await self.config.guild(ctx.guild).dj_enabled()
        )
        if dj_enabled:
            if not await self._can_instaskip(ctx, ctx.author) and not await self._is_alone(ctx):
                ctx.command.reset_cooldown(ctx)
                return await self._embed_msg(
                    ctx,
                    title=_("Unable To Shuffle Queue"),
                    description=_("You need the DJ role to shuffle the queue."),
                )
        if not self._player_check(ctx):
            ctx.command.reset_cooldown(ctx)
            return await self._embed_msg(
                ctx,
                title=_("Unable To Shuffle Queue"),
                description=_("There's nothing in the queue."),
            )
        try:
            if (
                not ctx.author.voice.channel.permissions_for(ctx.me).connect
                or not ctx.author.voice.channel.permissions_for(ctx.me).move_members
                and userlimit(ctx.author.voice.channel)
            ):
                ctx.command.reset_cooldown(ctx)
                return await self._embed_msg(
                    ctx,
                    title=_("Unable To Shuffle Queue"),
                    description=_("I don't have permission to connect to your channel."),
                )
            await lavalink.connect(ctx.author.voice.channel)
            player = lavalink.get_player(ctx.guild.id)
            player.store("connect", datetime.datetime.utcnow())
        except AttributeError:
            ctx.command.reset_cooldown(ctx)
            return await self._embed_msg(
                ctx,
                title=_("Unable To Shuffle Queue"),
                description=_("Connect to a voice channel first."),
            )
        except IndexError:
            ctx.command.reset_cooldown(ctx)
            return await self._embed_msg(
                ctx,
                title=_("Unable To Shuffle Queue"),
                description=_("Connection to Lavalink has not yet been established."),
            )
        except KeyError:
            ctx.command.reset_cooldown(ctx)
            return await self._embed_msg(
                ctx,
                title=_("Unable To Shuffle Queue"),
                description=_("There's nothing in the queue."),
            )

        if not self._player_check(ctx) or not player.queue:
            ctx.command.reset_cooldown(ctx)
            return await self._embed_msg(
                ctx,
                title=_("Unable To Shuffle Queue"),
                description=_("There's nothing in the queue."),
            )

        player.force_shuffle(0)
        return await self._embed_msg(ctx, title=_("Queue has been shuffled."))

    @commands.command()
    @commands.guild_only()
    @commands.bot_has_permissions(embed_links=True)
    async def repeat(self, ctx: commands.Context):
        """Toggle repeat."""
        dj_enabled = self._dj_status_cache.setdefault(
            ctx.guild.id, await self.config.guild(ctx.guild).dj_enabled()
        )
        if dj_enabled:
            if not await self._can_instaskip(ctx, ctx.author) and not await self._has_dj_role(
                ctx, ctx.author
            ):
                return await self._embed_msg(
                    ctx,
                    title=_("Unable To Toggle Repeat"),
                    description=_("You need the DJ role to toggle repeat."),
                )
        if self._player_check(ctx):
            await self._data_check(ctx)
            player = lavalink.get_player(ctx.guild.id)
            if (
                not ctx.author.voice or ctx.author.voice.channel != player.channel
            ) and not await self._can_instaskip(ctx, ctx.author):
                return await self._embed_msg(
                    ctx,
                    title=_("Unable To Toggle Repeat"),
                    description=_("You must be in the voice channel to toggle repeat."),
                )

        autoplay = await self.config.guild(ctx.guild).auto_play()
        repeat = await self.config.guild(ctx.guild).repeat()
        msg = ""
        msg += _("Repeat tracks: {true_or_false}.").format(
            true_or_false=_("Enabled") if not repeat else _("Disabled")
        )
        await self.config.guild(ctx.guild).repeat.set(not repeat)
        if repeat is not True and autoplay is True:
            msg += _("\nAuto-play has been disabled.")
            await self.config.guild(ctx.guild).auto_play.set(False)

        embed = discord.Embed(title=_("Setting Changed"), description=msg)
        await self._embed_msg(ctx, embed=embed)
        if self._player_check(ctx):
            await self._data_check(ctx)

    @commands.command()
    @commands.guild_only()
    @commands.bot_has_permissions(embed_links=True)
    async def remove(self, ctx: commands.Context, index_or_url: Union[int, str]):
        """Remove a specific track number or url from the queue."""
        dj_enabled = self._dj_status_cache.setdefault(
            ctx.guild.id, await self.config.guild(ctx.guild).dj_enabled()
        )
        if not self._player_check(ctx):
            return await self._embed_msg(ctx, title=_("Nothing playing."))
        player = lavalink.get_player(ctx.guild.id)
        if not player.queue:
            return await self._embed_msg(ctx, title=_("Nothing queued."))
        if dj_enabled:
            if not await self._can_instaskip(ctx, ctx.author):
                return await self._embed_msg(
                    ctx,
                    title=_("Unable To Modify Queue"),
                    description=_("You need the DJ role to remove tracks."),
                )
        if (
            not ctx.author.voice or ctx.author.voice.channel != player.channel
        ) and not await self._can_instaskip(ctx, ctx.author):
            return await self._embed_msg(
                ctx,
                title=_("Unable To Modify Queue"),
                description=_("You must be in the voice channel to manage the queue."),
            )
        if isinstance(index_or_url, int):
            if index_or_url > len(player.queue) or index_or_url < 1:
                return await self._embed_msg(
                    ctx,
                    title=_("Unable To Modify Queue"),
                    description=_(
                        "Song number must be greater than 1 and within the queue limit."
                    ),
                )
            index_or_url -= 1
            removed = player.queue.pop(index_or_url)
            removed_title = get_track_description(removed)
            await self._embed_msg(
                ctx,
                title=_("Removed track from queue"),
                description=_("Removed {track} from the queue.").format(track=removed_title),
            )
        else:
            clean_tracks = []
            removed_tracks = 0
            for track in player.queue:
                if track.uri != index_or_url:
                    clean_tracks.append(track)
                else:
                    removed_tracks += 1
            player.queue = clean_tracks
            if removed_tracks == 0:
                await self._embed_msg(
                    ctx,
                    title=_("Unable To Modify Queue"),
                    description=_("Removed 0 tracks, nothing matches the URL provided."),
                )
            else:
                await self._embed_msg(
                    ctx,
                    title=_("Removed track from queue"),
                    description=_(
                        "Removed {removed_tracks} tracks from queue "
                        "which matched the URL provided."
                    ).format(removed_tracks=removed_tracks),
                )

    @commands.command()
    @commands.guild_only()
    @commands.bot_has_permissions(embed_links=True, add_reactions=True)
    async def search(self, ctx: commands.Context, *, query: str):
        """Pick a track with a search.

        Use `[p]search list <search term>` to queue all tracks found on YouTube.
        `[p]search sc<search term>` will search SoundCloud instead of YouTube.
        """

        async def _search_menu(
            ctx: commands.Context,
            pages: list,
            controls: MutableMapping,
            message: discord.Message,
            page: int,
            timeout: float,
            emoji: str,
        ):
            if message:
                await self._search_button_action(ctx, tracks, emoji, page)
                with contextlib.suppress(discord.HTTPException):
                    await message.delete()
                return None

        search_controls = {
            "\N{DIGIT ONE}\N{COMBINING ENCLOSING KEYCAP}": _search_menu,
            "\N{DIGIT TWO}\N{COMBINING ENCLOSING KEYCAP}": _search_menu,
            "\N{DIGIT THREE}\N{COMBINING ENCLOSING KEYCAP}": _search_menu,
            "\N{DIGIT FOUR}\N{COMBINING ENCLOSING KEYCAP}": _search_menu,
            "\N{DIGIT FIVE}\N{COMBINING ENCLOSING KEYCAP}": _search_menu,
            "\N{LEFTWARDS BLACK ARROW}": prev_page,
            "\N{CROSS MARK}": close_menu,
            "\N{BLACK RIGHTWARDS ARROW}": next_page,
        }

        if not self._player_check(ctx):
            if self._connection_aborted:
                msg = _("Connection to Lavalink has failed")
                desc = EmptyEmbed
                if await ctx.bot.is_owner(ctx.author):
                    desc = _("Please check your console or logs for details.")
                return await self._embed_msg(ctx, title=msg, description=desc)
            try:
                if (
                    not ctx.author.voice.channel.permissions_for(ctx.me).connect
                    or not ctx.author.voice.channel.permissions_for(ctx.me).move_members
                    and userlimit(ctx.author.voice.channel)
                ):
                    return await self._embed_msg(
                        ctx,
                        title=_("Unable To Search For Tracks"),
                        description=_("I don't have permission to connect to your channel."),
                    )
                await lavalink.connect(ctx.author.voice.channel)
                player = lavalink.get_player(ctx.guild.id)
                player.store("connect", datetime.datetime.utcnow())
            except AttributeError:
                return await self._embed_msg(
                    ctx,
                    title=_("Unable To Search For Tracks"),
                    description=_("Connect to a voice channel first."),
                )
            except IndexError:
                return await self._embed_msg(
                    ctx,
                    title=_("Unable To Search For Tracks"),
                    description=_("Connection to Lavalink has not yet been established."),
                )
        player = lavalink.get_player(ctx.guild.id)
        guild_data = await self.config.guild(ctx.guild).all()
        player.store("channel", ctx.channel.id)
        player.store("guild", ctx.guild.id)
        if (
            not ctx.author.voice or ctx.author.voice.channel != player.channel
        ) and not await self._can_instaskip(ctx, ctx.author):
            return await self._embed_msg(
                ctx,
                title=_("Unable To Search For Tracks"),
                description=_("You must be in the voice channel to enqueue tracks."),
            )
        await self._eq_check(ctx, player)
        await self._data_check(ctx)

        before_queue_length = len(player.queue)

        if not isinstance(query, list):
            query = audio_dataclasses.Query.process_input(query)
            restrict = await self.config.restrict()
            if restrict and match_url(query):
                valid_url = url_check(query)
                if not valid_url:
                    return await self._embed_msg(
                        ctx,
                        title=_("Unable To Play Tracks"),
                        description=_("That URL is not allowed."),
                    )
            if not await is_allowed(ctx.guild, f"{query}", query_obj=query):
                return await self._embed_msg(
                    ctx,
                    title=_("Unable To Play Tracks"),
                    description=_("That track is not allowed."),
                )
            if query.invoked_from == "search list" or query.invoked_from == "local folder":
                if query.invoked_from == "search list" and not query.is_local:
                    try:
                        result, called_api = await self.music_cache.lavalink_query(
                            ctx, player, query
                        )
                    except TrackEnqueueError:
                        self._play_lock(ctx, False)
                        return await self._embed_msg(
                            ctx,
                            title=_("Unable to Get Track"),
                            description=_(
                                "I'm unable get a track from Lavalink at the moment, try again in a "
                                "few "
                                "minutes."
                            ),
                        )

                    tracks = result.tracks
                else:
                    try:
                        tracks = await self._folder_tracks(ctx, player, query)
                    except TrackEnqueueError:
                        self._play_lock(ctx, False)
                        return await self._embed_msg(
                            ctx,
                            title=_("Unable to Get Track"),
                            description=_(
                                "I'm unable get a track from Lavalink at the moment, try again in a "
                                "few "
                                "minutes."
                            ),
                        )
                if not tracks:
                    embed = discord.Embed(title=_("Nothing found."))
                    if await self.config.use_external_lavalink() and query.is_local:
                        embed.description = _(
                            "Local tracks will not work "
                            "if the `Lavalink.jar` cannot see the track.\n"
                            "This may be due to permissions or because Lavalink.jar is being run "
                            "in a different machine than the local tracks."
                        )
                    elif (
                        query.is_local
                        and query.suffix in audio_dataclasses._PARTIALLY_SUPPORTED_MUSIC_EXT
                    ):
                        embed = discord.Embed(title=_("Track is not playable."))
                        embed.description = _(
                            "**{suffix}** is not a fully supported format and some "
                            "tracks may not play."
                        ).format(suffix=query.suffix)
                    return await self._embed_msg(ctx, embed=embed)
                queue_dur = await queue_duration(ctx)
                queue_total_duration = lavalink.utils.format_time(queue_dur)
                if guild_data["dj_enabled"]:
                    if not await self._can_instaskip(ctx, ctx.author):
                        return await self._embed_msg(
                            ctx,
                            title=_("Unable To Play Tracks"),
                            description=_("You need the DJ role to queue tracks."),
                        )
                track_len = 0
                empty_queue = not player.queue
                for track in tracks:
                    if len(player.queue) >= 10000:
                        continue
                    if not await is_allowed(
                        ctx.guild,
                        (
                            f"{track.title} {track.author} {track.uri} "
                            f"{str(audio_dataclasses.Query.process_input(track))}"
                        ),
                    ):
                        if IS_DEBUG:
                            log.debug(f"Query is not allowed in {ctx.guild} ({ctx.guild.id})")
                        continue
                    elif guild_data["maxlength"] > 0:
                        if track_limit(track, guild_data["maxlength"]):
                            track_len += 1
                            track.extras.update(
                                {
                                    "enqueue_time": int(time.time()),
                                    "vc": player.channel.id,
                                    "requester": ctx.author.id,
                                }
                            )
                            player.add(ctx.author, track)
                            self.bot.dispatch(
                                "red_audio_track_enqueue", player.channel.guild, track, ctx.author
                            )
                    else:
                        track_len += 1
                        track.extras.update(
                            {
                                "enqueue_time": int(time.time()),
                                "vc": player.channel.id,
                                "requester": ctx.author.id,
                            }
                        )
                        player.add(ctx.author, track)
                        self.bot.dispatch(
                            "red_audio_track_enqueue", player.channel.guild, track, ctx.author
                        )
                    if not player.current:
                        await player.play()
                    await asyncio.sleep(0)
                player.maybe_shuffle(0 if empty_queue else 1)
                if len(tracks) > track_len:
                    maxlength_msg = " {bad_tracks} tracks cannot be queued.".format(
                        bad_tracks=(len(tracks) - track_len)
                    )
                else:
                    maxlength_msg = ""
                songembed = discord.Embed(
                    title=_("Queued {num} track(s).{maxlength_msg}").format(
                        num=track_len, maxlength_msg=maxlength_msg
                    )
                )
                if not guild_data["shuffle"] and queue_dur > 0:
                    songembed.set_footer(
                        text=_(
                            "{time} until start of search playback: starts at #{position} in queue"
                        ).format(time=queue_total_duration, position=before_queue_length + 1)
                    )
                return await self._embed_msg(ctx, embed=songembed)
            elif query.is_local and query.single_track:
                tracks = await self._folder_list(ctx, query)
            elif query.is_local and query.is_album:
                if ctx.invoked_with == "folder":
                    return await self._local_play_all(ctx, query, from_search=True)
                else:
                    tracks = await self._folder_list(ctx, query)
            else:
                try:
                    result, called_api = await self.music_cache.lavalink_query(ctx, player, query)
                except TrackEnqueueError:
                    self._play_lock(ctx, False)
                    return await self._embed_msg(
                        ctx,
                        title=_("Unable to Get Track"),
                        description=_(
                            "I'm unable get a track from Lavalink at the moment,"
                            "try again in a few minutes."
                        ),
                    )
                tracks = result.tracks
            if not tracks:
                embed = discord.Embed(title=_("Nothing found."))
                if await self.config.use_external_lavalink() and query.is_local:
                    embed.description = _(
                        "Local tracks will not work "
                        "if the `Lavalink.jar` cannot see the track.\n"
                        "This may be due to permissions or because Lavalink.jar is being run "
                        "in a different machine than the local tracks."
                    )
                elif (
                    query.is_local
                    and query.suffix in audio_dataclasses._PARTIALLY_SUPPORTED_MUSIC_EXT
                ):
                    embed = discord.Embed(title=_("Track is not playable."))
                    embed.description = _(
                        "**{suffix}** is not a fully supported format and some "
                        "tracks may not play."
                    ).format(suffix=query.suffix)
                return await self._embed_msg(ctx, embed=embed)
        else:
            tracks = query

        dj_enabled = self._dj_status_cache.setdefault(
            ctx.guild.id, await self.config.guild(ctx.guild).dj_enabled()
        )

        len_search_pages = math.ceil(len(tracks) / 5)
        search_page_list = []
        for page_num in range(1, len_search_pages + 1):
            embed = await self._build_search_page(ctx, tracks, page_num)
            search_page_list.append(embed)
            await asyncio.sleep(0)

        if dj_enabled and not await self._can_instaskip(ctx, ctx.author):
            return await menu(ctx, search_page_list, DEFAULT_CONTROLS)

        await menu(ctx, search_page_list, search_controls)

    async def _search_button_action(self, ctx: commands.Context, tracks, emoji, page):
        if not self._player_check(ctx):
            if self._connection_aborted:
                msg = _("Connection to Lavalink has failed.")
                description = EmptyEmbed
                if await ctx.bot.is_owner(ctx.author):
                    description = _("Please check your console or logs for details.")
                return await self._embed_msg(ctx, title=msg, description=description)
            try:
                await lavalink.connect(ctx.author.voice.channel)
                player = lavalink.get_player(ctx.guild.id)
                player.store("connect", datetime.datetime.utcnow())
            except AttributeError:
                return await self._embed_msg(ctx, title=_("Connect to a voice channel first."))
            except IndexError:
                return await self._embed_msg(
                    ctx, title=_("Connection to Lavalink has not yet been established.")
                )
        player = lavalink.get_player(ctx.guild.id)
        guild_data = await self.config.guild(ctx.guild).all()
        if len(player.queue) >= 10000:
            return await self._embed_msg(
                ctx, title=_("Unable To Play Tracks"), description=_("Queue size limit reached.")
            )
        if not await self._currency_check(ctx, guild_data["jukebox_price"]):
            return
        try:
            if emoji == "\N{DIGIT ONE}\N{COMBINING ENCLOSING KEYCAP}":
                search_choice = tracks[0 + (page * 5)]
            elif emoji == "\N{DIGIT TWO}\N{COMBINING ENCLOSING KEYCAP}":
                search_choice = tracks[1 + (page * 5)]
            elif emoji == "\N{DIGIT THREE}\N{COMBINING ENCLOSING KEYCAP}":
                search_choice = tracks[2 + (page * 5)]
            elif emoji == "\N{DIGIT FOUR}\N{COMBINING ENCLOSING KEYCAP}":
                search_choice = tracks[3 + (page * 5)]
            elif emoji == "\N{DIGIT FIVE}\N{COMBINING ENCLOSING KEYCAP}":
                search_choice = tracks[4 + (page * 5)]
            else:
                search_choice = tracks[0 + (page * 5)]
        except IndexError:
            search_choice = tracks[-1]
        if getattr(search_choice, "uri", None):
            description = get_track_description(search_choice)
        else:
            search_choice = audio_dataclasses.Query.process_input(search_choice)
            if search_choice.track.exists() and search_choice.track.is_dir():
                return await ctx.invoke(self.search, query=search_choice)
            elif search_choice.track.exists() and search_choice.track.is_file():
                search_choice.invoked_from = "localtrack"
            return await ctx.invoke(self.play, query=search_choice)

        songembed = discord.Embed(title=_("Track Enqueued"), description=description)
        queue_dur = await queue_duration(ctx)
        queue_total_duration = lavalink.utils.format_time(queue_dur)
        before_queue_length = len(player.queue)

        if not await is_allowed(
            ctx.guild,
            (
                f"{search_choice.title} {search_choice.author} {search_choice.uri} "
                f"{str(audio_dataclasses.Query.process_input(search_choice))}"
            ),
        ):
            if IS_DEBUG:
                log.debug(f"Query is not allowed in {ctx.guild} ({ctx.guild.id})")
            self._play_lock(ctx, False)
            return await self._embed_msg(ctx, title=_("This track is not allowed in this server."))
        elif guild_data["maxlength"] > 0:

            if track_limit(search_choice.length, guild_data["maxlength"]):
                search_choice.extras.update(
                    {
                        "enqueue_time": int(time.time()),
                        "vc": player.channel.id,
                        "requester": ctx.author.id,
                    }
                )
                player.add(ctx.author, search_choice)
                player.maybe_shuffle()
                self.bot.dispatch(
                    "red_audio_track_enqueue", player.channel.guild, search_choice, ctx.author
                )
            else:
                return await self._embed_msg(ctx, title=_("Track exceeds maximum length."))
        else:
            search_choice.extras.update(
                {
                    "enqueue_time": int(time.time()),
                    "vc": player.channel.id,
                    "requester": ctx.author.id,
                }
            )
            player.add(ctx.author, search_choice)
            player.maybe_shuffle()
            self.bot.dispatch(
                "red_audio_track_enqueue", player.channel.guild, search_choice, ctx.author
            )

        if not guild_data["shuffle"] and queue_dur > 0:
            songembed.set_footer(
                text=_("{time} until track playback: #{position} in queue").format(
                    time=queue_total_duration, position=before_queue_length + 1
                )
            )

        if not player.current:
            await player.play()
        return await self._embed_msg(ctx, embed=songembed)

    @staticmethod
    def _format_search_options(search_choice):
        query = audio_dataclasses.Query.process_input(search_choice)
        description = get_track_description(search_choice)
        return description, query

    @staticmethod
    async def _build_search_page(ctx: commands.Context, tracks, page_num):
        search_num_pages = math.ceil(len(tracks) / 5)
        search_idx_start = (page_num - 1) * 5
        search_idx_end = search_idx_start + 5
        search_list = ""
        command = ctx.invoked_with
        folder = False
        for i, track in enumerate(tracks[search_idx_start:search_idx_end], start=search_idx_start):
            search_track_num = i + 1
            if search_track_num > 5:
                search_track_num = search_track_num % 5
            if search_track_num == 0:
                search_track_num = 5
            try:
                query = audio_dataclasses.Query.process_input(track.uri)
                if query.is_local:
                    search_list += "`{0}.` **{1}**\n[{2}]\n".format(
                        search_track_num,
                        track.title,
                        audio_dataclasses.LocalPath(track.uri).to_string_user(),
                    )
                else:
                    search_list += "`{0}.` **[{1}]({2})**\n".format(
                        search_track_num, track.title, track.uri
                    )
            except AttributeError:
                track = audio_dataclasses.Query.process_input(track)
                if track.is_local and command != "search":
                    search_list += "`{}.` **{}**\n".format(
                        search_track_num, track.to_string_user()
                    )
                    if track.is_album:
                        folder = True
                elif command == "search":
                    search_list += "`{}.` **{}**\n".format(
                        search_track_num, track.to_string_user()
                    )
                else:
                    search_list += "`{}.` **{}**\n".format(
                        search_track_num, track.to_string_user()
                    )
            await asyncio.sleep(0)
        if hasattr(tracks[0], "uri") and hasattr(tracks[0], "track_identifier"):
            title = _("Tracks Found:")
            footer = _("search results")
        elif folder:
            title = _("Folders Found:")
            footer = _("local folders")
        else:
            title = _("Files Found:")
            footer = _("local tracks")
        embed = discord.Embed(
            colour=await ctx.embed_colour(), title=title, description=search_list
        )
        embed.set_footer(
            text=(_("Page {page_num}/{total_pages}") + " | {num_results} {footer}").format(
                page_num=page_num,
                total_pages=search_num_pages,
                num_results=len(tracks),
                footer=footer,
            )
        )
        return embed

    @commands.command()
    @commands.guild_only()
    @commands.bot_has_permissions(embed_links=True)
    async def seek(self, ctx: commands.Context, seconds: Union[int, str]):
        """Seek ahead or behind on a track by seconds or a to a specific time.

        Accepts seconds or a value formatted like 00:00:00 (`hh:mm:ss`) or 00:00 (`mm:ss`).
        """
        dj_enabled = self._dj_status_cache.setdefault(
            ctx.guild.id, await self.config.guild(ctx.guild).dj_enabled()
        )
        vote_enabled = await self.config.guild(ctx.guild).vote_enabled()
        is_alone = await self._is_alone(ctx)
        is_requester = await self.is_requester(ctx, ctx.author)
        can_skip = await self._can_instaskip(ctx, ctx.author)

        if not self._player_check(ctx):
            return await self._embed_msg(ctx, title=_("Nothing playing."))
        player = lavalink.get_player(ctx.guild.id)
        if (not ctx.author.voice or ctx.author.voice.channel != player.channel) and not can_skip:
            return await self._embed_msg(
                ctx,
                title=_("Unable To Seek Tracks"),
                description=_("You must be in the voice channel to use seek."),
            )

        if vote_enabled and not can_skip and not is_alone:
            return await self._embed_msg(
                ctx,
                title=_("Unable To Seek Tracks"),
                description=_("There are other people listening - vote to skip instead."),
            )

        if dj_enabled and not (can_skip or is_requester) and not is_alone:
            return await self._embed_msg(
                ctx,
                title=_("Unable To Seek Tracks"),
                description=_("You need the DJ role or be the track requester to use seek."),
            )

        if player.current:
            if player.current.is_stream:
                return await self._embed_msg(
                    ctx, title=_("Unable To Seek Tracks"), description=_("Can't seek on a stream.")
                )
            else:
                try:
                    int(seconds)
                    abs_position = False
                except ValueError:
                    abs_position = True
                    seconds = time_convert(seconds)
                if seconds == 0:
                    return await self._embed_msg(
                        ctx,
                        title=_("Unable To Seek Tracks"),
                        description=_("Invalid input for the time to seek."),
                    )
                if not abs_position:
                    time_sec = int(seconds) * 1000
                    seek = player.position + time_sec
                    if seek <= 0:
                        await self._embed_msg(
                            ctx,
                            title=_("Moved {num_seconds}s to 00:00:00").format(
                                num_seconds=seconds
                            ),
                        )
                    else:
                        await self._embed_msg(
                            ctx,
                            title=_("Moved {num_seconds}s to {time}").format(
                                num_seconds=seconds, time=lavalink.utils.format_time(seek)
                            ),
                        )
                    await player.seek(seek)
                else:
                    await self._embed_msg(
                        ctx,
                        title=_("Moved to {time}").format(
                            time=lavalink.utils.format_time(seconds * 1000)
                        ),
                    )
                    await player.seek(seconds * 1000)
        else:
            await self._embed_msg(ctx, title=_("Nothing playing."))

    @commands.group(autohelp=False)
    @commands.guild_only()
    @commands.bot_has_permissions(embed_links=True)
    async def shuffle(self, ctx: commands.Context):
        """Toggle shuffle."""
        if ctx.invoked_subcommand is None:
            dj_enabled = self._dj_status_cache.setdefault(
                ctx.guild.id, await self.config.guild(ctx.guild).dj_enabled()
            )
            if dj_enabled:
                if not await self._can_instaskip(ctx, ctx.author):
                    return await self._embed_msg(
                        ctx,
                        title=_("Unable To Toggle Shuffle"),
                        description=_("You need the DJ role to toggle shuffle."),
                    )
            if self._player_check(ctx):
                await self._data_check(ctx)
                player = lavalink.get_player(ctx.guild.id)
                if (
                    not ctx.author.voice or ctx.author.voice.channel != player.channel
                ) and not await self._can_instaskip(ctx, ctx.author):
                    return await self._embed_msg(
                        ctx,
                        title=_("Unable To Toggle Shuffle"),
                        description=_("You must be in the voice channel to toggle shuffle."),
                    )

            shuffle = await self.config.guild(ctx.guild).shuffle()
            await self.config.guild(ctx.guild).shuffle.set(not shuffle)
            await self._embed_msg(
                ctx,
                title=_("Setting Changed"),
                description=_("Shuffle tracks: {true_or_false}.").format(
                    true_or_false=_("Enabled") if not shuffle else _("Disabled")
                ),
            )
            if self._player_check(ctx):
                await self._data_check(ctx)

    @shuffle.command(name="bumped")
    @commands.guild_only()
    @commands.bot_has_permissions(embed_links=True)
    async def _shuffle_bumpped(self, ctx: commands.Context):
        """Toggle bumped track shuffle.

        Set this to disabled if you wish to avoid bumped songs being shuffled.
        This takes priority over `[p]shuffle`.
        """
        dj_enabled = self._dj_status_cache.setdefault(
            ctx.guild.id, await self.config.guild(ctx.guild).dj_enabled()
        )
        if dj_enabled:
            if not await self._can_instaskip(ctx, ctx.author):
                return await self._embed_msg(
                    ctx,
                    title=_("Unable To Toggle Shuffle"),
                    description=_("You need the DJ role to toggle shuffle."),
                )
        if self._player_check(ctx):
            await self._data_check(ctx)
            player = lavalink.get_player(ctx.guild.id)
            if (
                not ctx.author.voice or ctx.author.voice.channel != player.channel
            ) and not await self._can_instaskip(ctx, ctx.author):
                return await self._embed_msg(
                    ctx,
                    title=_("Unable To Toggle Shuffle"),
                    description=_("You must be in the voice channel to toggle shuffle."),
                )

        bumped = await self.config.guild(ctx.guild).shuffle_bumped()
        await self.config.guild(ctx.guild).shuffle_bumped.set(not bumped)
        await self._embed_msg(
            ctx,
            title=_("Setting Changed"),
            description=_("Shuffle bumped tracks: {true_or_false}.").format(
                true_or_false=_("Enabled") if not bumped else _("Disabled")
            ),
        )
        if self._player_check(ctx):
            await self._data_check(ctx)

    @commands.command()
    @commands.guild_only()
    @commands.bot_has_permissions(embed_links=True)
    async def sing(self, ctx: commands.Context):
        """Make Red sing one of her songs."""
        ids = (
            "zGTkAVsrfg8",
            "cGMWL8cOeAU",
            "vFrjMq4aL-g",
            "WROI5WYBU_A",
            "41tIUr_ex3g",
            "f9O2Rjn1azc",
        )
        url = f"https://www.youtube.com/watch?v={random.choice(ids)}"
        await ctx.invoke(self.play, query=url)

    @commands.command()
    @commands.guild_only()
    @commands.bot_has_permissions(embed_links=True)
    async def skip(self, ctx: commands.Context, skip_to_track: int = None):
        """Skip to the next track, or to a given track number."""
        if not self._player_check(ctx):
            return await self._embed_msg(ctx, title=_("Nothing playing."))
        player = lavalink.get_player(ctx.guild.id)
        if (
            not ctx.author.voice or ctx.author.voice.channel != player.channel
        ) and not await self._can_instaskip(ctx, ctx.author):
            return await self._embed_msg(
                ctx,
                title=_("Unable To Skip Tracks"),
                description=_("You must be in the voice channel to skip the music."),
            )
        if not player.current:
            return await self._embed_msg(ctx, title=_("Nothing playing."))
        dj_enabled = self._dj_status_cache.setdefault(
            ctx.guild.id, await self.config.guild(ctx.guild).dj_enabled()
        )
        vote_enabled = await self.config.guild(ctx.guild).vote_enabled()
        is_alone = await self._is_alone(ctx)
        is_requester = await self.is_requester(ctx, ctx.author)
        can_skip = await self._can_instaskip(ctx, ctx.author)
        if dj_enabled and not vote_enabled:
            if not (can_skip or is_requester) and not is_alone:
                return await self._embed_msg(
                    ctx,
                    title=_("Unable To Skip Tracks"),
                    description=_(
                        "You need the DJ role or be the track requester to skip tracks."
                    ),
                )
            if (
                is_requester
                and not can_skip
                and isinstance(skip_to_track, int)
                and skip_to_track > 1
            ):
                return await self._embed_msg(
                    ctx,
                    title=_("Unable To Skip Tracks"),
                    description=_("You can only skip the current track."),
                )

        if vote_enabled:
            if not can_skip:
                if skip_to_track is not None:
                    return await self._embed_msg(
                        ctx,
                        title=_("Unable To Skip Tracks"),
                        description=_(
                            "Can't skip to a specific track in vote mode without the DJ role."
                        ),
                    )
                if ctx.author.id in self.skip_votes[ctx.message.guild]:
                    self.skip_votes[ctx.message.guild].remove(ctx.author.id)
                    reply = _("I removed your vote to skip.")
                else:
                    self.skip_votes[ctx.message.guild].append(ctx.author.id)
                    reply = _("You voted to skip.")

                num_votes = len(self.skip_votes[ctx.message.guild])
                vote_mods = []
                for member in player.channel.members:
                    can_skip = await self._can_instaskip(ctx, member)
                    if can_skip:
                        vote_mods.append(member)
                num_members = len(player.channel.members) - len(vote_mods)
                vote = int(100 * num_votes / num_members)
                percent = await self.config.guild(ctx.guild).vote_percent()
                if vote >= percent:
                    self.skip_votes[ctx.message.guild] = []
                    await self._embed_msg(ctx, title=_("Vote threshold met."))
                    return await self._skip_action(ctx)
                else:
                    reply += _(
                        " Votes: {num_votes}/{num_members}"
                        " ({cur_percent}% out of {required_percent}% needed)"
                    ).format(
                        num_votes=humanize_number(num_votes),
                        num_members=humanize_number(num_members),
                        cur_percent=vote,
                        required_percent=percent,
                    )
                    return await self._embed_msg(ctx, title=reply)
            else:
                return await self._skip_action(ctx, skip_to_track)
        else:
            return await self._skip_action(ctx, skip_to_track)

    async def _can_instaskip(self, ctx: commands.Context, member: discord.Member):

        dj_enabled = self._dj_status_cache.setdefault(
            ctx.guild.id, await self.config.guild(ctx.guild).dj_enabled()
        )

        if member.bot:
            return True

        if member.id == ctx.guild.owner_id:
            return True

        if dj_enabled:
            if await self._has_dj_role(ctx, member):
                return True

        if await ctx.bot.is_owner(member):
            return True

        if await ctx.bot.is_mod(member):
            return True

        if await self._channel_check(ctx):
            return True

        return False

    @staticmethod
    async def _is_alone(ctx: commands.Context):
        channel_members = rgetattr(ctx, "guild.me.voice.channel.members", [])
        nonbots = sum(m.id != ctx.author.id for m in channel_members if not m.bot)
        return nonbots < 1

    async def _has_dj_role(self, ctx: commands.Context, member: discord.Member):
        dj_role = self._dj_role_cache.setdefault(
            ctx.guild.id, await self.config.guild(ctx.guild).dj_role()
        )
        dj_role_obj = ctx.guild.get_role(dj_role)
        return dj_role_obj in ctx.guild.get_member(member.id).roles

    @staticmethod
    async def is_requester(ctx: commands.Context, member: discord.Member):
        try:
            player = lavalink.get_player(ctx.guild.id)
            if IS_DEBUG:
                log.debug(f"Current requester is {player.current}")
            return player.current.requester.id == member.id
        except Exception as err:
            debug_exc_log(log, err, "Caught error in `is_requester`")
        return False

    async def _skip_action(self, ctx: commands.Context, skip_to_track: int = None):
        player = lavalink.get_player(ctx.guild.id)
        autoplay = await self.config.guild(player.channel.guild).auto_play()
        if not player.current or (not player.queue and not autoplay):
            try:
                pos, dur = player.position, player.current.length
            except AttributeError:
                return await self._embed_msg(ctx, title=_("There's nothing in the queue."))
            time_remain = lavalink.utils.format_time(dur - pos)
            if player.current.is_stream:
                embed = discord.Embed(title=_("There's nothing in the queue."))
                embed.set_footer(
                    text=_("Currently livestreaming {track}").format(track=player.current.title)
                )
            else:
                embed = discord.Embed(title=_("There's nothing in the queue."))
                embed.set_footer(
                    text=_("{time} left on {track}").format(
                        time=time_remain, track=player.current.title
                    )
                )
            return await self._embed_msg(ctx, embed=embed)
        elif autoplay and not player.queue:
            embed = discord.Embed(
                title=_("Track Skipped"), description=get_track_description(player.current)
            )
            await self._embed_msg(ctx, embed=embed)
            return await player.skip()

        queue_to_append = []
        if skip_to_track is not None and skip_to_track != 1:
            if skip_to_track < 1:
                return await self._embed_msg(
                    ctx, title=_("Track number must be equal to or greater than 1.")
                )
            elif skip_to_track > len(player.queue):
                return await self._embed_msg(
                    ctx,
                    title=_(
                        "There are only {queuelen} songs currently queued.".format(
                            queuelen=len(player.queue)
                        )
                    ),
                )
            embed = discord.Embed(
                title=_("{skip_to_track} Tracks Skipped".format(skip_to_track=skip_to_track))
            )
            await self._embed_msg(ctx, embed=embed)
            if player.repeat:
                queue_to_append = player.queue[0 : min(skip_to_track - 1, len(player.queue) - 1)]
            player.queue = player.queue[
                min(skip_to_track - 1, len(player.queue) - 1) : len(player.queue)
            ]
        else:
            embed = discord.Embed(
                title=_("Track Skipped"), description=get_track_description(player.current)
            )
            await self._embed_msg(ctx, embed=embed)
        self.bot.dispatch("red_audio_skip_track", player.channel.guild, player.current, ctx.author)
        await player.play()
        player.queue += queue_to_append

    @commands.command()
    @commands.guild_only()
    @commands.bot_has_permissions(embed_links=True)
    async def stop(self, ctx: commands.Context):
        """Stop playback and clear the queue."""
        dj_enabled = self._dj_status_cache.setdefault(
            ctx.guild.id, await self.config.guild(ctx.guild).dj_enabled()
        )
        vote_enabled = await self.config.guild(ctx.guild).vote_enabled()
        if not self._player_check(ctx):
            return await self._embed_msg(ctx, title=_("Nothing playing."))
        player = lavalink.get_player(ctx.guild.id)
        if (
            not ctx.author.voice or ctx.author.voice.channel != player.channel
        ) and not await self._can_instaskip(ctx, ctx.author):
            return await self._embed_msg(
                ctx,
                title=_("Unable To Stop Player"),
                description=_("You must be in the voice channel to stop the music."),
            )
        if vote_enabled or vote_enabled and dj_enabled:
            if not await self._can_instaskip(ctx, ctx.author) and not await self._is_alone(ctx):
                return await self._embed_msg(
                    ctx,
                    title=_("Unable To Stop Player"),
                    description=_("There are other people listening - vote to skip instead."),
                )
        if dj_enabled and not vote_enabled:
            if not await self._can_instaskip(ctx, ctx.author):
                return await self._embed_msg(
                    ctx,
                    title=_("Unable To Stop Player"),
                    description=_("You need the DJ role to stop the music."),
                )
        if (
            player.is_playing
            or (not player.is_playing and player.paused)
            or player.queue
            or getattr(player.current, "extras", {}).get("autoplay")
        ):
            eq = player.fetch("eq")
            if eq:
                await self.config.custom("EQUALIZER", ctx.guild.id).eq_bands.set(eq.bands)
            player.queue = []
            player.store("playing_song", None)
            player.store("prev_requester", None)
            player.store("prev_song", None)
            player.store("requester", None)
            await player.stop()
            await self._embed_msg(ctx, title=_("Stopping..."))

    @commands.command()
    @commands.guild_only()
    @commands.cooldown(1, 15, commands.BucketType.guild)
    @commands.bot_has_permissions(embed_links=True)
    async def summon(self, ctx: commands.Context):
        """Summon the bot to a voice channel."""
        dj_enabled = self._dj_status_cache.setdefault(
            ctx.guild.id, await self.config.guild(ctx.guild).dj_enabled()
        )
        vote_enabled = await self.config.guild(ctx.guild).vote_enabled()
        is_alone = await self._is_alone(ctx)
        is_requester = await self.is_requester(ctx, ctx.author)
        can_skip = await self._can_instaskip(ctx, ctx.author)
        if vote_enabled or (vote_enabled and dj_enabled):
            if not can_skip and not is_alone:
                ctx.command.reset_cooldown(ctx)
                return await self._embed_msg(
                    ctx,
                    title=_("Unable To Join Voice Channel"),
                    description=_("There are other people listening."),
                )
        if dj_enabled and not vote_enabled:
            if not (can_skip or is_requester) and not is_alone:
                ctx.command.reset_cooldown(ctx)
                return await self._embed_msg(
                    ctx,
                    title=_("Unable To Join Voice Channel"),
                    description=_("You need the DJ role to summon the bot."),
                )

        try:
            if (
                not ctx.author.voice.channel.permissions_for(ctx.me).connect
                or not ctx.author.voice.channel.permissions_for(ctx.me).move_members
                and userlimit(ctx.author.voice.channel)
            ):
                ctx.command.reset_cooldown(ctx)
                return await self._embed_msg(
                    ctx,
                    title=_("Unable To Join Voice Channel"),
                    description=_("I don't have permission to connect to your channel."),
                )
            if not self._player_check(ctx):
                await lavalink.connect(ctx.author.voice.channel)
                player = lavalink.get_player(ctx.guild.id)
                player.store("connect", datetime.datetime.utcnow())
            else:
                player = lavalink.get_player(ctx.guild.id)
                if ctx.author.voice.channel == player.channel:
                    ctx.command.reset_cooldown(ctx)
                    return
                await player.move_to(ctx.author.voice.channel)
        except AttributeError:
            ctx.command.reset_cooldown(ctx)
            return await self._embed_msg(
                ctx,
                title=_("Unable To Join Voice Channel"),
                description=_("Connect to a voice channel first."),
            )
        except IndexError:
            ctx.command.reset_cooldown(ctx)
            return await self._embed_msg(
                ctx,
                title=_("Unable To Join Voice Channel"),
                description=_("Connection to Lavalink has not yet been established."),
            )

    @commands.command()
    @commands.guild_only()
    @commands.bot_has_permissions(embed_links=True)
    async def volume(self, ctx: commands.Context, vol: int = None):
        """Set the volume, 1% - 150%."""
        dj_enabled = self._dj_status_cache.setdefault(
            ctx.guild.id, await self.config.guild(ctx.guild).dj_enabled()
        )
        if not vol:
            vol = await self.config.guild(ctx.guild).volume()
            embed = discord.Embed(title=_("Current Volume:"), description=str(vol) + "%")
            if not self._player_check(ctx):
                embed.set_footer(text=_("Nothing playing."))
            return await self._embed_msg(ctx, embed=embed)
        if self._player_check(ctx):
            player = lavalink.get_player(ctx.guild.id)
            if (
                not ctx.author.voice or ctx.author.voice.channel != player.channel
            ) and not await self._can_instaskip(ctx, ctx.author):
                return await self._embed_msg(
                    ctx,
                    title=_("Unable To Change Volume"),
                    description=_("You must be in the voice channel to change the volume."),
                )
        if dj_enabled:
            if not await self._can_instaskip(ctx, ctx.author) and not await self._has_dj_role(
                ctx, ctx.author
            ):
                return await self._embed_msg(
                    ctx,
                    title=_("Unable To Change Volume"),
                    description=_("You need the DJ role to change the volume."),
                )
        if vol < 0:
            vol = 0
        if vol > 150:
            vol = 150
            await self.config.guild(ctx.guild).volume.set(vol)
            if self._player_check(ctx):
                await lavalink.get_player(ctx.guild.id).set_volume(vol)
        else:
            await self.config.guild(ctx.guild).volume.set(vol)
            if self._player_check(ctx):
                await lavalink.get_player(ctx.guild.id).set_volume(vol)
        embed = discord.Embed(title=_("Volume:"), description=str(vol) + "%")
        if not self._player_check(ctx):
            embed.set_footer(text=_("Nothing playing."))
        await self._embed_msg(ctx, embed=embed)

    @commands.group(aliases=["llset"])
    @commands.guild_only()
    @commands.bot_has_permissions(embed_links=True)
    @checks.is_owner()
    async def llsetup(self, ctx: commands.Context):
        """Lavalink server configuration options."""

    @llsetup.command()
    async def external(self, ctx: commands.Context):
        """Toggle using external lavalink servers."""
        external = await self.config.use_external_lavalink()
        await self.config.use_external_lavalink.set(not external)

        if external:
            embed = discord.Embed(
                title=_("Setting Changed"),
                description=_("External lavalink server: {true_or_false}.").format(
                    true_or_false=_("Enabled") if not external else _("Disabled")
                ),
            )
            await self._embed_msg(ctx, embed=embed)
        else:
            if self._manager is not None:
                await self._manager.shutdown()
            await self._embed_msg(
                ctx,
                title=_("Setting Changed"),
                description=_("External lavalink server: {true_or_false}.").format(
                    true_or_false=_("Enabled") if not external else _("Disabled")
                ),
            )

        self._restart_connect()

    @llsetup.command()
    async def host(self, ctx: commands.Context, host: str):
        """Set the lavalink server host."""
        await self.config.host.set(host)
        footer = None
        if await self._check_external():
            footer = _("External lavalink server set to True.")
        await self._embed_msg(
            ctx,
            title=_("Setting Changed"),
            description=_("Host set to {host}.").format(host=host),
            footer=footer,
        )
        self._restart_connect()

    @llsetup.command()
    async def password(self, ctx: commands.Context, password: str):
        """Set the lavalink server password."""
        await self.config.password.set(str(password))
        footer = None
        if await self._check_external():
            footer = _("External lavalink server set to True.")
        await self._embed_msg(
            ctx,
            title=_("Setting Changed"),
            description=_("Server password set to {password}.").format(password=password),
            footer=footer,
        )

        self._restart_connect()

    @llsetup.command()
    async def restport(self, ctx: commands.Context, rest_port: int):
        """Set the lavalink REST server port."""
        await self.config.rest_port.set(rest_port)
        footer = None
        if await self._check_external():
            footer = _("External lavalink server set to True.")
        await self._embed_msg(
            ctx,
            title=_("Setting Changed"),
            description=_("REST port set to {port}.").format(port=rest_port),
            footer=footer,
        )

        self._restart_connect()

    @llsetup.command()
    async def wsport(self, ctx: commands.Context, ws_port: int):
        """Set the lavalink websocket server port."""
        await self.config.ws_port.set(ws_port)
        footer = None
        if await self._check_external():
            footer = _("External lavalink server set to True.")
        await self._embed_msg(
            ctx,
            title=_("Setting Changed"),
            description=_("Websocket port set to {port}.").format(port=ws_port),
            footer=footer,
        )

        self._restart_connect()

    @staticmethod
    async def _apply_gain(guild_id: int, band, gain):
        const = {
            "op": "equalizer",
            "guildId": str(guild_id),
            "bands": [{"band": band, "gain": gain}],
        }

        try:
            await lavalink.get_player(guild_id).node.send({**const})
        except (KeyError, IndexError):
            pass

    @staticmethod
    async def _apply_gains(guild_id: int, gains):
        const = {
            "op": "equalizer",
            "guildId": str(guild_id),
            "bands": [{"band": x, "gain": y} for x, y in enumerate(gains)],
        }

        try:
            await lavalink.get_player(guild_id).node.send({**const})
        except (KeyError, IndexError):
            pass

    async def _channel_check(self, ctx: commands.Context):
        try:
            player = lavalink.get_player(ctx.guild.id)
        except KeyError:
            return False
        try:
            in_channel = sum(
                not m.bot for m in ctx.guild.get_member(self.bot.user.id).voice.channel.members
            )
        except AttributeError:
            return False

        if not ctx.author.voice:
            user_channel = None
        else:
            user_channel = ctx.author.voice.channel

        if in_channel == 0 and user_channel:
            if (
                (player.channel != user_channel)
                and not player.current
                and player.position == 0
                and len(player.queue) == 0
            ):
                await player.move_to(user_channel)
                return True
        else:
            return False

    async def _check_api_tokens(self):
        spotify = await self.bot.get_shared_api_tokens("spotify")
        youtube = await self.bot.get_shared_api_tokens("youtube")
        return {
            "spotify_client_id": spotify.get("client_id", ""),
            "spotify_client_secret": spotify.get("client_secret", ""),
            "youtube_api": youtube.get("api_key", ""),
        }

    async def _check_external(self):
        external = await self.config.use_external_lavalink()
        if not external:
            if self._manager is not None:
                await self._manager.shutdown()
            await self.config.use_external_lavalink.set(True)
            return True
        else:
            return False

    async def _clear_react(self, message: discord.Message, emoji: MutableMapping = None):
        """Non blocking version of clear_react."""
        return self.bot.loop.create_task(clear_react(self.bot, message, emoji))

    async def _currency_check(self, ctx: commands.Context, jukebox_price: int):
        jukebox = await self.config.guild(ctx.guild).jukebox()
        if jukebox and not await self._can_instaskip(ctx, ctx.author):
            can_spend = await bank.can_spend(ctx.author, jukebox_price)
            if can_spend:
                await bank.withdraw_credits(ctx.author, jukebox_price)
            else:
                credits_name = await bank.get_currency_name(ctx.guild)
                bal = await bank.get_balance(ctx.author)
                await self._embed_msg(
                    ctx,
                    title=_("Not enough {currency}").format(currency=credits_name),
                    description=_(
                        "{required_credits} {currency} required, but you have {bal}."
                    ).format(
                        currency=credits_name,
                        required_credits=humanize_number(jukebox_price),
                        bal=humanize_number(bal),
                    ),
                )
            return can_spend
        else:
            return True

    async def _data_check(self, ctx: commands.Context):
        player = lavalink.get_player(ctx.guild.id)
        shuffle = await self.config.guild(ctx.guild).shuffle()
        repeat = await self.config.guild(ctx.guild).repeat()
        volume = await self.config.guild(ctx.guild).volume()
        shuffle_bumped = await self.config.guild(ctx.guild).shuffle_bumped()
        player.repeat = repeat
        player.shuffle = shuffle
        player.shuffle_bumped = shuffle_bumped
        if player.volume != volume:
            await player.set_volume(volume)

    async def disconnect_timer(self):
        stop_times = {}
        pause_times = {}
        while True:
            for p in lavalink.all_players():
                server = p.channel.guild

                if [self.bot.user] == p.channel.members:
                    stop_times.setdefault(server.id, time.time())
                    pause_times.setdefault(server.id, time.time())
                else:
                    stop_times.pop(server.id, None)
                    if p.paused and server.id in pause_times:
                        try:
                            await p.pause(False)
                        except Exception as err:
                            debug_exc_log(
                                log, err, "Exception raised in Audio's emptypause_timer for: {sid}"
                            )
                    pause_times.pop(server.id, None)
            servers = stop_times.copy()
            servers.update(pause_times)
            for sid in servers:
                server_obj = self.bot.get_guild(sid)
                if sid in stop_times and await self.config.guild(server_obj).emptydc_enabled():
                    emptydc_timer = await self.config.guild(server_obj).emptydc_timer()
                    if (time.time() - stop_times[sid]) >= emptydc_timer:
                        stop_times.pop(sid)
                        try:
                            player = lavalink.get_player(sid)
                            await player.stop()
                            await player.disconnect()
                        except Exception as err:
                            debug_exc_log(
                                log, err, f"Exception raised in Audio's emptydc_timer for: {sid}"
                            )
                            if "No such player for that guild" in str(err):
                                stop_times.pop(sid, None)
                elif (
                    sid in pause_times and await self.config.guild(server_obj).emptypause_enabled()
                ):
                    emptypause_timer = await self.config.guild(server_obj).emptypause_timer()
                    if (time.time() - pause_times.get(sid)) >= emptypause_timer:
                        try:
                            await lavalink.get_player(sid).pause()
                        except Exception as err:
                            debug_exc_log(
                                log,
                                err,
                                f"Exception raised in Audio's emptypause_timer for : {sid}",
                            )
                            if "No such player for that guild" in str(err):
                                pause_times.pop(sid, None)
            await asyncio.sleep(5)

    async def _embed_msg(self, ctx: commands.Context, **kwargs):
        colour = kwargs.get("colour") or kwargs.get("color") or await self.bot.get_embed_color(ctx)
        error = kwargs.get("error", False)
        success = kwargs.get("success", False)
        title = kwargs.get("title", EmptyEmbed) or EmptyEmbed
        _type = kwargs.get("type", "rich") or "rich"
        url = kwargs.get("url", EmptyEmbed) or EmptyEmbed
        description = kwargs.get("description", EmptyEmbed) or EmptyEmbed
        timestamp = kwargs.get("timestamp")
        footer = kwargs.get("footer")
        thumbnail = kwargs.get("thumbnail")
        contents = dict(title=title, type=_type, url=url, description=description)
        embed = kwargs.get("embed").to_dict() if hasattr(kwargs.get("embed"), "to_dict") else {}
        colour = embed.get("color") if embed.get("color") else colour
        contents.update(embed)
        if timestamp and isinstance(timestamp, datetime.datetime):
            contents["timestamp"] = timestamp
        embed = discord.Embed.from_dict(contents)
        embed.color = colour
        if footer:
            embed.set_footer(text=footer)
        if thumbnail:
            embed.set_thumbnail(url=thumbnail)
        return await ctx.send(embed=embed)

    async def _eq_check(self, ctx: commands.Context, player: lavalink.Player):
        eq = player.fetch("eq", Equalizer())

        config_bands = await self.config.custom("EQUALIZER", ctx.guild.id).eq_bands()
        if not config_bands:
            config_bands = eq.bands
            await self.config.custom("EQUALIZER", ctx.guild.id).eq_bands.set(eq.bands)

        if eq.bands != config_bands:
            band_num = list(range(0, eq._band_count))
            band_value = config_bands
            eq_dict = {}
            for k, v in zip(band_num, band_value):
                eq_dict[k] = v
            for band, value in eq_dict.items():
                eq.set_gain(band, value)
            player.store("eq", eq)
            await self._apply_gains(ctx.guild.id, config_bands)

    async def _eq_interact(
        self, ctx: commands.Context, player: lavalink.Player, eq, message, selected
    ):
        player.store("eq", eq)
        emoji = {
            "far_left": "\N{BLACK LEFT-POINTING TRIANGLE}",
            "one_left": "\N{LEFTWARDS BLACK ARROW}",
            "max_output": "\N{BLACK UP-POINTING DOUBLE TRIANGLE}",
            "output_up": "\N{UP-POINTING SMALL RED TRIANGLE}",
            "output_down": "\N{DOWN-POINTING SMALL RED TRIANGLE}",
            "min_output": "\N{BLACK DOWN-POINTING DOUBLE TRIANGLE}",
            "one_right": "\N{BLACK RIGHTWARDS ARROW}",
            "far_right": "\N{BLACK RIGHT-POINTING TRIANGLE}",
            "reset": "\N{BLACK CIRCLE FOR RECORD}",
            "info": "\N{INFORMATION SOURCE}",
        }
        selector = f'{" " * 8}{"   " * selected}^^'
        try:
            await message.edit(content=box(f"{eq.visualise()}\n{selector}", lang="ini"))
        except discord.errors.NotFound:
            return
        try:
            (react_emoji, react_user) = await self._get_eq_reaction(ctx, message, emoji)
        except TypeError:
            return

        if not react_emoji:
            await self.config.custom("EQUALIZER", ctx.guild.id).eq_bands.set(eq.bands)
            await self._clear_react(message, emoji)

        if react_emoji == "\N{LEFTWARDS BLACK ARROW}":
            await remove_react(message, react_emoji, react_user)
            await self._eq_interact(ctx, player, eq, message, max(selected - 1, 0))

        if react_emoji == "\N{BLACK RIGHTWARDS ARROW}":
            await remove_react(message, react_emoji, react_user)
            await self._eq_interact(ctx, player, eq, message, min(selected + 1, 14))

        if react_emoji == "\N{UP-POINTING SMALL RED TRIANGLE}":
            await remove_react(message, react_emoji, react_user)
            _max = "{:.2f}".format(min(eq.get_gain(selected) + 0.1, 1.0))
            eq.set_gain(selected, float(_max))
            await self._apply_gain(ctx.guild.id, selected, _max)
            await self._eq_interact(ctx, player, eq, message, selected)

        if react_emoji == "\N{DOWN-POINTING SMALL RED TRIANGLE}":
            await remove_react(message, react_emoji, react_user)
            _min = "{:.2f}".format(max(eq.get_gain(selected) - 0.1, -0.25))
            eq.set_gain(selected, float(_min))
            await self._apply_gain(ctx.guild.id, selected, _min)
            await self._eq_interact(ctx, player, eq, message, selected)

        if react_emoji == "\N{BLACK UP-POINTING DOUBLE TRIANGLE}":
            await remove_react(message, react_emoji, react_user)
            _max = 1.0
            eq.set_gain(selected, _max)
            await self._apply_gain(ctx.guild.id, selected, _max)
            await self._eq_interact(ctx, player, eq, message, selected)

        if react_emoji == "\N{BLACK DOWN-POINTING DOUBLE TRIANGLE}":
            await remove_react(message, react_emoji, react_user)
            _min = -0.25
            eq.set_gain(selected, _min)
            await self._apply_gain(ctx.guild.id, selected, _min)
            await self._eq_interact(ctx, player, eq, message, selected)

        if react_emoji == "\N{BLACK LEFT-POINTING TRIANGLE}":
            await remove_react(message, react_emoji, react_user)
            selected = 0
            await self._eq_interact(ctx, player, eq, message, selected)

        if react_emoji == "\N{BLACK RIGHT-POINTING TRIANGLE}":
            await remove_react(message, react_emoji, react_user)
            selected = 14
            await self._eq_interact(ctx, player, eq, message, selected)

        if react_emoji == "\N{BLACK CIRCLE FOR RECORD}":
            await remove_react(message, react_emoji, react_user)
            for band in range(eq._band_count):
                eq.set_gain(band, 0.0)
            await self._apply_gains(ctx.guild.id, eq.bands)
            await self._eq_interact(ctx, player, eq, message, selected)

        if react_emoji == "\N{INFORMATION SOURCE}":
            await remove_react(message, react_emoji, react_user)
            await ctx.send_help(self.eq)
            await self._eq_interact(ctx, player, eq, message, selected)

    @staticmethod
    async def _eq_msg_clear(eq_message: discord.Message):
        if eq_message is not None:
            with contextlib.suppress(discord.HTTPException):
                await eq_message.delete()

    async def _get_eq_reaction(self, ctx: commands.Context, message: discord.Message, emoji):
        try:
            reaction, user = await self.bot.wait_for(
                "reaction_add",
                check=lambda r, u: r.message.id == message.id
                and u.id == ctx.author.id
                and r.emoji in emoji.values(),
                timeout=30,
            )
        except asyncio.TimeoutError:
            await self._clear_react(message, emoji)
            return None
        else:
            return reaction.emoji, user

    def _play_lock(self, ctx: commands.Context, tf):
        if tf:
            self.play_lock[ctx.message.guild.id] = True
        else:
            self.play_lock[ctx.message.guild.id] = False

    def _player_check(self, ctx: commands.Context):
        if self._connection_aborted:
            return False
        try:
            lavalink.get_player(ctx.guild.id)
            return True
        except IndexError:
            return False
        except KeyError:
            return False

    @commands.Cog.listener()
    async def on_red_audio_track_start(
        self, guild: discord.Guild, track: lavalink.Track, requester: discord.Member
    ):
        daily_cache = self._daily_playlist_cache.setdefault(
            guild.id, await self.config.guild(guild).daily_playlists()
        )
        scope = PlaylistScope.GUILD.value
        today = datetime.date.today()
        midnight = datetime.datetime.combine(today, datetime.datetime.min.time())
        track_identifier = track.track_identifier
        if daily_cache:
            name = f"Daily playlist - {today}"
            today_id = int(time.mktime(today.timetuple()))
            track = track_to_json(track)
            try:
                playlist = await get_playlist(
                    playlist_number=today_id,
                    scope=PlaylistScope.GUILD.value,
                    bot=self.bot,
                    guild=guild,
                    author=self.bot.user,
                )
            except RuntimeError:
                playlist = None
            if playlist:
                tracks = playlist.tracks
                tracks.append(track)
                await playlist.edit({"tracks": tracks})
            else:
                playlist = Playlist(
                    bot=self.bot,
                    scope=scope,
                    author=self.bot.user.id,
                    playlist_id=today_id,
                    name=name,
                    playlist_url=None,
                    tracks=[track],
                    guild=guild,
                )
                await playlist.save()
        too_old = midnight - datetime.timedelta(days=8)
        too_old_id = int(time.mktime(too_old.timetuple()))
        try:
            await delete_playlist(
                scope=scope, playlist_id=too_old_id, guild=guild, author=self.bot.user
            )
        except Exception as err:
            debug_exc_log(log, err, f"Failed to delete daily playlist ID: {too_old_id}")
        self.music_cache.persist_queue.played(guild_id=guild.id, track_id=track_identifier)

    @commands.Cog.listener()
    async def on_voice_state_update(
        self, member: discord.Member, before: discord.VoiceState, after: discord.VoiceState
    ):
        await self._ready_event.wait()
        if after.channel != before.channel:
            try:
                self.skip_votes[before.channel.guild].remove(member.id)
            except (ValueError, KeyError, AttributeError):
                pass

    @commands.Cog.listener()
    async def on_red_audio_track_enqueue(
        self, guild: discord.Guild, track: lavalink.Track, requester: discord.Member
    ):
        persist_cache = self._persist_queue_cache.setdefault(
            guild.id, await self.config.guild(guild).persist_queue()
        )
        if persist_cache:
            self.music_cache.persist_queue.enqueued(
                guild_id=guild.id, room_id=track.extras["vc"], track=track
            )

    @commands.Cog.listener()
    async def on_red_audio_queue_end(
        self, guild: discord.Guild, track: lavalink.Track, requester: discord.Member
    ):
        self.music_cache.persist_queue.drop(guild.id)
        await asyncio.sleep(5)
        await self.music_cache.database.clean_up_old_entries()
        await asyncio.sleep(5)
        dat = get_playlist_database()
        if dat:
            dat.delete_scheduled()
            await asyncio.sleep(5)
        self.music_cache.persist_queue.delete_scheduled()

    async def restore_players(self):
        tries = 0
        tracks_to_restore = await self.music_cache.persist_queue.fetch()
        for guild_id, track_data in itertools.groupby(tracks_to_restore, key=lambda x: x.guild_id):
            await asyncio.sleep(0)
            try:
                player: Optional[lavalink.Player]
                track_data = list(track_data)
                guild = self.bot.get_guild(guild_id)
                persist_cache = self._persist_queue_cache.setdefault(
                    guild_id, await self.config.guild(guild).persist_queue()
                )
                if not persist_cache:
                    self.music_cache.persist_queue.drop(guild_id)
                    continue
                if self._connection_aborted:
                    player = None
                else:
                    try:
                        player = lavalink.get_player(guild_id)
                    except IndexError:
                        player = None
                    except KeyError:
                        player = None

                vc = 0
                if player is None:
                    while tries < 121 and vc is not None:
                        try:
                            vc = guild.get_channel(track_data[0].room_id)
                            await lavalink.connect(vc)
                            player = lavalink.get_player(guild.id)
                            player.store("connect", datetime.datetime.utcnow())
                            break
                        except IndexError:
                            await asyncio.sleep(5)
                            tries += 5
                        except Exception:
                            if vc is None:
                                break

                if tries >= 121 or guild is None or vc is None:
                    self.music_cache.persist_queue.drop(guild_id)
                    continue

                shuffle = await self.config.guild(guild).shuffle()
                repeat = await self.config.guild(guild).repeat()
                volume = await self.config.guild(guild).volume()
                shuffle_bumped = await self.config.guild(guild).shuffle_bumped()
                player.repeat = repeat
                player.shuffle = shuffle
                player.shuffle_bumped = shuffle_bumped
                if player.volume != volume:
                    await player.set_volume(volume)
                for track in track_data:
                    track = track.track_object
                    player.add(guild.get_member(track.extras.get("requester")) or guild.me, track)
                player.maybe_shuffle()
                await player.play()
            except Exception as err:
                debug_exc_log(log, err, f"Error restoring player in {guild_id}")
                self.music_cache.persist_queue.drop(guild_id)
            # self.music_cache.persist_queue.drop(guild_id)

    def cog_unload(self):
        if not self._cleaned_up:
            self.bot.dispatch("red_audio_unload", self)
            self.session.detach()
            self.bot.loop.create_task(self._close_database())
            if self._disconnect_task:
                self._disconnect_task.cancel()

            if self._connect_task:
                self._connect_task.cancel()

            if self._init_task:
                self._init_task.cancel()

            lavalink.unregister_event_listener(self.event_handler)
            self.bot.loop.create_task(lavalink.close())
            if self._manager is not None:
                self.bot.loop.create_task(self._manager.shutdown())

            self._cleaned_up = True

    async def cog_command_error(self, ctx: commands.Context, error: Exception):
        if not isinstance(
            getattr(error, "original", error),
            (
                commands.CheckFailure,
                commands.UserInputError,
                commands.DisabledCommand,
                commands.CommandOnCooldown,
            ),
        ):
            self._play_lock(ctx, False)
            await self.music_cache.run_tasks(ctx)
            message = "```py" + "\n"
            message += "Error in command '{}'\nType: {}\nThe Bot owner has received your error.".format(
                ctx.command.qualified_name, error.original
            )
            message += "```" + "\n"
            message += "Use the ``b!support`` command \nThen join the support server and the owner of the bot or a mod will help you when they are available"
            await ctx.send(message)
            exception_log = "Exception in command '{}'\n" "".format(ctx.command.qualified_name)
            exception_log += "".join(
                traceback.format_exception(type(error), error, error.__traceback__)
            )
            self.bot._last_exception = exception_log

        await ctx.bot.on_command_error(
            ctx, getattr(error, "original", error), unhandled_by_cog=True
        )

    async def cog_after_invoke(self, ctx: commands.Context):
        await self._process_db(ctx)

    async def _process_db(self, ctx: commands.Context):
        await self.music_cache.run_tasks(ctx)

    async def _close_database(self):
        await self.music_cache.run_all_pending_tasks()
        self.music_cache.database.close()

    __del__ = cog_unload<|MERGE_RESOLUTION|>--- conflicted
+++ resolved
@@ -70,13 +70,10 @@
 
 _ = Translator("Audio", __file__)
 red_extras = version_info.to_json()
-red_extras.update({"major": 1, "minor": 1, "micro": 0})
+red_extras.update({"major": 1, "minor": 1, "micro": 1})
 __version__ = VersionInfo.from_json(red_extras)
 
-<<<<<<< HEAD
-=======
 __version__ = "1.1.1"
->>>>>>> 7420df95
 __author__ = ["aikaterna", "Draper"]
 
 log = logging.getLogger("red.cogs.Audio")
