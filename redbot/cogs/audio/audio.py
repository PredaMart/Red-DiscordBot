--- conflicted
+++ resolved
@@ -35,12 +35,8 @@
 )
 from redbot.core.utils.predicates import MessagePredicate, ReactionPredicate
 from . import dataclasses
-<<<<<<< HEAD
-from .apis import MusicCache
-=======
 from .apis import MusicCache, HAS_SQL
 from .checks import can_have_caching
->>>>>>> 36f494ba
 from .converters import ComplexScopeParser, ScopeParser, get_lazy_converter, get_playlist_converter
 from .equalizer import Equalizer
 from .errors import LavalinkDownloadFailed, MissingGuild, SpotifyFetchError, TooManyMatches
@@ -56,10 +52,7 @@
     humanize_scope,
 )
 from .utils import *
-<<<<<<< HEAD
-=======
-
->>>>>>> 36f494ba
+
 
 _ = Translator("Audio", __file__)
 
@@ -150,7 +143,6 @@
 
         self._manager: Optional[ServerManager] = None
         self.bot.dispatch("red_audio_initialized", self)
-<<<<<<< HEAD
 
     @property
     def owns_autoplay(self):
@@ -173,30 +165,6 @@
         self._cog_name = None
         self._cog_id = None
 
-=======
-
-    @property
-    def owns_autoplay(self):
-        c = self.bot.get_cog(self._cog_name)
-        if c and id(c) == self._cog_id:
-            return c
-
-    @owns_autoplay.setter
-    def owns_autoplay(self, value: commands.Cog):
-        if self.owns_autoplay:
-            raise RuntimeError(
-                f"`{self._cog_name}` already has ownership of autoplay, "
-                f"please unload it if you wish to load `{value.qualified_name}`."
-            )
-        self._cog_name = value.qualified_name
-        self._cog_id = id(value)
-
-    @owns_autoplay.deleter
-    def owns_autoplay(self):
-        self._cog_name = None
-        self._cog_id = None
-
->>>>>>> 36f494ba
     async def cog_before_invoke(self, ctx: commands.Context):
         if self.llsetup in [ctx.command, ctx.command.root_parent]:
             pass
@@ -285,52 +253,6 @@
                     cast(discord.Guild, discord.Object(id=guild_id))
                 ).clear_raw("playlists")
         if database_entries and HAS_SQL:
-            asyncio.ensure_future(self.music_cache.insert("lavalink", database_entries))
-
-    async def _migrate_config(self, from_version: int, to_version: int):
-        database_entries = []
-        time_now = str(datetime.datetime.now(datetime.timezone.utc))
-        if from_version == to_version:
-            return
-        elif from_version < to_version:
-            all_guild_data = await self.config.all_guilds()
-            all_playlist = {}
-            for guild_id, guild_data in all_guild_data.items():
-                temp_guild_playlist = guild_data.pop("playlists", None)
-                if temp_guild_playlist:
-                    guild_playlist = {}
-                    for count, (name, data) in enumerate(temp_guild_playlist.items(), 1):
-                        if not data or not name:
-                            continue
-                        playlist = {"id": count, "name": name}
-                        playlist.update(data)
-                        guild_playlist[str(count)] = playlist
-
-                        tracks_in_playlist = data.get("tracks", []) or []
-                        for t in tracks_in_playlist:
-                            uri = t.get("info", {}).get("uri")
-                            if uri:
-                                t = {"loadType": "V2_COMPAT", "tracks": [t], "query": uri}
-                                database_entries.append(
-                                    {
-                                        "query": uri,
-                                        "data": json.dumps(t),
-                                        "last_updated": time_now,
-                                        "last_fetched": time_now,
-                                    }
-                                )
-                    if guild_playlist:
-                        all_playlist[str(guild_id)] = guild_playlist
-            await self.config.custom(PlaylistScope.GUILD.value).set(all_playlist)
-            # new schema is now in place
-            await self.config.schema_version.set(_SCHEMA_VERSION)
-
-            # migration done, now let's delete all the old stuff
-            for guild_id in all_guild_data:
-                await self.config.guild(
-                    cast(discord.Guild, discord.Object(id=guild_id))
-                ).clear_raw("playlists")
-        if database_entries:
             asyncio.ensure_future(self.music_cache.insert("lavalink", database_entries))
 
     def _restart_connect(self):
@@ -853,10 +775,6 @@
     @_perms_whitelist.command(name="list")
     async def _perms_whitelist_list(self, ctx: commands.Context):
         """List all keywords added to the whitelist."""
-<<<<<<< HEAD
-        """List all keywords added to the whitelist."""
-=======
->>>>>>> 36f494ba
         whitelist = await self.config.guild(ctx.guild).url_keyword_whitelist()
         if not whitelist:
             return await self._embed_msg(ctx, _("Nothing in the whitelist."))
@@ -1497,10 +1415,7 @@
 
     @audioset.command(name="cache", usage="level=[5, 3, 2, 1, 0, -1, -2, -3]")
     @checks.is_owner()
-<<<<<<< HEAD
-=======
     @can_have_caching()
->>>>>>> 36f494ba
     async def _storage(self, ctx: commands.Context, *, level: int = None):
         """Sets the caching level.
 
@@ -1596,10 +1511,7 @@
 
     @audioset.command(name="cacheage")
     @checks.is_owner()
-<<<<<<< HEAD
-=======
     @can_have_caching()
->>>>>>> 36f494ba
     async def _cacheage(self, ctx: commands.Context, age: int):
         """Sets the cache max age.
 
@@ -2745,10 +2657,6 @@
                 search_track_num = search_track_num % 5
             if search_track_num == 0:
                 search_track_num = 5
-<<<<<<< HEAD
-                # query = Query.process_input(track)
-=======
->>>>>>> 36f494ba
             if playlist:
                 name = "**[{}]({})** - {}".format(
                     entry.get("name"),
@@ -3175,9 +3083,6 @@
                     has_perms = True
 
         if has_perms is False:
-<<<<<<< HEAD
-            if playlist.scope == PlaylistScope.GUILD.value and (is_different_guild or dj_enabled):
-=======
             if hasattr(playlist, "name"):
                 msg = _(
                     "You do not have the permissions to manage {name} " "(`{id}`) [**{scope}**]."
@@ -3197,7 +3102,6 @@
             elif playlist.scope == PlaylistScope.GUILD.value and (
                 is_different_guild or dj_enabled
             ):
->>>>>>> 36f494ba
                 msg = _(
                     "You do not have the permissions to manage that playlist in {guild}."
                 ).format(guild=guild_to_query)
@@ -3205,10 +3109,6 @@
                 playlist.scope in [PlaylistScope.GUILD.value, PlaylistScope.USER.value]
                 and is_different_user
             ):
-<<<<<<< HEAD
-
-=======
->>>>>>> 36f494ba
                 msg = _(
                     "You do not have the permissions to manage playlist owned by {user}."
                 ).format(user=playlist_author)
@@ -3304,13 +3204,8 @@
                 ]
             if match_count > 10:
                 raise TooManyMatches(
-<<<<<<< HEAD
-                    f"{match_count} playlist match {original_input} "
-                    f"Please try to be more specific or use the playlist ID."
-=======
                     f"{match_count} playlists match {original_input}: "
                     f"Please try to be more specific, or use the playlist ID."
->>>>>>> 36f494ba
                 )
         elif match_count == 1:
             return correct_scope_matches[0][0], original_input
@@ -3600,11 +3495,7 @@
                 ctx, _("Could not match '{arg}' to a playlist.").format(arg=playlist_arg)
             )
 
-<<<<<<< HEAD
-        temp_playlist = FakePlaylist(to_author.id)
-=======
         temp_playlist = FakePlaylist(to_author.id, to_scope)
->>>>>>> 36f494ba
         if not await self.can_manage_playlist(to_scope, temp_playlist, ctx, to_author, to_guild):
             return
 
@@ -3623,7 +3514,6 @@
             return await self._embed_msg(
                 ctx, _("You need to specify the Guild ID for the guild to lookup.")
             )
-<<<<<<< HEAD
 
         to_playlist = await create_playlist(
             ctx,
@@ -3699,7 +3589,7 @@
             scope_data = [PlaylistScope.GUILD.value, ctx.author, ctx.guild, False]
         scope, author, guild, specified_user = scope_data
 
-        temp_playlist = FakePlaylist(author.id)
+        temp_playlist = FakePlaylist(author.id, scope)
         scope_name = humanize_scope(
             scope, ctx=guild if scope == PlaylistScope.GUILD.value else author
         )
@@ -3775,159 +3665,6 @@
                 ctx, _("Could not match '{arg}' to a playlist.").format(arg=playlist_arg)
             )
 
-=======
-
-        to_playlist = await create_playlist(
-            ctx,
-            to_scope,
-            from_playlist.name,
-            from_playlist.url,
-            from_playlist.tracks,
-            to_author,
-            to_guild,
-        )
-        if to_scope == PlaylistScope.GLOBAL.value:
-            to_scope_name = "the Global"
-        elif to_scope == PlaylistScope.USER.value:
-            to_scope_name = to_author
-        else:
-            to_scope_name = to_guild
-
-        if from_scope == PlaylistScope.GLOBAL.value:
-            from_scope_name = "the Global"
-        elif from_scope == PlaylistScope.USER.value:
-            from_scope_name = from_author
-        else:
-            from_scope_name = from_guild
-
-        return await self._embed_msg(
-            ctx,
-            _(
-                "Playlist {name} (`{from_id}`) copied from {from_scope} to {to_scope} (`{to_id}`)."
-            ).format(
-                name=from_playlist.name,
-                from_id=from_playlist.id,
-                from_scope=humanize_scope(from_scope, ctx=from_scope_name, the=True),
-                to_scope=humanize_scope(to_scope, ctx=to_scope_name, the=True),
-                to_id=to_playlist.id,
-            ),
-        )
-
-    @playlist.command(name="create", usage="<name> [args]")
-    async def _playlist_create(
-        self, ctx: commands.Context, playlist_name: str, *, scope_data: ScopeParser = None
-    ):
-        """Create an empty playlist.
-
-        **Usage**:
-        ​ ​ ​ ​ [p]playlist create playlist_name args
-
-        **Args**:
-        ​ ​ ​ ​ The following are all optional:
-        ​ ​ ​ ​ ​ ​ ​ ​ --scope <scope>
-        ​ ​ ​ ​ ​ ​ ​ ​ --author [user]
-        ​ ​ ​ ​ ​ ​ ​ ​ --guild [guild] **Only the bot owner can use this**
-
-        Scope is one of the following:
-        ​ ​ ​ ​ Global
-        ​ ​ ​ ​ Guild
-        ​ ​ ​ ​ User
-
-        Author can be one of the following:
-        ​ ​ ​ ​ User ID
-        ​ ​ ​ ​ User Mention
-        ​ ​ ​ ​ User Name#123
-
-        Guild can be one of the following:
-        ​ ​ ​ ​ Guild ID
-        ​ ​ ​ ​ Exact guild name
-
-        Example use:
-        ​ ​ ​ ​ [p]playlist create MyGuildPlaylist
-        ​ ​ ​ ​ [p]playlist create MyGlobalPlaylist --scope Global
-        ​ ​ ​ ​ [p]playlist create MyPersonalPlaylist --scope User
-        """
-        if scope_data is None:
-            scope_data = [PlaylistScope.GUILD.value, ctx.author, ctx.guild, False]
-        scope, author, guild, specified_user = scope_data
-
-        temp_playlist = FakePlaylist(author.id, scope)
-        scope_name = humanize_scope(
-            scope, ctx=guild if scope == PlaylistScope.GUILD.value else author
-        )
-        if not await self.can_manage_playlist(scope, temp_playlist, ctx, author, guild):
-            return
-        playlist_name = playlist_name.split(" ")[0].strip('"')[:32]
-        if playlist_name.isnumeric():
-            return await self._embed_msg(
-                ctx,
-                _(
-                    "Playlist names must be a single word (up to 32 "
-                    "characters) and not numbers only."
-                ),
-            )
-        playlist = await create_playlist(ctx, scope, playlist_name, None, None, author, guild)
-        return await self._embed_msg(
-            ctx,
-            _("Empty playlist {name} (`{id}`) [**{scope}**] created.").format(
-                name=playlist.name, id=playlist.id, scope=scope_name
-            ),
-        )
-
-    @playlist.command(name="delete", aliases=["del"], usage="<playlist_name_OR_id> [args]")
-    async def _playlist_delete(
-        self,
-        ctx: commands.Context,
-        playlist_matches: PlaylistConverter,
-        *,
-        scope_data: ScopeParser = None,
-    ):
-        """Delete a saved playlist.
-
-        **Usage**:
-        ​ ​ ​ ​ [p]playlist delete playlist_name_OR_id args
-
-        **Args**:
-        ​ ​ ​ ​ The following are all optional:
-        ​ ​ ​ ​ ​ ​ ​ ​ --scope <scope>
-        ​ ​ ​ ​ ​ ​ ​ ​ --author [user]
-        ​ ​ ​ ​ ​ ​ ​ ​ --guild [guild] **Only the bot owner can use this**
-
-        Scope is one of the following:
-        ​ ​ ​ ​ Global
-        ​ ​ ​ ​ Guild
-        ​ ​ ​ ​ User
-
-        Author can be one of the following:
-        ​ ​ ​ ​ User ID
-        ​ ​ ​ ​ User Mention
-        ​ ​ ​ ​ User Name#123
-
-        Guild can be one of the following:
-        ​ ​ ​ ​ Guild ID
-        ​ ​ ​ ​ Exact guild name
-
-        Example use:
-        ​ ​ ​ ​ [p]playlist delete MyGuildPlaylist
-        ​ ​ ​ ​ [p]playlist delete MyGlobalPlaylist --scope Global
-        ​ ​ ​ ​ [p]playlist delete MyPersonalPlaylist --scope User
-        """
-        if scope_data is None:
-            scope_data = [PlaylistScope.GUILD.value, ctx.author, ctx.guild, False]
-        scope, author, guild, specified_user = scope_data
-
-        try:
-            playlist_id, playlist_arg = await self._get_correct_playlist_id(
-                ctx, playlist_matches, scope, author, guild, specified_user
-            )
-        except TooManyMatches as e:
-            return await self._embed_msg(ctx, str(e))
-        if playlist_id is None:
-            return await self._embed_msg(
-                ctx, _("Could not match '{arg}' to a playlist.").format(arg=playlist_arg)
-            )
-
->>>>>>> 36f494ba
         try:
             playlist = await get_playlist(playlist_id, scope, self.bot, guild, author)
         except RuntimeError:
@@ -4467,11 +4204,7 @@
         scope_name = humanize_scope(
             scope, ctx=guild if scope == PlaylistScope.GUILD.value else author
         )
-<<<<<<< HEAD
-        temp_playlist = FakePlaylist(author.id)
-=======
         temp_playlist = FakePlaylist(author.id, scope)
->>>>>>> 36f494ba
         if not await self.can_manage_playlist(scope, temp_playlist, ctx, author, guild):
             return
         playlist_name = playlist_name.split(" ")[0].strip('"')[:32]
@@ -4604,32 +4337,6 @@
                     " playlist {playlist_name} (`{id}`) [**{scope}**]."
                 ).format(
                     num=del_count, playlist_name=playlist.name, id=playlist.id, scope=scope_name
-<<<<<<< HEAD
-                ),
-            )
-        else:
-            await self._embed_msg(
-                ctx,
-                _(
-                    "The track has been removed from the"
-                    " playlist: {playlist_name} (`{id}`) [**{scope}**]."
-                ).format(playlist_name=playlist.name, id=playlist.id, scope=scope_name),
-            )
-
-    @playlist.command(name="save", usage="<name> <url> [args]")
-    async def _playlist_save(
-        self,
-        ctx: commands.Context,
-        playlist_name: str,
-        playlist_url: str,
-        *,
-        scope_data: ScopeParser = None,
-    ):
-        """Save a playlist from a url.
-
-        **Usage**:
-        ​ ​ ​ ​ [p]playlist save name url args
-=======
                 ),
             )
         else:
@@ -4731,91 +4438,6 @@
 
         **Usage**:
         ​ ​ ​ ​ [p]playlist start playlist_name_OR_id args
->>>>>>> 36f494ba
-
-        **Args**:
-        ​ ​ ​ ​ The following are all optional:
-        ​ ​ ​ ​ ​ ​ ​ ​ --scope <scope>
-        ​ ​ ​ ​ ​ ​ ​ ​ --author [user]
-        ​ ​ ​ ​ ​ ​ ​ ​ --guild [guild] **Only the bot owner can use this**
-
-        Scope is one of the following:
-        ​ ​ ​ ​ Global
-        ​ ​ ​ ​ Guild
-        ​ ​ ​ ​ User
-
-        Author can be one of the following:
-        ​ ​ ​ ​ User ID
-        ​ ​ ​ ​ User Mention
-        ​ ​ ​ ​ User Name#123
-
-        Guild can be one of the following:
-        ​ ​ ​ ​ Guild ID
-        ​ ​ ​ ​ Exact guild name
-
-        Example use:
-<<<<<<< HEAD
-        ​ ​ ​ ​ [p]playlist save MyGuildPlaylist
-        https://www.youtube.com/playlist?list=PLx0sYbCqOb8Q_CLZC2BdBSKEEB59BOPUM
-        ​ ​ ​ ​ [p]playlist save MyGlobalPlaylist
-        https://www.youtube.com/playlist?list=PLx0sYbCqOb8Q_CLZC2BdBSKEEB59BOPUM --scope Global
-        ​ ​ ​ ​ [p]playlist save MyPersonalPlaylist
-        https://open.spotify.com/playlist/1RyeIbyFeIJVnNzlGr5KkR --scope User
-=======
-        ​ ​ ​ ​ [p]playlist start MyGuildPlaylist
-        ​ ​ ​ ​ [p]playlist start MyGlobalPlaylist --scope Global
-        ​ ​ ​ ​ [p]playlist start MyPersonalPlaylist --scope User
->>>>>>> 36f494ba
-        """
-        if scope_data is None:
-            scope_data = [PlaylistScope.GUILD.value, ctx.author, ctx.guild, False]
-        scope, author, guild, specified_user = scope_data
-<<<<<<< HEAD
-        scope_name = humanize_scope(
-            scope, ctx=guild if scope == PlaylistScope.GUILD.value else author
-        )
-
-        temp_playlist = FakePlaylist(author.id)
-        if not await self.can_manage_playlist(scope, temp_playlist, ctx, author, guild):
-            return
-        playlist_name = playlist_name.split(" ")[0].strip('"')[:32]
-        if playlist_name.isnumeric():
-            return await self._embed_msg(
-                ctx,
-                _(
-                    "Playlist names must be a single word (up to 32 "
-                    "characters) and not numbers only."
-                ),
-            )
-        if not await self._playlist_check(ctx):
-            return
-        player = lavalink.get_player(ctx.guild.id)
-        tracklist = await self._playlist_tracks(
-            ctx, player, dataclasses.Query.process_input(playlist_url)
-        )
-        if tracklist is not None:
-            playlist = await create_playlist(
-                ctx, scope, playlist_name, playlist_url, tracklist, author, guild
-            )
-            return await self._embed_msg(
-                ctx,
-                _("Playlist {name} (`{id}`) [**{scope}**] saved: {num} tracks added.").format(
-                    name=playlist.name, num=len(tracklist), id=playlist.id, scope=scope_name
-                ),
-            )
-
-    @playlist.command(name="start", usage="<playlist_name_OR_id> [args]")
-    async def _playlist_start(
-        self,
-        ctx: commands.Context,
-        playlist_matches: PlaylistConverter,
-        *,
-        scope_data: ScopeParser = None,
-    ):
-        """Load a playlist into the queue.
-
-        **Usage**:
-        ​ ​ ​ ​ [p]playlist start playlist_name_OR_id args
 
         **Args**:
         ​ ​ ​ ​ The following are all optional:
@@ -4863,29 +4485,6 @@
             )
 
         if not await self._playlist_check(ctx):
-=======
-        dj_enabled = await self.config.guild(ctx.guild).dj_enabled()
-        if dj_enabled:
-            if not await self._can_instaskip(ctx, ctx.author):
-                await self._embed_msg(ctx, _("You need the DJ role to start playing playlists."))
-                return False
-
-        try:
-            playlist_id, playlist_arg = await self._get_correct_playlist_id(
-                ctx, playlist_matches, scope, author, guild, specified_user
-            )
-        except TooManyMatches as e:
-            return await self._embed_msg(ctx, str(e))
-        if playlist_id is None:
-            return await self._embed_msg(
-                ctx, _("Could not match '{arg}' to a playlist").format(arg=playlist_arg)
-            )
-
-        if not await self._playlist_check(ctx):
-            return
-        jukebox_price = await self.config.guild(ctx.guild).jukebox_price()
-        if not await self._currency_check(ctx, jukebox_price):
->>>>>>> 36f494ba
             return
         jukebox_price = await self.config.guild(ctx.guild).jukebox_price()
         if not await self._currency_check(ctx, jukebox_price):
@@ -5029,11 +4628,8 @@
             return
         try:
             playlist = await get_playlist(playlist_id, scope, self.bot, guild, author)
-<<<<<<< HEAD
-=======
             if not await self.can_manage_playlist(scope, playlist, ctx, author, guild):
                 return
->>>>>>> 36f494ba
             if playlist.url:
                 player = lavalink.get_player(ctx.guild.id)
                 added, removed, playlist = await self._maybe_update_playlist(ctx, player, playlist)
@@ -5149,11 +4745,7 @@
         if scope_data is None:
             scope_data = [PlaylistScope.GUILD.value, ctx.author, ctx.guild, False]
         scope, author, guild, specified_user = scope_data
-<<<<<<< HEAD
-        temp_playlist = FakePlaylist(author.id)
-=======
         temp_playlist = FakePlaylist(author.id, scope)
->>>>>>> 36f494ba
         if not await self.can_manage_playlist(scope, temp_playlist, ctx, author, guild):
             return
 
@@ -5269,15 +4861,9 @@
         ​ ​ ​ ​ Exact guild name
 
         Example use:
-<<<<<<< HEAD
-        ​ ​ ​ ​ [p]playlist update MyGuildPlaylist RenamedGuildPlaylist
-        ​ ​ ​ ​ [p]playlist update MyGlobalPlaylist RenamedGlobalPlaylist --scope Global
-        ​ ​ ​ ​ [p]playlist update MyPersonalPlaylist RenamedPersonalPlaylist --scope User
-=======
         ​ ​ ​ ​ [p]playlist rename MyGuildPlaylist RenamedGuildPlaylist
         ​ ​ ​ ​ [p]playlist rename MyGlobalPlaylist RenamedGlobalPlaylist --scope Global
         ​ ​ ​ ​ [p]playlist rename MyPersonalPlaylist RenamedPersonalPlaylist --scope User
->>>>>>> 36f494ba
         """
         if scope_data is None:
             scope_data = [PlaylistScope.GUILD.value, ctx.author, ctx.guild, False]
@@ -5393,11 +4979,7 @@
                         "last_fetched": time_now,
                     }
                 )
-<<<<<<< HEAD
-        if database_entries:
-=======
         if database_entries and HAS_SQL:
->>>>>>> 36f494ba
             asyncio.ensure_future(self.music_cache.insert("lavalink", database_entries))
 
     async def _load_v2_playlist(
