import asyncio
import contextlib
import functools
import re
import time
from enum import Enum, unique
from typing import MutableMapping, Optional, TYPE_CHECKING
from urllib.parse import urlparse

import discord
import lavalink

from redbot.core import Config, commands
from redbot.core.bot import Red
from redbot.core.i18n import Translator
from redbot.core.utils.chat_formatting import box
from discord.utils import escape_markdown as escape

from .audio_dataclasses import Query

__all__ = [
    "_pass_config_to_utils",
    "track_limit",
    "queue_duration",
    "draw_time",
    "dynamic_time",
    "match_url",
    "clear_react",
    "match_yt_playlist",
    "remove_react",
    "get_track_description",
    "track_creator",
    "time_convert",
    "url_check",
    "userlimit",
    "is_allowed",
    "track_to_json",
    "rgetattr",
    "humanize_scope",
    "CacheLevel",
    "format_playlist_picker_data",
    "get_track_description_unformatted",
    "Notifier",
    "PlaylistScope",
]
_RE_TIME_CONVERTER = re.compile(r"(?:(\d+):)?([0-5]?[0-9]):([0-5][0-9])")
_RE_YT_LIST_PLAYLIST = re.compile(
    r"^(https?://)?(www\.)?(youtube\.com|youtu\.?be)(/playlist\?).*(list=)(.*)(&|$)"
)

if TYPE_CHECKING:
    _config: Config
    _bot: Red
else:
    _config = None
    _bot = None

_ = Translator("Audio", __file__)


def _pass_config_to_utils(config: Config, bot: Red) -> None:
    global _config, _bot
    if _config is None:
        _config = config
    if _bot is None:
        _bot = bot


def track_limit(track, maxlength) -> bool:
    try:
        length = round(track.length / 1000)
    except AttributeError:
        length = round(track / 1000)

    if maxlength < length <= 900000000000000:  # livestreams return 9223372036854775807ms
        return False
    return True


async def is_allowed(guild: discord.Guild, query: str, query_obj: Query = None) -> bool:

    query = query.lower().strip()
    if query_obj is not None:
        query = query_obj.lavalink_query.replace("ytsearch:", "youtubesearch").replace(
            "scsearch:", "soundcloudsearch"
        )
    global_whitelist = set(await _config.url_keyword_whitelist())
    global_whitelist = [i.lower() for i in global_whitelist]
    if global_whitelist:
        return any(i in query for i in global_whitelist)
    global_blacklist = set(await _config.url_keyword_blacklist())
    global_blacklist = [i.lower() for i in global_blacklist]
    if any(i in query for i in global_blacklist):
        return False
    if guild is not None:
        whitelist = set(await _config.guild(guild).url_keyword_whitelist())
        whitelist = [i.lower() for i in whitelist]
        if whitelist:
            return any(i in query for i in whitelist)
        blacklist = set(await _config.guild(guild).url_keyword_blacklist())
        blacklist = [i.lower() for i in blacklist]
        return not any(i in query for i in blacklist)
    return True


async def queue_duration(ctx) -> int:
    player = lavalink.get_player(ctx.guild.id)
    duration = []
    for i in range(len(player.queue)):
        if not player.queue[i].is_stream:
            duration.append(player.queue[i].length)
    queue_dur = sum(duration)
    if not player.queue:
        queue_dur = 0
    try:
        if not player.current.is_stream:
            remain = player.current.length - player.position
        else:
            remain = 0
    except AttributeError:
        remain = 0
    queue_total_duration = remain + queue_dur
    return queue_total_duration


async def draw_time(ctx) -> str:
    saber1 = str(discord.utils.get(_bot.emojis, id=632678611148865548))
    saber2 = str(discord.utils.get(_bot.emojis, id=632678634280452106))
    saber3 = str(discord.utils.get(_bot.emojis, id=632678653116940298))
<<<<<<< HEAD
    bb8 = discord.utils.get(_bot.emojis, id=605196852647952394)
=======
>>>>>>> bdca2ad4
    tiefighter = discord.utils.get(_bot.emojis, id=632674535774355486)
    player = lavalink.get_player(ctx.guild.id)
    paused = player.paused
    pos = player.position
    dur = player.current.length
    sections = 12
    loc_time = round((pos / dur) * sections)
    bar = "\N{BOX DRAWINGS HEAVY HORIZONTAL}"
<<<<<<< HEAD
    seek = "\N{RADIO BUTTON}"
    hit_loc = False
    if paused:
        msg = "{}{}".format(tiefighter, saber1)
    else:
        msg = "{}".format(saber1)
=======
    hit_loc = False
    if paused:
        msg = f"{tiefighter}{saber1}"
    else:
        msg = f"{saber1}"
>>>>>>> bdca2ad4
    for i in range(sections):
        if i == loc_time:
            hit_loc = True
            msg += saber3
        else:
            if hit_loc:
                msg += bar
            else:
                msg += saber2
    return msg


def dynamic_time(seconds) -> str:
    m, s = divmod(seconds, 60)
    h, m = divmod(m, 60)
    d, h = divmod(h, 24)

    if d > 0:
        msg = "{0}d {1}h"
    elif d == 0 and h > 0:
        msg = "{1}h {2}m"
    elif d == 0 and h == 0 and m > 0:
        msg = "{2}m {3}s"
    elif d == 0 and h == 0 and m == 0 and s > 0:
        msg = "{3}s"
    else:
        msg = ""
    return msg.format(d, h, m, s)


def format_playlist_picker_data(pid, pname, ptracks, pauthor, scope) -> str:
    author = _bot.get_user(pauthor) or pauthor or _("Unknown")
    line = _(
        " - Name:   <{pname}>\n"
        " - Scope:  < {scope} >\n"
        " - ID:     < {pid} >\n"
        " - Tracks: < {ptracks} >\n"
        " - Author: < {author} >\n\n"
    ).format(pname=pname, scope=humanize_scope(scope), pid=pid, ptracks=ptracks, author=author)
    return box(line, lang="md")


def match_url(url) -> bool:
    try:
        query_url = urlparse(url)
        return all([query_url.scheme, query_url.netloc, query_url.path])
    except Exception:
        return False


def match_yt_playlist(url) -> bool:
    if _RE_YT_LIST_PLAYLIST.match(url):
        return True
    return False


async def remove_react(message, react_emoji, react_user) -> None:
    with contextlib.suppress(discord.HTTPException):
        await message.remove_reaction(react_emoji, react_user)


async def clear_react(bot: Red, message: discord.Message, emoji: MutableMapping = None) -> None:
    try:
        await message.clear_reactions()
    except discord.Forbidden:
        if not emoji:
            return
        with contextlib.suppress(discord.HTTPException):
            for key in emoji.values():
                await asyncio.sleep(0.2)
                await message.remove_reaction(key, bot.user)
    except discord.HTTPException:
        return


def get_track_description(track) -> Optional[str]:
    if track and getattr(track, "uri", None):
        query = Query.process_input(track.uri)
        if query.is_local or "localtracks/" in track.uri:
            if track.title != "Unknown title":
                return f'**{escape(f"{track.author} - {track.title}")}**' + escape(
                    f"\n{query.to_string_user()} "
                )
            else:
                return escape(query.to_string_user())
        else:
            return f'**{escape(f"[{track.title}]({track.uri}) ")}**'
    elif hasattr(track, "to_string_user") and track.is_local:
        return escape(track.to_string_user() + " ")


def get_track_description_unformatted(track) -> Optional[str]:
    if track and hasattr(track, "uri"):
        query = Query.process_input(track.uri)
        if query.is_local or "localtracks/" in track.uri:
            if track.title != "Unknown title":
                return escape(f"{track.author} - {track.title}")
            else:
                return escape(query.to_string_user())
        else:
            return escape(f"{track.title}")
    elif hasattr(track, "to_string_user") and track.is_local:
        return escape(track.to_string_user() + " ")


def track_creator(player, position=None, other_track=None) -> MutableMapping:
    if position == "np":
        queued_track = player.current
    elif position is None:
        queued_track = other_track
    else:
        queued_track = player.queue[position]
    return track_to_json(queued_track)


def track_to_json(track: lavalink.Track) -> MutableMapping:
    track_keys = track._info.keys()
    track_values = track._info.values()
    track_id = track.track_identifier
    track_info = {}
    for k, v in zip(track_keys, track_values):
        track_info[k] = v
    keys = ["track", "info", "extras"]
    values = [track_id, track_info]
    track_obj = {}
    for key, value in zip(keys, values):
        track_obj[key] = value
    return track_obj


def time_convert(length) -> int:
    match = _RE_TIME_CONVERTER.match(length)
    if match is not None:
        hr = int(match.group(1)) if match.group(1) else 0
        mn = int(match.group(2)) if match.group(2) else 0
        sec = int(match.group(3)) if match.group(3) else 0
        pos = sec + (mn * 60) + (hr * 3600)
        return pos
    else:
        try:
            return int(length)
        except ValueError:
            return 0


def url_check(url) -> bool:
    valid_tld = [
        "youtube.com",
        "youtu.be",
        "soundcloud.com",
        "bandcamp.com",
        "vimeo.com",
        "beam.pro",
        "mixer.com",
        "twitch.tv",
        "spotify.com",
        "localtracks",
    ]
    query_url = urlparse(url)
    url_domain = ".".join(query_url.netloc.split(".")[-2:])
    if not query_url.netloc:
        url_domain = ".".join(query_url.path.split("/")[0].split(".")[-2:])
    return True if url_domain in valid_tld else False


def userlimit(channel) -> bool:
    if channel.user_limit == 0 or channel.user_limit > len(channel.members) + 1:
        return False
    return True


def rsetattr(obj, attr, val):
    pre, _, post = attr.rpartition(".")
    return setattr(rgetattr(obj, pre) if pre else obj, post, val)


def rgetattr(obj, attr, *args):
    def _getattr(obj2, attr2):
        return getattr(obj2, attr2, *args)

    return functools.reduce(_getattr, [obj] + attr.split("."))


class CacheLevel:
    __slots__ = ("value",)

    def __init__(self, level=0):
        if not isinstance(level, int):
            raise TypeError(
                f"Expected int parameter, received {level.__class__.__name__} instead."
            )
        elif level < 0:
            level = 0
        elif level > 0b11111:
            level = 0b11111

        self.value = level

    def __eq__(self, other):
        return isinstance(other, CacheLevel) and self.value == other.value

    def __ne__(self, other):
        return not self.__eq__(other)

    def __hash__(self):
        return hash(self.value)

    def __add__(self, other):
        return CacheLevel(self.value + other.value)

    def __radd__(self, other):
        return CacheLevel(other.value + self.value)

    def __sub__(self, other):
        return CacheLevel(self.value - other.value)

    def __rsub__(self, other):
        return CacheLevel(other.value - self.value)

    def __str__(self):
        return "{0:b}".format(self.value)

    def __format__(self, format_spec):
        return "{r:{f}}".format(r=self.value, f=format_spec)

    def __repr__(self):
        return f"<CacheLevel value={self.value}>"

    def is_subset(self, other):
        """Returns ``True`` if self has the same or fewer caching levels as other."""
        return (self.value & other.value) == self.value

    def is_superset(self, other):
        """Returns ``True`` if self has the same or more caching levels as other."""
        return (self.value | other.value) == self.value

    def is_strict_subset(self, other):
        """Returns ``True`` if the caching level on other are a strict subset of those on self."""
        return self.is_subset(other) and self != other

    def is_strict_superset(self, other):
        """Returns ``True`` if the caching level on
        other are a strict superset of those on self."""
        return self.is_superset(other) and self != other

    __le__ = is_subset
    __ge__ = is_superset
    __lt__ = is_strict_subset
    __gt__ = is_strict_superset

    @classmethod
    def all(cls):
        """A factory method that creates a :class:`CacheLevel` with max caching level."""
        return cls(0b11111)

    @classmethod
    def none(cls):
        """A factory method that creates a :class:`CacheLevel` with no caching."""
        return cls(0)

    @classmethod
    def set_spotify(cls):
        """A factory method that creates a :class:`CacheLevel` with Spotify caching level."""
        return cls(0b00011)

    @classmethod
    def set_youtube(cls):
        """A factory method that creates a :class:`CacheLevel` with YouTube caching level."""
        return cls(0b00100)

    @classmethod
    def set_lavalink(cls):
        """A factory method that creates a :class:`CacheLevel` with lavalink caching level."""
        return cls(0b11000)

    def _bit(self, index):
        return bool((self.value >> index) & 1)

    def _set(self, index, value):
        if value is True:
            self.value |= 1 << index
        elif value is False:
            self.value &= ~(1 << index)
        else:
            raise TypeError("Value to set for CacheLevel must be a bool.")

    @property
    def lavalink(self):
        """:class:`bool`: Returns ``True`` if a user can deafen other users."""
        return self._bit(4)

    @lavalink.setter
    def lavalink(self, value):
        self._set(4, value)

    @property
    def youtube(self):
        """:class:`bool`: Returns ``True`` if a user can move users between other voice
        channels."""
        return self._bit(2)

    @youtube.setter
    def youtube(self, value):
        self._set(2, value)

    @property
    def spotify(self):
        """:class:`bool`: Returns ``True`` if a user can use voice activation in voice channels."""
        return self._bit(1)

    @spotify.setter
    def spotify(self, value):
        self._set(1, value)


class Notifier:
    def __init__(
        self, ctx: commands.Context, message: discord.Message, updates: MutableMapping, **kwargs
    ):
        self.context = ctx
        self.message = message
        self.updates = updates
        self.color = None
        self.last_msg_time = 0
        self.cooldown = 5

    async def notify_user(
        self,
        current: int = None,
        total: int = None,
        key: str = None,
        seconds_key: str = None,
        seconds: str = None,
    ):
        """This updates an existing message.

        Based on the message found in :variable:`Notifier.updates` as per the `key` param
        """
        if self.last_msg_time + self.cooldown > time.time() and not current == total:
            return
        if self.color is None:
            self.color = await self.context.embed_colour()
        embed2 = discord.Embed(
            colour=self.color,
            title=self.updates.get(key).format(num=current, total=total, seconds=seconds),
        )
        if seconds and seconds_key:
            embed2.set_footer(text=self.updates.get(seconds_key).format(seconds=seconds))
        try:
            await self.message.edit(embed=embed2)
            self.last_msg_time = time.time()
        except discord.errors.NotFound:
            pass

    async def update_text(self, text: str):
        embed2 = discord.Embed(colour=self.color, title=text)
        try:
            await self.message.edit(embed=embed2)
        except discord.errors.NotFound:
            pass

    async def update_embed(self, embed: discord.Embed):
        try:
            await self.message.edit(embed=embed)
            self.last_msg_time = time.time()
        except discord.errors.NotFound:
            pass


@unique
class PlaylistScope(Enum):
    GLOBAL = "GLOBALPLAYLIST"
    GUILD = "GUILDPLAYLIST"
    USER = "USERPLAYLIST"

    def __str__(self):
        return "{0}".format(self.value)

    @staticmethod
    def list():
        return list(map(lambda c: c.value, PlaylistScope))


def humanize_scope(scope, ctx=None, the=None):

    if scope == PlaylistScope.GLOBAL.value:
        return (_("the ") if the else "") + _("Global")
    elif scope == PlaylistScope.GUILD.value:
        return ctx.name if ctx else (_("the ") if the else "") + _("Server")
    elif scope == PlaylistScope.USER.value:
        return str(ctx) if ctx else (_("the ") if the else "") + _("User")<|MERGE_RESOLUTION|>--- conflicted
+++ resolved
@@ -127,10 +127,6 @@
     saber1 = str(discord.utils.get(_bot.emojis, id=632678611148865548))
     saber2 = str(discord.utils.get(_bot.emojis, id=632678634280452106))
     saber3 = str(discord.utils.get(_bot.emojis, id=632678653116940298))
-<<<<<<< HEAD
-    bb8 = discord.utils.get(_bot.emojis, id=605196852647952394)
-=======
->>>>>>> bdca2ad4
     tiefighter = discord.utils.get(_bot.emojis, id=632674535774355486)
     player = lavalink.get_player(ctx.guild.id)
     paused = player.paused
@@ -139,20 +135,11 @@
     sections = 12
     loc_time = round((pos / dur) * sections)
     bar = "\N{BOX DRAWINGS HEAVY HORIZONTAL}"
-<<<<<<< HEAD
-    seek = "\N{RADIO BUTTON}"
-    hit_loc = False
-    if paused:
-        msg = "{}{}".format(tiefighter, saber1)
-    else:
-        msg = "{}".format(saber1)
-=======
     hit_loc = False
     if paused:
         msg = f"{tiefighter}{saber1}"
     else:
         msg = f"{saber1}"
->>>>>>> bdca2ad4
     for i in range(sections):
         if i == loc_time:
             hit_loc = True
