import asyncio
import contextlib
import functools
import re
import tarfile
import time
<<<<<<< HEAD
from enum import Enum, unique
=======
import zipfile
from enum import Enum, unique
from io import BytesIO
>>>>>>> 411ed634
from typing import MutableMapping, Optional, TYPE_CHECKING
from urllib.parse import urlparse

import discord
import lavalink

from redbot.core import Config, commands
from redbot.core.bot import Red
from redbot.core.i18n import Translator
from redbot.core.utils.chat_formatting import bold, box
from discord.utils import escape_markdown as escape

from .audio_dataclasses import Query

__all__ = [
    "_pass_config_to_utils",
    "track_limit",
    "queue_duration",
    "draw_time",
    "dynamic_time",
    "match_url",
    "clear_react",
    "match_yt_playlist",
    "remove_react",
    "get_track_description",
    "track_creator",
    "time_convert",
    "url_check",
    "userlimit",
    "is_allowed",
    "track_to_json",
    "rgetattr",
    "humanize_scope",
    "CacheLevel",
    "format_playlist_picker_data",
    "get_track_description_unformatted",
    "Notifier",
    "PlaylistScope",
]
_RE_TIME_CONVERTER = re.compile(r"(?:(\d+):)?([0-5]?[0-9]):([0-5][0-9])")
_RE_YT_LIST_PLAYLIST = re.compile(
    r"^(https?://)?(www\.)?(youtube\.com|youtu\.?be)(/playlist\?).*(list=)(.*)(&|$)"
)

if TYPE_CHECKING:
    _config: Config
    _bot: Red
else:
    _config = None
    _bot = None

_ = Translator("Audio", __file__)


def _pass_config_to_utils(config: Config, bot: Red) -> None:
    global _config, _bot
    if _config is None:
        _config = config
    if _bot is None:
        _bot = bot


def track_limit(track, maxlength) -> bool:
    try:
        length = round(track.length / 1000)
    except AttributeError:
        length = round(track / 1000)

    if maxlength < length <= 900000000000000:  # livestreams return 9223372036854775807ms
        return False
    return True


async def is_allowed(guild: discord.Guild, query: str, query_obj: Query = None) -> bool:

    query = query.lower().strip()
    if query_obj is not None:
        query = query_obj.lavalink_query.replace("ytsearch:", "youtubesearch").replace(
            "scsearch:", "soundcloudsearch"
        )
    global_whitelist = set(await _config.url_keyword_whitelist())
    global_whitelist = [i.lower() for i in global_whitelist]
    if global_whitelist:
        return any(i in query for i in global_whitelist)
    global_blacklist = set(await _config.url_keyword_blacklist())
    global_blacklist = [i.lower() for i in global_blacklist]
    if any(i in query for i in global_blacklist):
        return False
    if guild is not None:
        whitelist = set(await _config.guild(guild).url_keyword_whitelist())
        whitelist = [i.lower() for i in whitelist]
        if whitelist:
            return any(i in query for i in whitelist)
        blacklist = set(await _config.guild(guild).url_keyword_blacklist())
        blacklist = [i.lower() for i in blacklist]
        return not any(i in query for i in blacklist)
    return True


async def queue_duration(ctx) -> int:
    player = lavalink.get_player(ctx.guild.id)
    duration = []
    for i in range(len(player.queue)):
        if not player.queue[i].is_stream:
            duration.append(player.queue[i].length)
    queue_dur = sum(duration)
    if not player.queue:
        queue_dur = 0
    try:
        if not player.current.is_stream:
            remain = player.current.length - player.position
        else:
            remain = 0
    except AttributeError:
        remain = 0
    queue_total_duration = remain + queue_dur
    return queue_total_duration


async def draw_time(ctx) -> str:
    saber1 = str(discord.utils.get(_bot.emojis, id=632678611148865548))
    saber2 = str(discord.utils.get(_bot.emojis, id=632678634280452106))
    saber3 = str(discord.utils.get(_bot.emojis, id=632678653116940298))
    bb8 = discord.utils.get(_bot.emojis, id=605196852647952394)
    tiefighter = discord.utils.get(_bot.emojis, id=632674535774355486)
    player = lavalink.get_player(ctx.guild.id)
    paused = player.paused
    pos = player.position
    dur = player.current.length
    sections = 12
    loc_time = round((pos / dur) * sections)
    bar = "\N{BOX DRAWINGS HEAVY HORIZONTAL}"
    seek = "\N{RADIO BUTTON}"
    hit_loc = False
    if paused:
        msg = "{}{}".format(tiefighter, saber1)
    else:
        msg = "{}".format(saber1)
    for i in range(sections):
        if i == loc_time:
            hit_loc = True
            msg += saber3
        else:
            if hit_loc:
                msg += bar
            else:
                msg += saber2
    return msg


def dynamic_time(seconds) -> str:
    m, s = divmod(seconds, 60)
    h, m = divmod(m, 60)
    d, h = divmod(h, 24)

    if d > 0:
        msg = "{0}d {1}h"
    elif d == 0 and h > 0:
        msg = "{1}h {2}m"
    elif d == 0 and h == 0 and m > 0:
        msg = "{2}m {3}s"
    elif d == 0 and h == 0 and m == 0 and s > 0:
        msg = "{3}s"
    else:
        msg = ""
    return msg.format(d, h, m, s)


def format_playlist_picker_data(pid, pname, ptracks, pauthor, scope) -> str:
    author = _bot.get_user(pauthor) or pauthor or _("Unknown")
    line = _(
        " - Name:   <{pname}>\n"
        " - Scope:  < {scope} >\n"
        " - ID:     < {pid} >\n"
        " - Tracks: < {ptracks} >\n"
        " - Author: < {author} >\n\n"
    ).format(pname=pname, scope=humanize_scope(scope), pid=pid, ptracks=ptracks, author=author)
    return box(line, lang="md")


def match_url(url) -> bool:
    try:
        query_url = urlparse(url)
        return all([query_url.scheme, query_url.netloc, query_url.path])
    except Exception:
        return False


def match_yt_playlist(url) -> bool:
    if _RE_YT_LIST_PLAYLIST.match(url):
        return True
    return False


async def remove_react(message, react_emoji, react_user) -> None:
    with contextlib.suppress(discord.HTTPException):
        await message.remove_reaction(react_emoji, react_user)


async def clear_react(bot: Red, message: discord.Message, emoji: MutableMapping = None) -> None:
    try:
        await message.clear_reactions()
    except discord.Forbidden:
        if not emoji:
            return
        with contextlib.suppress(discord.HTTPException):
            for key in emoji.values():
                await asyncio.sleep(0.2)
                await message.remove_reaction(key, bot.user)
    except discord.HTTPException:
        return


def get_track_description(track) -> Optional[str]:
    if track and getattr(track, "uri", None):
        query = Query.process_input(track.uri)
        if query.is_local:
            if track.title != "Unknown title":
                return f'**{escape(f"{track.author} - {track.title}")}**' + escape(
                    f"\n{query.to_string_user()} "
                )
            else:
                return escape(query.to_string_user())
        else:
            return f'**{escape(f"[{track.title}]({track.uri}) ")}**'
    elif hasattr(track, "to_string_user") and track.is_local:
        return escape(track.to_string_user() + " ")


def get_track_description_unformatted(track) -> Optional[str]:
    if track and hasattr(track, "uri"):
        query = Query.process_input(track.uri)
        if query.is_local:
            if track.title != "Unknown title":
                return escape(f"{track.author} - {track.title}")
            else:
                return escape(query.to_string_user())
        else:
            return escape(f"{track.title}")
    elif hasattr(track, "to_string_user") and track.is_local:
        return escape(track.to_string_user() + " ")


def track_creator(player, position=None, other_track=None) -> MutableMapping:
    if position == "np":
        queued_track = player.current
    elif position is None:
        queued_track = other_track
    else:
        queued_track = player.queue[position]
    return track_to_json(queued_track)


def track_to_json(track: lavalink.Track) -> MutableMapping:
    track_keys = track._info.keys()
    track_values = track._info.values()
    track_id = track.track_identifier
    track_info = {}
    for k, v in zip(track_keys, track_values):
        track_info[k] = v
    keys = ["track", "info", "extras"]
    values = [track_id, track_info]
    track_obj = {}
    for key, value in zip(keys, values):
        track_obj[key] = value
    return track_obj


def time_convert(length) -> int:
    match = _RE_TIME_CONVERTER.match(length)
    if match is not None:
        hr = int(match.group(1)) if match.group(1) else 0
        mn = int(match.group(2)) if match.group(2) else 0
        sec = int(match.group(3)) if match.group(3) else 0
        pos = sec + (mn * 60) + (hr * 3600)
        return pos
    else:
        try:
            return int(length)
        except ValueError:
            return 0


def url_check(url) -> bool:
    valid_tld = [
        "youtube.com",
        "youtu.be",
        "soundcloud.com",
        "bandcamp.com",
        "vimeo.com",
        "beam.pro",
        "mixer.com",
        "twitch.tv",
        "spotify.com",
        "localtracks",
    ]
    query_url = urlparse(url)
    url_domain = ".".join(query_url.netloc.split(".")[-2:])
    if not query_url.netloc:
        url_domain = ".".join(query_url.path.split("/")[0].split(".")[-2:])
    return True if url_domain in valid_tld else False


def userlimit(channel) -> bool:
    if channel.user_limit == 0 or channel.user_limit > len(channel.members) + 1:
        return False
    return True


def rsetattr(obj, attr, val):
    pre, _, post = attr.rpartition(".")
    return setattr(rgetattr(obj, pre) if pre else obj, post, val)


def rgetattr(obj, attr, *args):
    def _getattr(obj2, attr2):
        return getattr(obj2, attr2, *args)

    return functools.reduce(_getattr, [obj] + attr.split("."))


class CacheLevel:
    __slots__ = ("value",)

    def __init__(self, level=0):
        if not isinstance(level, int):
            raise TypeError(
                f"Expected int parameter, received {level.__class__.__name__} instead."
            )
        elif level < 0:
            level = 0
        elif level > 0b11111:
            level = 0b11111

        self.value = level

    def __eq__(self, other):
        return isinstance(other, CacheLevel) and self.value == other.value

    def __ne__(self, other):
        return not self.__eq__(other)

    def __hash__(self):
        return hash(self.value)

    def __add__(self, other):
        return CacheLevel(self.value + other.value)

    def __radd__(self, other):
        return CacheLevel(other.value + self.value)

    def __sub__(self, other):
        return CacheLevel(self.value - other.value)

    def __rsub__(self, other):
        return CacheLevel(other.value - self.value)

    def __str__(self):
        return "{0:b}".format(self.value)

    def __format__(self, format_spec):
        return "{r:{f}}".format(r=self.value, f=format_spec)

    def __repr__(self):
        return f"<CacheLevel value={self.value}>"

    def is_subset(self, other):
        """Returns ``True`` if self has the same or fewer caching levels as other."""
        return (self.value & other.value) == self.value

    def is_superset(self, other):
        """Returns ``True`` if self has the same or more caching levels as other."""
        return (self.value | other.value) == self.value

    def is_strict_subset(self, other):
        """Returns ``True`` if the caching level on other are a strict subset of those on self."""
        return self.is_subset(other) and self != other

    def is_strict_superset(self, other):
        """Returns ``True`` if the caching level on
        other are a strict superset of those on self."""
        return self.is_superset(other) and self != other

    __le__ = is_subset
    __ge__ = is_superset
    __lt__ = is_strict_subset
    __gt__ = is_strict_superset

    @classmethod
    def all(cls):
        """A factory method that creates a :class:`CacheLevel` with max caching level."""
        return cls(0b11111)

    @classmethod
    def none(cls):
        """A factory method that creates a :class:`CacheLevel` with no caching."""
        return cls(0)

    @classmethod
    def set_spotify(cls):
        """A factory method that creates a :class:`CacheLevel` with Spotify caching level."""
        return cls(0b00011)

    @classmethod
    def set_youtube(cls):
        """A factory method that creates a :class:`CacheLevel` with YouTube caching level."""
        return cls(0b00100)

    @classmethod
    def set_lavalink(cls):
        """A factory method that creates a :class:`CacheLevel` with lavalink caching level."""
        return cls(0b11000)

    def _bit(self, index):
        return bool((self.value >> index) & 1)

    def _set(self, index, value):
        if value is True:
            self.value |= 1 << index
        elif value is False:
            self.value &= ~(1 << index)
        else:
            raise TypeError("Value to set for CacheLevel must be a bool.")

    @property
    def lavalink(self):
        """:class:`bool`: Returns ``True`` if a user can deafen other users."""
        return self._bit(4)

    @lavalink.setter
    def lavalink(self, value):
        self._set(4, value)

    @property
    def youtube(self):
        """:class:`bool`: Returns ``True`` if a user can move users between other voice
        channels."""
        return self._bit(2)

    @youtube.setter
    def youtube(self, value):
        self._set(2, value)

    @property
    def spotify(self):
        """:class:`bool`: Returns ``True`` if a user can use voice activation in voice channels."""
        return self._bit(1)

    @spotify.setter
    def spotify(self, value):
        self._set(1, value)


class Notifier:
    def __init__(
        self, ctx: commands.Context, message: discord.Message, updates: MutableMapping, **kwargs
    ):
        self.context = ctx
        self.message = message
        self.updates = updates
        self.color = None
        self.last_msg_time = 0
        self.cooldown = 5

    async def notify_user(
        self,
        current: int = None,
        total: int = None,
        key: str = None,
        seconds_key: str = None,
        seconds: str = None,
    ):
        """This updates an existing message.

        Based on the message found in :variable:`Notifier.updates` as per the `key` param
        """
        if self.last_msg_time + self.cooldown > time.time() and not current == total:
            return
        if self.color is None:
            self.color = await self.context.embed_colour()
        embed2 = discord.Embed(
            colour=self.color,
            title=self.updates.get(key).format(num=current, total=total, seconds=seconds),
        )
        if seconds and seconds_key:
            embed2.set_footer(text=self.updates.get(seconds_key).format(seconds=seconds))
        try:
            await self.message.edit(embed=embed2)
            self.last_msg_time = time.time()
        except discord.errors.NotFound:
            pass

    async def update_text(self, text: str):
        embed2 = discord.Embed(colour=self.color, title=text)
        try:
            await self.message.edit(embed=embed2)
        except discord.errors.NotFound:
            pass

    async def update_embed(self, embed: discord.Embed):
        try:
            await self.message.edit(embed=embed)
            self.last_msg_time = time.time()
        except discord.errors.NotFound:
            pass


@unique
class PlaylistScope(Enum):
    GLOBAL = "GLOBALPLAYLIST"
    GUILD = "GUILDPLAYLIST"
    USER = "USERPLAYLIST"

    def __str__(self):
        return "{0}".format(self.value)

    @staticmethod
    def list():
        return list(map(lambda c: c.value, PlaylistScope))


def humanize_scope(scope, ctx=None, the=None):

    if scope == PlaylistScope.GLOBAL.value:
        return _("the ") if the else "" + _("Global")
    elif scope == PlaylistScope.GUILD.value:
        return ctx.name if ctx else _("the ") if the else "" + _("Server")
    elif scope == PlaylistScope.USER.value:
        return str(ctx) if ctx else _("the ") if the else "" + _("User")<|MERGE_RESOLUTION|>--- conflicted
+++ resolved
@@ -4,13 +4,9 @@
 import re
 import tarfile
 import time
-<<<<<<< HEAD
-from enum import Enum, unique
-=======
 import zipfile
 from enum import Enum, unique
 from io import BytesIO
->>>>>>> 411ed634
 from typing import MutableMapping, Optional, TYPE_CHECKING
 from urllib.parse import urlparse
 
