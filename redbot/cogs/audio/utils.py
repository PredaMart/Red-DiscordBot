--- conflicted
+++ resolved
@@ -117,16 +117,12 @@
     return queue_total_duration
 
 
-<<<<<<< HEAD
 async def draw_time(ctx) -> str:
-=======
-async def draw_time(ctx):
     saber1 = str(discord.utils.get(_bot.emojis, id=632678611148865548))
     saber2 = str(discord.utils.get(_bot.emojis, id=632678634280452106))
     saber3 = str(discord.utils.get(_bot.emojis, id=632678653116940298))
     bb8 = discord.utils.get(_bot.emojis, id=605196852647952394)
     tiefighter = discord.utils.get(_bot.emojis, id=632674535774355486)
->>>>>>> 5da53c18
     player = lavalink.get_player(ctx.guild.id)
     paused = player.paused
     pos = player.position
