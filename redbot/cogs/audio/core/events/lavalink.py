--- conflicted
+++ resolved
@@ -7,11 +7,7 @@
 import discord
 import lavalink
 from discord.backoff import ExponentialBackoff
-<<<<<<< HEAD
-=======
-from discord.gateway import DiscordWebSocket
 from red_commons.logging import getLogger
->>>>>>> f763d29f
 
 from redbot.core.i18n import Translator, set_contextual_locales_from_guild
 from ...errors import DatabaseError, TrackEnqueueError
@@ -400,16 +396,11 @@
                     reason,
                     player,
                 )
-<<<<<<< HEAD
-                ws_audio_log.debug(
-                    "Reconnecting to channel %d in guild: %d | %.2fs", channel_id, guild_id, delay
-=======
                 ws_audio_log.info(
                     "Reconnecting to channel %d in guild: %d | %.2fs",
                     channel_id,
                     guild_id,
                     delay,
->>>>>>> f763d29f
                 )
                 await asyncio.sleep(delay)
                 while shard.is_closed():
