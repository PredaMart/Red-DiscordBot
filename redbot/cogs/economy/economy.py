--- conflicted
+++ resolved
@@ -407,8 +407,6 @@
                             pos=humanize_number(pos) if pos else pos,
                         ),
                         color=await ctx.embed_color(),
-<<<<<<< HEAD
-=======
                     )
 
                     embed.set_thumbnail(url="https://i.imgur.com/ZdrFNIw.png")
@@ -431,37 +429,11 @@
                             time=dtime,
                         ),
                         color=await ctx.embed_color(),
->>>>>>> 350daacb
                     )
 
                     embed.set_thumbnail(url="https://i.imgur.com/ZdrFNIw.png")
                     embed.set_footer(text="{}".format(embed_tagline))
                     await ctx.send(embed=embed)
-<<<<<<< HEAD
-                else:
-                    embed = discord.Embed(
-                        title="PAYDAY \N{MONEY BAG}",
-                        description="{author.mention} Here, take some {currency}. "
-                        "Enjoy! (**+{amount}** {currency}!)\n\n"
-                        "You currently have **{new_balance} {currency}.**\n\n"
-                        "You are currently **#{pos}** on the global leaderboard!\n\n"
-                        "**Don't forget to use the ``b!daily`` for your daily bonus!**\n\n"
-                        "Next daily bonus available in {time}".format(
-                            author=author,
-                            currency=credits_name,
-                            amount=humanize_number(depamount),
-                            new_balance=humanize_number(await bank.get_balance(author)),
-                            pos=humanize_number(pos) if pos else pos,
-                            time=dtime,
-                        ),
-                        color=await ctx.embed_color(),
-                    )
-
-                    embed.set_thumbnail(url="https://i.imgur.com/ZdrFNIw.png")
-                    embed.set_footer(text="{}".format(embed_tagline))
-                    await ctx.send(embed=embed)
-=======
->>>>>>> 350daacb
 
             else:
                 dtime = self.display_time(next_payday - cur_time)
@@ -534,7 +506,6 @@
                 )
                 embed.set_footer(text="{}".format(embed_tagline))
                 await ctx.send(embed=embed)
-<<<<<<< HEAD
 
     @commands.command()
     async def daily(self, ctx):
@@ -665,8 +636,6 @@
                     text="Powered by Imperial Credits! If found report rebel scum to your nearest stormtrooper"
                 )
                 await ctx.send(embed=embed)
-=======
->>>>>>> 350daacb
 
     @commands.command()
     async def daily(self, ctx):
