import calendar
import logging
import random
import re
from collections import defaultdict, deque
from enum import Enum
from typing import cast, Iterable

import discord

from redbot.cogs.bank import check_global_setting_guildowner, check_global_setting_admin
from redbot.core import Config, bank, commands, errors
from redbot.core.i18n import Translator, cog_i18n
from redbot.core.utils.chat_formatting import box, humanize_number
from redbot.core.utils.menus import menu, DEFAULT_CONTROLS

from redbot.core.bot import Red

T_ = Translator("Economy", __file__)

logger = logging.getLogger("red.economy")

NUM_ENC = "\N{COMBINING ENCLOSING KEYCAP}"


class SMReel(Enum):
    cherries = "\N{CHERRIES}"
    cookie = "\N{COOKIE}"
    two = "\N{DIGIT TWO}" + NUM_ENC
    flc = "\N{FOUR LEAF CLOVER}"
    cyclone = "\N{CYCLONE}"
    sunflower = "\N{SUNFLOWER}"
    six = "\N{DIGIT SIX}" + NUM_ENC
    mushroom = "\N{MUSHROOM}"
    heart = "\N{HEAVY BLACK HEART}"
    snowflake = "\N{SNOWFLAKE}"


_ = lambda s: s
PAYOUTS = {
    (SMReel.two, SMReel.two, SMReel.six): {
        "payout": lambda x: x * 50,
        "phrase": _("JACKPOT! 226! Your bid has been multiplied * 50!"),
    },
    (SMReel.flc, SMReel.flc, SMReel.flc): {
        "payout": lambda x: x * 25,
        "phrase": _("4LC! Your bid has been multiplied * 25!"),
    },
    (SMReel.cherries, SMReel.cherries, SMReel.cherries): {
        "payout": lambda x: x * 20,
        "phrase": _("Three cherries! Your bid has been multiplied * 20!"),
    },
    (SMReel.two, SMReel.six): {
        "payout": lambda x: x * 4,
        "phrase": _("2 6! Your bid has been multiplied * 4!"),
    },
    (SMReel.cherries, SMReel.cherries): {
        "payout": lambda x: x * 3,
        "phrase": _("Two cherries! Your bid has been multiplied * 3!"),
    },
    "3 symbols": {
        "payout": lambda x: x * 10,
        "phrase": _("Three symbols! Your bid has been multiplied * 10!"),
    },
    "2 symbols": {
        "payout": lambda x: x * 2,
        "phrase": _("Two consecutive symbols! Your bid has been multiplied * 2!"),
    },
}

SLOT_PAYOUTS_MSG = _(
    "Slot machine payouts:\n"
    "{two.value} {two.value} {six.value} Bet * 50\n"
    "{flc.value} {flc.value} {flc.value} Bet * 25\n"
    "{cherries.value} {cherries.value} {cherries.value} Bet * 20\n"
    "{two.value} {six.value} Bet * 4\n"
    "{cherries.value} {cherries.value} Bet * 3\n\n"
    "Three symbols: Bet * 10\n"
    "Two symbols: Bet * 2"
).format(**SMReel.__dict__)
_ = T_


def guild_only_check():
    async def pred(ctx: commands.Context):
        if await bank.is_global():
            return True
        elif not await bank.is_global() and ctx.guild is not None:
            return True
        else:
            return False

    return commands.check(pred)


class SetParser:
    def __init__(self, argument):
        allowed = ("+", "-")
        self.sum = int(argument)
        if argument and argument[0] in allowed:
            if self.sum < 0:
                self.operation = "withdraw"
            elif self.sum > 0:
                self.operation = "deposit"
            else:
                raise RuntimeError
            self.sum = abs(self.sum)
        elif argument.isdigit():
            self.operation = "set"
        else:
            raise RuntimeError


@cog_i18n(_)
class Economy(commands.Cog):
    """Get rich and have fun with imaginary currency!"""
    
    default_guild_settings = {
        "PAYDAY_TIME": 300,
        "PAYDAY_CREDITS": 120,
        "SLOT_MIN": 5,
        "SLOT_MAX": 100,
        "SLOT_TIME": 5,
        "REGISTER_CREDITS": 0,
    }

    default_global_settings = default_guild_settings

    default_member_settings = {"next_payday": 0, "last_slot": 0}

    default_role_settings = {"PAYDAY_CREDITS": 0}

    default_user_settings = default_member_settings

    def __init__(self, bot: Red):
        super().__init__()
        self.bot = bot
        self.file_path = "data/economy/settings.json"
        self.config = Config.get_conf(self, 1256844281)
        self.config.register_guild(**self.default_guild_settings)
        self.config.register_global(**self.default_global_settings)
        self.config.register_member(**self.default_member_settings)
        self.config.register_user(**self.default_user_settings)
        self.config.register_role(**self.default_role_settings)
        self.slot_register = defaultdict(dict)

    @guild_only_check()
    @commands.group(name="bank")
    async def _bank(self, ctx: commands.Context):
        """Manage the bank."""
        pass

    @_bank.command()
    async def balance(self, ctx: commands.Context, user: discord.Member = None):
        """Show the user's account balance.

        Defaults to yours."""
        if user is None:
            user = ctx.author

        bal = await bank.get_balance(user)
        currency = await bank.get_currency_name(ctx.guild)

        await ctx.send(
            _("{user}'s balance is {num} {currency}").format(
                user=user.display_name, num=humanize_number(bal), currency=currency
            )
        )

    @_bank.command()
    async def transfer(self, ctx: commands.Context, to: discord.Member, amount: int):
        """Transfer currency to other users."""
        from_ = ctx.author
        currency = await bank.get_currency_name(ctx.guild)

        try:
            await bank.transfer_credits(from_, to, amount)
        except (ValueError, errors.BalanceTooHigh) as e:
            return await ctx.send(str(e))

        await ctx.send(
            _("{user} transferred {num} {currency} to {other_user}").format(
                user=from_.display_name,
                num=humanize_number(amount),
                currency=currency,
                other_user=to.display_name,
            )
        )

    @_bank.command(name="set")
    @check_global_setting_admin()
    async def _set(self, ctx: commands.Context, to: discord.Member, creds: SetParser):
        """Set the balance of user's bank account.

        Passing positive and negative values will add/remove currency instead.

        Examples:
        - `[p]bank set @Twentysix 26` - Sets balance to 26
        - `[p]bank set @Twentysix +2` - Increases balance by 2
        - `[p]bank set @Twentysix -6` - Decreases balance by 6
        """
        author = ctx.author
        currency = await bank.get_currency_name(ctx.guild)

        try:
            if creds.operation == "deposit":
                await bank.deposit_credits(to, creds.sum)
                msg = _("{author} added {num} {currency} to {user}'s account.").format(
                    author=author.display_name,
                    num=humanize_number(creds.sum),
                    currency=currency,
                    user=to.display_name,
                )
            elif creds.operation == "withdraw":
                await bank.withdraw_credits(to, creds.sum)
                msg = _("{author} removed {num} {currency} from {user}'s account.").format(
                    author=author.display_name,
                    num=humanize_number(creds.sum),
                    currency=currency,
                    user=to.display_name,
                )
            else:
                await bank.set_balance(to, creds.sum)
                msg = _("{author} set {user}'s account balance to {num} {currency}.").format(
                    author=author.display_name,
                    num=humanize_number(creds.sum),
                    currency=currency,
                    user=to.display_name,
                )
        except (ValueError, errors.BalanceTooHigh) as e:
            await ctx.send(str(e))
        else:
            await ctx.send(msg)

    @_bank.command()
    @check_global_setting_guildowner()
    async def reset(self, ctx, confirmation: bool = False):
        """Delete all bank accounts."""
        if confirmation is False:
            await ctx.send(
                _(
                    "This will delete all bank accounts for {scope}.\nIf you're sure, type "
                    "`{prefix}bank reset yes`"
                ).format(
                    scope=self.bot.user.name if await bank.is_global() else _("this server"),
                    prefix=ctx.prefix,
                )
            )
        else:
            await bank.wipe_bank(guild=ctx.guild)
            await ctx.send(
                _("All bank accounts for {scope} have been deleted.").format(
                    scope=self.bot.user.name if await bank.is_global() else _("this server")
                )
            )
    @_bank.command()
    async def tagline(self, ctx, embedtagline):
        """
        Set tagline to be used with payday commands in the embed
        """
        await self.config.embed_tagline.set(embedtagline)
        await ctx.send("Embed tagline set")
    

    @guild_only_check()
    @commands.command()
    async def payday(self, ctx: commands.Context):
        """Get some free currency."""
        author = ctx.author
        guild = ctx.guild
        embed_tagline = await self.config.embed_tagline()
        depamount = random.randint(1, 1000)

        cur_time = calendar.timegm(ctx.message.created_at.utctimetuple())
        credits_name = await bank.get_currency_name(ctx.guild)
        if await bank.is_global():  # Role payouts will not be used
            next_payday = await self.config.user(author).next_payday()
            if cur_time >= next_payday:
                try:
                    await bank.deposit_credits(author, depamount)
                except errors.BalanceTooHigh as exc:
                    await bank.set_balance(author, exc.max_balance)
                    embed = discord.Embed(
                        title="PAYDAY \N{MONEY BAG}", description="You've reached the **maximum** amount of {currency}!\n "
                            "Please spend some more \N{GRIMACING FACE}\n\n"
<<<<<<< HEAD
                            "You currently have **{new_balance} {currency}.**"
                        .format(currency=credits_name, new_balance=exc.max_balance), color= await ctx.embed_color()
                    )

                    embed.set_thumbnail(url="https://photos.kstj.us/SubmissiveEverlastingStork.png")
                    embed.set_footer(
                        text="{}".format(embed_tagline)
=======
                            "You currently have {new_balance} {currency}."
                        ).format(
                            currency=credits_name, new_balance=humanize_number(exc.max_balance)
                        )
>>>>>>> 26cc8580
                    )
                    await ctx.send(embed=embed)
                    return
                next_payday = cur_time + await self.config.PAYDAY_TIME()
                await self.config.user(author).next_payday.set(next_payday)

                pos = await bank.get_leaderboard_position(author)
                embed = discord.Embed(
                        title="PAYDAY \N{MONEY BAG}", description="{author.mention} Here, take some {currency}. "
                            "Enjoy! (**+{amount}** {currency}!)\n\n"
                            "You currently have **{new_balance} {currency}.**\n\n"
                            "You are currently **#{pos}** on the global leaderboard!"
                        .format(
                        author=author,
                        currency=credits_name,
<<<<<<< HEAD
                        amount= depamount,
                        new_balance=await bank.get_balance(author),
                        pos=pos,
                    ), color= await ctx.embed_color()
=======
                        amount=humanize_number(await self.config.PAYDAY_CREDITS()),
                        new_balance=humanize_number(await bank.get_balance(author)),
                        pos=humanize_number(pos) if pos else pos,
                    )
>>>>>>> 26cc8580
                )

                embed.set_thumbnail(url="https://photos.kstj.us/SubmissiveEverlastingStork.png")
                embed.set_footer(
                    text="{}".format(embed_tagline)
                )
                await ctx.send(embed=embed)
                
            else:
                dtime = self.display_time(next_payday - cur_time)
                embed = discord.Embed(
                    description="\N{CROSS MARK} {author.mention} Too soon.\n\n For your next payday you have to wait {time}."
                    .format(author=author, time=dtime), color= await ctx.embed_color()
                )
                embed.set_thumbnail(url="https://photos.kstj.us/SubmissiveEverlastingStork.png")
                await ctx.send(embed=embed)
        else:
            next_payday = await self.config.member(author).next_payday()
            if cur_time >= next_payday:
                credit_amount = await self.config.guild(guild).PAYDAY_CREDITS()
                for role in author.roles:
                    role_credits = await self.config.role(
                        role
                    ).PAYDAY_CREDITS()  # Nice variable name
                    if role_credits > credit_amount:
                        credit_amount = role_credits
                try:
                    await bank.deposit_credits(author, depamount)
                except errors.BalanceTooHigh as exc:
                    await bank.set_balance(author, exc.max_balance)
                    embed = discord.Embed(
                        title="PAYDAY \N{MONEY BAG}", description="You've reached the **maximum** amount of {currency}!\n "
                            "Please spend some more \N{GRIMACING FACE}\n\n"
<<<<<<< HEAD
                            "You currently have **{new_balance} {currency}.**"
                        .format(currency=credits_name, new_balance=exc.max_balance), 
                        color= await ctx.embed_color()
                    )
                    embed.set_thumbnail(url="https://photos.kstj.us/SubmissiveEverlastingStork.png")
                    embed.set_footer(
                        text="{}".format(embed_tagline)
=======
                            "You currently have {new_balance} {currency}."
                        ).format(
                            currency=credits_name, new_balance=humanize_number(exc.max_balance)
                        )
>>>>>>> 26cc8580
                    )
                    await ctx.send(embed=embed)
                    return
                next_payday = cur_time + await self.config.guild(guild).PAYDAY_TIME()
                await self.config.member(author).next_payday.set(next_payday)
                pos = await bank.get_leaderboard_position(author)
                embed = discord.Embed(
                    title="PAYDAY \N{MONEY BAG}", description="{author.mention} Here, take some {currency}. "
                        "Enjoy! (**+{amount}** {currency}!)\n\n"
                        "You currently have **{new_balance} {currency}.**\n\n"
                        "You are currently **#{pos}** on the global leaderboard!"
                    .format(
                        author=author,
                        currency=credits_name,
<<<<<<< HEAD
                        amount=depamount,
                        new_balance=await bank.get_balance(author),
                        pos=pos,
                    ), color= await ctx.embed_color()
=======
                        amount=humanize_number(credit_amount),
                        new_balance=humanize_number(await bank.get_balance(author)),
                        pos=humanize_number(pos) if pos else pos,
                    )
>>>>>>> 26cc8580
                )
                embed.set_thumbnail(url="https://photos.kstj.us/SubmissiveEverlastingStork.png")
                embed.set_footer(
                    text="{}".format(embed_tagline)
                )
                await ctx.send(embed=embed)
            else:
                dtime = self.display_time(next_payday - cur_time)
                embed = discord.Embed(
                    description="\N{CROSS MARK} {author.mention} Too soon.\n\n For your next payday you have to wait {time}."
                    .format(author=author, time=dtime), color= await ctx.embed_color()
                )
                embed.set_footer(
                    text="{}".format(embed_tagline)
                )                
                await ctx.send(embed=embed)

    @commands.command()
    @guild_only_check()
    async def leaderboard(self, ctx: commands.Context, top: int = 10, show_global: bool = False):
        """Print the leaderboard.

        Defaults to top 10.
        """
        guild = ctx.guild
        author = ctx.author
        if top < 1:
            top = 10
        if await bank.is_global() and show_global:
            # show_global is only applicable if bank is global
            bank_sorted = await bank.get_leaderboard(positions=top, guild=None)
        else:
            bank_sorted = await bank.get_leaderboard(positions=top, guild=guild)
        try:
            bal_len = len(humanize_number(bank_sorted[0][1]["balance"]))
            # first user is the largest we'll see
        except IndexError:
            return await ctx.send(_("There are no accounts in the bank."))
        pound_len = len(str(len(bank_sorted)))
        header = "{pound:{pound_len}}{score:{bal_len}}{name:2}\n".format(
            pound="#",
            name=_("Name"),
            score=_("Score"),
            bal_len=bal_len + 6,
            pound_len=pound_len + 3,
        )
        highscores = []
        pos = 1
        temp_msg = header
        for acc in bank_sorted:
            try:
                name = guild.get_member(acc[0]).display_name
            except AttributeError:
                user_id = ""
                if await ctx.bot.is_owner(ctx.author):
                    user_id = f"({str(acc[0])})"
                name = f"{acc[1]['name']} {user_id}"
            balance = humanize_number(acc[1]["balance"])

            if acc[0] != author.id:
                temp_msg += (
                    f"{f'{humanize_number(pos)}.': <{pound_len+2}} "
                    f"{balance: <{bal_len + 5}} {name}\n"
                )

            else:
                temp_msg += (
                    f"{f'{humanize_number(pos)}.': <{pound_len+2}} "
                    f"{balance: <{bal_len + 5}} "
                    f"<<{author.display_name}>>\n"
                )
            if pos % 10 == 0:
                highscores.append(box(temp_msg, lang="md"))
                temp_msg = header
            pos += 1

        if temp_msg != header:
            highscores.append(box(temp_msg, lang="md"))

        if highscores:
            await menu(ctx, highscores, DEFAULT_CONTROLS)

    @commands.command()
    @guild_only_check()
    async def payouts(self, ctx: commands.Context):
        """Show the payouts for the slot machine."""
        await ctx.author.send(SLOT_PAYOUTS_MSG)

    @commands.command()
    @guild_only_check()
    async def slot(self, ctx: commands.Context, bid: int):
        """Use the slot machine."""
        author = ctx.author
        guild = ctx.guild
        channel = ctx.channel
        if await bank.is_global():
            valid_bid = await self.config.SLOT_MIN() <= bid <= await self.config.SLOT_MAX()
            slot_time = await self.config.SLOT_TIME()
            last_slot = await self.config.user(author).last_slot()
        else:
            valid_bid = (
                await self.config.guild(guild).SLOT_MIN()
                <= bid
                <= await self.config.guild(guild).SLOT_MAX()
            )
            slot_time = await self.config.guild(guild).SLOT_TIME()
            last_slot = await self.config.member(author).last_slot()
        now = calendar.timegm(ctx.message.created_at.utctimetuple())

        if (now - last_slot) < slot_time:
            await ctx.send(_("You're on cooldown, try again in a bit."))
            return
        if not valid_bid:
            await ctx.send(_("\N{CROSS MARK} That's an invalid bid amount, sorry :/"))
            return
        if not await bank.can_spend(author, bid):
            await ctx.send(_("You ain't got enough money, friend."))
            return
        if await bank.is_global():
            await self.config.user(author).last_slot.set(now)
        else:
            await self.config.member(author).last_slot.set(now)
        await self.slot_machine(author, channel, bid)

    @staticmethod
    async def slot_machine(author, channel, bid,):
        default_reel = deque(cast(Iterable, SMReel))
        reels = []
        for i in range(3):
            default_reel.rotate(random.randint(-999, 999))  # weeeeee
            new_reel = deque(default_reel, maxlen=3)  # we need only 3 symbols
            reels.append(new_reel)  # for each reel
        rows = (
            (reels[0][0], reels[1][0], reels[2][0]),
            (reels[0][1], reels[1][1], reels[2][1]),
            (reels[0][2], reels[1][2], reels[2][2]),
        )

        slot = "\n\n"  # Mobile friendly
        for i, row in enumerate(rows):  # Let's build the slot to show
            sign = "║  "
            if i == 1:
                sign = "║◄"
            slot += "║ {} ¦ {} ¦ {} {}\n".format(
                *[c.value for c in row], sign   # pylint: disable=no-member
            )

        payout = PAYOUTS.get(rows[1])
        if not payout:
            # Checks for two-consecutive-symbols special rewards
            payout = PAYOUTS.get((rows[1][0], rows[1][1]), PAYOUTS.get((rows[1][1], rows[1][2])))
        if not payout:
            # Still nothing. Let's check for 3 generic same symbols
            # or 2 consecutive symbols
            has_three = rows[1][0] == rows[1][1] == rows[1][2]
            has_two = (rows[1][0] == rows[1][1]) or (rows[1][1] == rows[1][2])
            if has_three:
                payout = PAYOUTS["3 symbols"]
            elif has_two:
                payout = PAYOUTS["2 symbols"]

        pay = 0
        if payout:
            then = await bank.get_balance(author)
            pay = payout["payout"](bid)
            now = then - bid + pay
            try:
                await bank.set_balance(author, now)
            except errors.BalanceTooHigh as exc:
                await bank.set_balance(author, exc.max_balance)
                embed = discord.Embed(
                        title="Imperial Casino \N{SLOT MACHINE}", description="You've reached the **maximum** amount of {currency}!\n\n "
                            "Please spend some more \N{GRIMACING FACE}\n\n**{old_balance}** -> **{new_balance}**!"
                        .format(
                        currency=await bank.get_currency_name(getattr(channel, "guild", None)),
<<<<<<< HEAD
                        old_balance=then,
                        new_balance=exc.max_balance
                    ), color= 0x49ff00
                )
                embed.set_thumbnail(url="https://photos.kstj.us/SubmissiveEverlastingStork.png")
                embed.set_footer(
                    text="Powered by Imperial Credits! If found report rebel scum to your nearest stormtrooper"
=======
                        old_balance=humanize_number(then),
                        new_balance=humanize_number(exc.max_balance),
                    )
>>>>>>> 26cc8580
                )
                await channel.send(embed=embed)
                return
                    
            phrase = T_(payout["phrase"])
        else:
            then = await bank.get_balance(author)
            await bank.withdraw_credits(author, bid)
            now = then - bid
            phrase = _("Nothing!")
<<<<<<< HEAD
        embed = discord.Embed(
            title="Imperial Casino \N{SLOT MACHINE}",
            description="{slot}".format(slot=slot),
            color = 0x49ff00
        )
        embed.add_field(
            name="Slot Payout",
            value="{author.mention} **{phrase}**\n\n"
                "Your bid: **{amount}**"
                "\n\n**{old_balance}** → **{new_balance}**!".format(
                author=author,
                phrase=phrase,
                amount=bid,
                old_balance=then,
                new_balance=now,)
=======
        await channel.send(
            (
                "{slot}\n{author.mention} {phrase}\n\n"
                + _("Your bid: {bid}")
                + _("\n{old_balance} - {bid} (Your bid) + {pay} (Winnings) → {new_balance}!")
            ).format(
                slot=slot,
                author=author,
                phrase=phrase,
                bid=humanize_number(bid),
                old_balance=humanize_number(then),
                new_balance=humanize_number(now),
                pay=humanize_number(pay),
            )
>>>>>>> 26cc8580
        )
        embed.set_thumbnail(url="https://photos.kstj.us/SubmissiveEverlastingStork.png")
        embed.set_footer(
            text="Powered by Imperial Credits! If found report rebel scum to your nearest stormtrooper"
                )
        await channel.send(embed=embed)

    @commands.group()
    @guild_only_check()
    @check_global_setting_admin()
    async def economyset(self, ctx: commands.Context):
        """Manage Economy settings."""
        guild = ctx.guild
        if ctx.invoked_subcommand is None:
            if await bank.is_global():
                conf = self.config
            else:
                conf = self.config.guild(ctx.guild)
            await ctx.send(
                box(
                    _(
                        "----Economy Settings---\n"
                        "Minimum slot bid: {slot_min}\n"
                        "Maximum slot bid: {slot_max}\n"
                        "Slot cooldown: {slot_time}\n"
                        "Payday amount: {payday_amount}\n"
                        "Payday cooldown: {payday_time}\n"
                        "Amount given at account registration: {register_amount}"
                    ).format(
                        slot_min=humanize_number(await conf.SLOT_MIN()),
                        slot_max=humanize_number(await conf.SLOT_MAX()),
                        slot_time=humanize_number(await conf.SLOT_TIME()),
                        payday_time=humanize_number(await conf.PAYDAY_TIME()),
                        payday_amount=humanize_number(await conf.PAYDAY_CREDITS()),
                        register_amount=humanize_number(await bank.get_default_balance(guild)),
                    )
                )
            )

    @economyset.command()
    async def slotmin(self, ctx: commands.Context, bid: int):
        """Set the minimum slot machine bid."""
        if bid < 1:
            await ctx.send(_("Invalid min bid amount."))
            return
        guild = ctx.guild
        if await bank.is_global():
            await self.config.SLOT_MIN.set(bid)
        else:
            await self.config.guild(guild).SLOT_MIN.set(bid)
        credits_name = await bank.get_currency_name(guild)
        await ctx.send(
            _("Minimum bid is now {bid} {currency}.").format(
                bid=humanize_number(bid), currency=credits_name
            )
        )

    @economyset.command()
    async def slotmax(self, ctx: commands.Context, bid: int):
        """Set the maximum slot machine bid."""
        slot_min = await self.config.SLOT_MIN()
        if bid < 1 or bid < slot_min:
            await ctx.send(
                _("Invalid maximum bid amount. Must be greater than the minimum amount.")
            )
            return
        guild = ctx.guild
        credits_name = await bank.get_currency_name(guild)
        if await bank.is_global():
            await self.config.SLOT_MAX.set(bid)
        else:
            await self.config.guild(guild).SLOT_MAX.set(bid)
        await ctx.send(
            _("Maximum bid is now {bid} {currency}.").format(
                bid=humanize_number(bid), currency=credits_name
            )
        )

    @economyset.command()
    async def slottime(self, ctx: commands.Context, seconds: int):
        """Set the cooldown for the slot machine."""
        guild = ctx.guild
        if await bank.is_global():
            await self.config.SLOT_TIME.set(seconds)
        else:
            await self.config.guild(guild).SLOT_TIME.set(seconds)
        await ctx.send(_("Cooldown is now {num} seconds.").format(num=seconds))

    @economyset.command()
    async def paydaytime(self, ctx: commands.Context, seconds: int):
        """Set the cooldown for payday."""
        guild = ctx.guild
        if await bank.is_global():
            await self.config.PAYDAY_TIME.set(seconds)
        else:
            await self.config.guild(guild).PAYDAY_TIME.set(seconds)
        await ctx.send(
            _("Value modified. At least {num} seconds must pass between each payday.").format(
                num=seconds
            )
        )

    @economyset.command()
    async def paydayamount(self, ctx: commands.Context, creds: int):
        """Set the amount earned each payday."""
        guild = ctx.guild
        if creds <= 0 or creds > bank.MAX_BALANCE:
            await ctx.send(_("Har har so funny."))
            return
        credits_name = await bank.get_currency_name(guild)
        if await bank.is_global():
            await self.config.PAYDAY_CREDITS.set(creds)
        else:
            await self.config.guild(guild).PAYDAY_CREDITS.set(creds)
        await ctx.send(
            _("Every payday will now give {num} {currency}.").format(
                num=humanize_number(creds), currency=credits_name
            )
        )

    @economyset.command()
    async def rolepaydayamount(self, ctx: commands.Context, role: discord.Role, creds: int):
        """Set the amount earned each payday for a role."""
        guild = ctx.guild
        if creds <= 0 or creds > bank.MAX_BALANCE:
            await ctx.send(_("Har har so funny."))
            return
        credits_name = await bank.get_currency_name(guild)
        if await bank.is_global():
            await ctx.send(_("The bank must be per-server for per-role paydays to work."))
        else:
            await self.config.role(role).PAYDAY_CREDITS.set(creds)
            await ctx.send(
                _(
                    "Every payday will now give {num} {currency} "
                    "to people with the role {role_name}."
                ).format(num=humanize_number(creds), currency=credits_name, role_name=role.name)
            )

    @economyset.command()
    async def registeramount(self, ctx: commands.Context, creds: int):
        """Set the initial balance for new bank accounts."""
        guild = ctx.guild
        if creds < 0:
            creds = 0
        credits_name = await bank.get_currency_name(guild)
        await bank.set_default_balance(creds, guild)
        await ctx.send(
            _("Registering an account will now give {num} {currency}.").format(
                num=humanize_number(creds), currency=credits_name
            )
        )

    # What would I ever do without stackoverflow?
    @staticmethod
    def display_time(seconds, granularity=2):
        intervals = (  # Source: http://stackoverflow.com/a/24542445
            (_("weeks"), 604800),  # 60 * 60 * 24 * 7
            (_("days"), 86400),  # 60 * 60 * 24
            (_("hours"), 3600),  # 60 * 60
            (_("minutes"), 60),
            (_("seconds"), 1),
        )

        result = []

        for name, count in intervals:
            value = seconds // count
            if value:
                seconds -= value * count
                if value == 1:
                    name = name.rstrip("s")
                result.append("{} {}".format(value, name))
        return ", ".join(result[:granularity])<|MERGE_RESOLUTION|>--- conflicted
+++ resolved
@@ -283,20 +283,13 @@
                     embed = discord.Embed(
                         title="PAYDAY \N{MONEY BAG}", description="You've reached the **maximum** amount of {currency}!\n "
                             "Please spend some more \N{GRIMACING FACE}\n\n"
-<<<<<<< HEAD
                             "You currently have **{new_balance} {currency}.**"
-                        .format(currency=credits_name, new_balance=exc.max_balance), color= await ctx.embed_color()
+                        .format(currency=credits_name, new_balance=humanize_number(exc.max_balance)), color= await ctx.embed_color()
                     )
 
                     embed.set_thumbnail(url="https://photos.kstj.us/SubmissiveEverlastingStork.png")
                     embed.set_footer(
                         text="{}".format(embed_tagline)
-=======
-                            "You currently have {new_balance} {currency}."
-                        ).format(
-                            currency=credits_name, new_balance=humanize_number(exc.max_balance)
-                        )
->>>>>>> 26cc8580
                     )
                     await ctx.send(embed=embed)
                     return
@@ -312,17 +305,10 @@
                         .format(
                         author=author,
                         currency=credits_name,
-<<<<<<< HEAD
-                        amount= depamount,
-                        new_balance=await bank.get_balance(author),
-                        pos=pos,
-                    ), color= await ctx.embed_color()
-=======
-                        amount=humanize_number(await self.config.PAYDAY_CREDITS()),
+                        amount= humanize_number(depamount),
                         new_balance=humanize_number(await bank.get_balance(author)),
                         pos=humanize_number(pos) if pos else pos,
-                    )
->>>>>>> 26cc8580
+                    ), color= await ctx.embed_color()
                 )
 
                 embed.set_thumbnail(url="https://photos.kstj.us/SubmissiveEverlastingStork.png")
@@ -356,20 +342,13 @@
                     embed = discord.Embed(
                         title="PAYDAY \N{MONEY BAG}", description="You've reached the **maximum** amount of {currency}!\n "
                             "Please spend some more \N{GRIMACING FACE}\n\n"
-<<<<<<< HEAD
                             "You currently have **{new_balance} {currency}.**"
-                        .format(currency=credits_name, new_balance=exc.max_balance), 
+                        .format(currency=credits_name, new_balance=humanize_number(exc.max_balance)), 
                         color= await ctx.embed_color()
                     )
                     embed.set_thumbnail(url="https://photos.kstj.us/SubmissiveEverlastingStork.png")
                     embed.set_footer(
                         text="{}".format(embed_tagline)
-=======
-                            "You currently have {new_balance} {currency}."
-                        ).format(
-                            currency=credits_name, new_balance=humanize_number(exc.max_balance)
-                        )
->>>>>>> 26cc8580
                     )
                     await ctx.send(embed=embed)
                     return
@@ -384,17 +363,10 @@
                     .format(
                         author=author,
                         currency=credits_name,
-<<<<<<< HEAD
-                        amount=depamount,
-                        new_balance=await bank.get_balance(author),
-                        pos=pos,
-                    ), color= await ctx.embed_color()
-=======
-                        amount=humanize_number(credit_amount),
+                        amount=humanize_number(depamount),
                         new_balance=humanize_number(await bank.get_balance(author)),
                         pos=humanize_number(pos) if pos else pos,
-                    )
->>>>>>> 26cc8580
+                    ), color= await ctx.embed_color()
                 )
                 embed.set_thumbnail(url="https://photos.kstj.us/SubmissiveEverlastingStork.png")
                 embed.set_footer(
@@ -570,19 +542,13 @@
                             "Please spend some more \N{GRIMACING FACE}\n\n**{old_balance}** -> **{new_balance}**!"
                         .format(
                         currency=await bank.get_currency_name(getattr(channel, "guild", None)),
-<<<<<<< HEAD
-                        old_balance=then,
-                        new_balance=exc.max_balance
+                        old_balance=humanize_number(then),
+                        new_balance=humanize_number(exc.max_balance),
                     ), color= 0x49ff00
                 )
                 embed.set_thumbnail(url="https://photos.kstj.us/SubmissiveEverlastingStork.png")
                 embed.set_footer(
                     text="Powered by Imperial Credits! If found report rebel scum to your nearest stormtrooper"
-=======
-                        old_balance=humanize_number(then),
-                        new_balance=humanize_number(exc.max_balance),
-                    )
->>>>>>> 26cc8580
                 )
                 await channel.send(embed=embed)
                 return
@@ -593,7 +559,6 @@
             await bank.withdraw_credits(author, bid)
             now = then - bid
             phrase = _("Nothing!")
-<<<<<<< HEAD
         embed = discord.Embed(
             title="Imperial Casino \N{SLOT MACHINE}",
             description="{slot}".format(slot=slot),
@@ -602,29 +567,15 @@
         embed.add_field(
             name="Slot Payout",
             value="{author.mention} **{phrase}**\n\n"
-                "Your bid: **{amount}**"
-                "\n\n**{old_balance}** → **{new_balance}**!".format(
-                author=author,
-                phrase=phrase,
-                amount=bid,
-                old_balance=then,
-                new_balance=now,)
-=======
-        await channel.send(
-            (
-                "{slot}\n{author.mention} {phrase}\n\n"
-                + _("Your bid: {bid}")
-                + _("\n{old_balance} - {bid} (Your bid) + {pay} (Winnings) → {new_balance}!")
-            ).format(
-                slot=slot,
+                "Your bid: **{bid}**"
+                "\n\n**{old_balance}** - {bid} (Your bid) + {pay} (Winnings) → **{new_balance}!**".format(
                 author=author,
                 phrase=phrase,
                 bid=humanize_number(bid),
                 old_balance=humanize_number(then),
                 new_balance=humanize_number(now),
                 pay=humanize_number(pay),
-            )
->>>>>>> 26cc8580
+                )
         )
         embed.set_thumbnail(url="https://photos.kstj.us/SubmissiveEverlastingStork.png")
         embed.set_footer(
