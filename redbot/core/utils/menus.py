--- conflicted
+++ resolved
@@ -254,11 +254,7 @@
 
     """
     new_emojis = update_icon_adding(message, emojis)
-<<<<<<< HEAD
-    
-=======
-
->>>>>>> 411ed634
+
     async def task():
         # The task should exit silently if the message is deleted
         with contextlib.suppress(discord.NotFound):
