--- conflicted
+++ resolved
@@ -5,12 +5,7 @@
 import asyncio
 import contextlib
 import functools
-<<<<<<< HEAD
 from typing import Union, Iterable, Optional, Mapping
-=======
-import warnings
-from typing import Union, Iterable, Optional
->>>>>>> 1fc4ece1
 import discord
 
 from .. import commands
