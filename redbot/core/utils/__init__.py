--- conflicted
+++ resolved
@@ -239,51 +239,4 @@
 
     tasks = (_sem_wrapper(semaphore, task) for task in coros_or_futures)
 
-<<<<<<< HEAD
-    return asyncio.gather(*tasks, loop=loop, return_exceptions=return_exceptions)
-
-
-async def create_backup(dest: Path = Path.home()) -> Optional[Path]:
-    data_path = Path(data_manager.core_data_path().parent)
-    if not data_path.exists():
-        return
-
-    dest.mkdir(parents=True, exist_ok=True)
-    timestr = datetime.utcnow().strftime("%Y-%m-%dT%H-%M-%S")
-    backup_fpath = dest / f"redv3_{data_manager.instance_name}_{timestr}.tar.gz"
-
-    to_backup = []
-    exclusions = [
-        "__pycache__",
-        "Lavalink.jar",
-        "Audio.db",  # TODO: Remove this once backup is made offline only
-        os.path.join("Downloader", "lib"),
-        os.path.join("CogManager", "cogs"),
-        os.path.join("RepoManager", "repos"),
-    ]
-
-    # Avoiding circular imports
-    from ...cogs.downloader.repo_manager import RepoManager
-
-    repo_mgr = RepoManager()
-    await repo_mgr.initialize()
-    repo_output = []
-    for repo in repo_mgr.repos:
-        repo_output.append({"url": repo.url, "name": repo.name, "branch": repo.branch})
-    repos_file = data_path / "cogs" / "RepoManager" / "repos.json"
-    with repos_file.open("w") as fs:
-        json.dump(repo_output, fs, indent=4)
-    instance_file = data_path / "instance.json"
-    with instance_file.open("w") as fs:
-        json.dump({data_manager.instance_name: data_manager.basic_config}, fs, indent=4)
-    for f in data_path.glob("**/*"):
-        if not any(ex in str(f) for ex in exclusions) and f.is_file():
-            to_backup.append(f)
-
-    with tarfile.open(str(backup_fpath), "w:gz") as tar:
-        for f in to_backup:
-            tar.add(str(f), arcname=f.relative_to(data_path), recursive=False)
-    return backup_fpath
-=======
-    return asyncio.gather(*tasks, loop=loop, return_exceptions=return_exceptions)
->>>>>>> e776b5ca
+    return asyncio.gather(*tasks, loop=loop, return_exceptions=return_exceptions)