--- conflicted
+++ resolved
@@ -4,12 +4,9 @@
 import datetime
 import logging
 import traceback
-<<<<<<< HEAD
 import asyncio
 import time
 import discord
-=======
->>>>>>> e776b5ca
 from datetime import timedelta
 
 import aiohttp
@@ -24,10 +21,7 @@
 from .config import get_latest_confs
 from .utils._internal_utils import fuzzy_command_search, format_fuzzy_results
 from .utils.chat_formatting import inline, bordered, format_perms_list, humanize_timedelta
-<<<<<<< HEAD
-from .utils import fuzzy_command_search, format_fuzzy_results, menus
-=======
->>>>>>> e776b5ca
+from .utils import menus
 
 log = logging.getLogger("red")
 init()
@@ -190,7 +184,7 @@
             )
             message += "```" + "\n"
             message += "Use the ``b!support`` command \nThen join the support server and the owner of the bot or a mod will help you when they are available"
-            
+
             exception_log = "Exception in command '{}'\n" "".format(ctx.command.qualified_name)
             exception_log += "".join(
                 traceback.format_exception(type(error), error, error.__traceback__)
