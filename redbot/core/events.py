--- conflicted
+++ resolved
@@ -21,11 +21,7 @@
 from .config import get_latest_confs
 from .utils._internal_utils import fuzzy_command_search, format_fuzzy_results
 from .utils.chat_formatting import inline, bordered, format_perms_list, humanize_timedelta
-<<<<<<< HEAD
 from .utils import fuzzy_command_search, format_fuzzy_results, menus
-=======
-from .utils import menus
->>>>>>> 411ed634
 
 log = logging.getLogger("red")
 init()
@@ -134,26 +130,15 @@
             print("\nInvite URL: {}\n".format(invite_url))
 
         bot._color = discord.Colour(await bot._config.color())
-<<<<<<< HEAD
-=======
         bot._red_ready.set()
         if outdated_red_message:
             await bot.send_to_owners(outdated_red_message)
 
->>>>>>> 411ed634
         menus.update_controls(bot)
         bot.launch_time = abs(bot.launch_time - int(time.perf_counter()))
         humanized_launch_time = humanize_timedelta(seconds=bot.launch_time) or "1 second"
         chan = bot.get_guild(489162733791739950).get_channel(646857954175221810)
         embed = discord.Embed(
-<<<<<<< HEAD
-            description=("\N{WHITE HEAVY CHECK MARK} **BB-8 is Up and ready for use!**\n\nLaunch Time: **{}**").format(humanized_launch_time),
-            color = 0x00FF00
-        )
-        await chan.send(embed=embed)
-        await bot.change_presence(status=discord.Status.online, activity=None)
-
-=======
             description=(
                 "\N{WHITE HEAVY CHECK MARK} **BB-8 is Up and ready for use!**\n\nLaunch Time: **{}**"
             ).format(humanized_launch_time),
@@ -161,7 +146,6 @@
         )
         await chan.send(embed=embed)
         await bot.change_presence(status=discord.Status.online, activity=None)
->>>>>>> 411ed634
 
     @bot.event
     async def on_command_error(ctx, error, unhandled_by_cog=False):
@@ -206,11 +190,7 @@
             )
             message += "```" + "\n"
             message += "Use the ``b!support`` command \nThen join the support server and the owner of the bot or a mod will help you when they are available"
-<<<<<<< HEAD
-            
-=======
-
->>>>>>> 411ed634
+
             exception_log = "Exception in command '{}'\n" "".format(ctx.command.qualified_name)
             exception_log += "".join(
                 traceback.format_exception(type(error), error, error.__traceback__)
@@ -328,11 +308,7 @@
 
     @bot.event
     async def on_socket_response(msg):
-<<<<<<< HEAD
-        bot.socket_stats[msg.get('t')] += 1
-=======
         bot.socket_stats[msg.get("t")] += 1
->>>>>>> 411ed634
 
 
 def _get_startup_screen_specs():
