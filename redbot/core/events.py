--- conflicted
+++ resolved
@@ -4,12 +4,9 @@
 import datetime
 import logging
 import traceback
-<<<<<<< HEAD
 import asyncio
 import time
 import discord
-=======
->>>>>>> 743ce71c
 from datetime import timedelta
 
 import aiohttp
@@ -24,10 +21,7 @@
 from .config import get_latest_confs
 from .utils._internal_utils import fuzzy_command_search, format_fuzzy_results
 from .utils.chat_formatting import inline, bordered, format_perms_list, humanize_timedelta
-<<<<<<< HEAD
 from .utils import fuzzy_command_search, format_fuzzy_results, menus
-=======
->>>>>>> 743ce71c
 
 log = logging.getLogger("red")
 init()
