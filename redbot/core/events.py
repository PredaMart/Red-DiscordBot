import contextlib
import sys
import codecs
import datetime
import logging
import traceback
import asyncio
import time
import discord
from datetime import timedelta

import aiohttp
import discord
import pkg_resources
from colorama import Fore, Style, init
from pkg_resources import DistributionNotFound

from redbot.core.commands import RedHelpFormatter
from .. import __version__ as red_version, version_info as red_version_info, VersionInfo
from . import commands
from .config import get_latest_confs
from .utils._internal_utils import fuzzy_command_search, format_fuzzy_results
from .utils.chat_formatting import inline, bordered, format_perms_list, humanize_timedelta
from .utils import menus

log = logging.getLogger("red")
init()

INTRO = """
______         _           ______ _                       _  ______       _
| ___ \       | |          |  _  (_)                     | | | ___ \     | |
| |_/ /___  __| |  ______  | | | |_ ___  ___ ___  _ __ __| | | |_/ / ___ | |_
|    // _ \/ _` | |______| | | | | / __|/ __/ _ \| '__/ _` | | ___ \/ _ \| __|
| |\ \  __/ (_| |          | |/ /| \__ \ (_| (_) | | | (_| | | |_/ / (_) | |_
\_| \_\___|\__,_|          |___/ |_|___/\___\___/|_|  \__,_| \____/ \___/ \__|
"""


def init_events(bot, cli_flags):
    @bot.event
    async def on_connect():
        if bot._uptime is None:
            print("Connected to Discord. Getting ready...")
        game = discord.Game("Powering up...")
        await bot.change_presence(status=discord.Status.dnd, activity=game)

    @bot.event
    async def on_ready():
        if bot._uptime is not None:
            return

        bot._uptime = datetime.datetime.utcnow()

        guilds = len(bot.guilds)
        users = len(set([m for m in bot.get_all_members()]))

        app_info = await bot.application_info()
        if bot.owner_id is None:
            bot.owner_id = app_info.owner.id

        try:
            invite_url = discord.utils.oauth_url(app_info.id)
        except:
            invite_url = "Could not fetch invite url"

        prefixes = cli_flags.prefix or (await bot._config.prefix())
        lang = await bot._config.locale()
        red_pkg = pkg_resources.get_distribution("Red-DiscordBot")
        dpy_version = discord.__version__

        INFO = [
            str(bot.user),
            "Prefixes: {}".format(", ".join(prefixes)),
            "Language: {}".format(lang),
            "Red Bot Version: {}".format(red_version),
            "Discord.py Version: {}".format(dpy_version),
            "Shards: {}".format(bot.shard_count),
        ]

        if guilds:
            INFO.extend(("Servers: {}".format(guilds), "Users: {}".format(users)))
        else:
            print("Ready. I'm not in any server yet!")

        INFO.append("{} cogs with {} commands".format(len(bot.cogs), len(bot.commands)))

        outdated_red_message = ""
        with contextlib.suppress(aiohttp.ClientError, discord.HTTPException):
            async with aiohttp.ClientSession() as session:
                async with session.get("https://pypi.python.org/pypi/red-discordbot/json") as r:
                    data = await r.json()
            if VersionInfo.from_str(data["info"]["version"]) > red_version_info:
                INFO.append(
                    "Outdated version! {} is available "
                    "but you're using {}".format(data["info"]["version"], red_version)
                )
                outdated_red_message = (
                    "Your Red instance is out of date! {} is the current "
                    "version, however you are using {}!"
                ).format(data["info"]["version"], red_version)
        INFO2 = []

        reqs_installed = {"docs": None, "test": None}
        for key in reqs_installed.keys():
            reqs = [x.name for x in red_pkg._dep_map[key]]
            try:
                pkg_resources.require(reqs)
            except DistributionNotFound:
                reqs_installed[key] = False
            else:
                reqs_installed[key] = True

        options = (
            ("Voice", True),
            ("Docs", reqs_installed["docs"]),
            ("Tests", reqs_installed["test"]),
        )

        on_symbol, off_symbol, ascii_border = _get_startup_screen_specs()

        for option, enabled in options:
            enabled = on_symbol if enabled else off_symbol
            INFO2.append("{} {}".format(enabled, option))

        print(Fore.RED + INTRO)
        print(Style.RESET_ALL)
        print(bordered(INFO, INFO2, ascii_border=ascii_border))

        if invite_url:
            print("\nInvite URL: {}\n".format(invite_url))

        bot._color = discord.Colour(await bot._config.color())
<<<<<<< HEAD
        menus.update_controls(bot)
        bot.launch_time = abs(bot.launch_time - int(time.perf_counter()))
        humanized_launch_time = humanize_timedelta(seconds=bot.launch_time) or "1 second"
        chan = bot.get_guild(489162733791739950).get_channel(646857954175221810)
        embed = discord.Embed(
            description=(
                "\N{WHITE HEAVY CHECK MARK} **BB-8 is Up and ready for use!**\n\nLaunch Time: **{}**"
            ).format(humanized_launch_time),
            color=0x00FF00,
        )
        await chan.send(embed=embed)
        await bot.change_presence(status=discord.Status.online, activity=None)
=======
        bot._red_ready.set()
        if outdated_red_message:
            await bot.send_to_owners(outdated_red_message)
>>>>>>> 44e680ee

    @bot.event
    async def on_command_error(ctx, error, unhandled_by_cog=False):

        if not unhandled_by_cog:
            if hasattr(ctx.command, "on_error"):
                return

            if ctx.cog:
                if commands.Cog._get_overridden_method(ctx.cog.cog_command_error) is not None:
                    return

        if isinstance(error, commands.MissingRequiredArgument):
            await ctx.send_help()
        elif isinstance(error, commands.ArgParserFailure):
            msg = f"`{error.user_input}` is not a valid value for `{error.cmd}`"
            if error.custom_help_msg:
                msg += f"\n{error.custom_help_msg}"
            await ctx.send(msg)
            if error.send_cmd_help:
                await ctx.send_help()
        elif isinstance(error, commands.ConversionFailure):
            if error.args:
                await ctx.send(error.args[0])
            else:
                await ctx.send_help()
        elif isinstance(error, commands.UserInputError):
            await ctx.send_help()
        elif isinstance(error, commands.DisabledCommand):
            disabled_message = await bot._config.disabled_command_msg()
            if disabled_message:
                await ctx.send(disabled_message.replace("{command}", ctx.invoked_with))
        elif isinstance(error, commands.CommandInvokeError):
            log.exception(
                "Exception in command '{}'".format(ctx.command.qualified_name),
                exc_info=error.original,
            )

            message = "```py" + "\n"
            message += "Error in command '{}'\nType: {}\nThe Bot owner has received your error.".format(
                ctx.command.qualified_name, error.original
            )
            message += "```" + "\n"
            message += "Use the ``b!support`` command \nThen join the support server and the owner of the bot or a mod will help you when they are available"

            exception_log = "Exception in command '{}'\n" "".format(ctx.command.qualified_name)
            exception_log += "".join(
                traceback.format_exception(type(error), error, error.__traceback__)
            )
            bot._last_exception = exception_log
            await ctx.send(message)
        elif isinstance(error, commands.CommandNotFound):
            fuzzy_commands = await fuzzy_command_search(
                ctx,
                commands={
                    c async for c in RedHelpFormatter.help_filter_func(ctx, bot.walk_commands())
                },
            )
            if not fuzzy_commands:
                pass
            elif await ctx.embed_requested():
                await ctx.send(embed=await format_fuzzy_results(ctx, fuzzy_commands, embed=True))
            else:
                await ctx.send(await format_fuzzy_results(ctx, fuzzy_commands, embed=False))
        elif isinstance(error, commands.BotMissingPermissions):
            if bin(error.missing.value).count("1") == 1:  # Only one perm missing
                plural = ""
            else:
                plural = "s"
            await ctx.send(
                "I require the {perms} permission{plural} to execute that command.".format(
                    perms=format_perms_list(error.missing), plural=plural
                )
            )
        elif isinstance(error, commands.UserFeedbackCheckFailure):
            if error.message:
                await ctx.send(error.message)
        elif isinstance(error, commands.NoPrivateMessage):
            await ctx.send("That command is not available in DMs.")
        elif isinstance(error, commands.PrivateMessageOnly):
            await ctx.send("That command is only available in DMs.")
        elif isinstance(error, commands.CheckFailure):
            pass
        elif isinstance(error, commands.CommandOnCooldown):
            await ctx.send(
                "This command is on cooldown. Try again in {}.".format(
                    humanize_timedelta(seconds=error.retry_after) or "1 second"
                ),
                delete_after=error.retry_after,
            )
        else:
            log.exception(type(error).__name__, exc_info=error)

    @bot.event
    async def on_message(message):
        await bot.process_commands(message)
        discord_now = message.created_at
        if (
            not bot._checked_time_accuracy
            or (discord_now - timedelta(minutes=60)) > bot._checked_time_accuracy
        ):
            system_now = datetime.datetime.utcnow()
            diff = abs((discord_now - system_now).total_seconds())
            if diff > 60:
                log.warning(
                    "Detected significant difference (%d seconds) in system clock to discord's "
                    "clock. Any time sensitive code may fail.",
                    diff,
                )
            bot._checked_time_accuracy = discord_now

    @bot.event
    async def on_command_add(command: commands.Command):
        disabled_commands = await bot._config.disabled_commands()
        if command.qualified_name in disabled_commands:
            command.enabled = False
        for guild in bot.guilds:
            disabled_commands = await bot._config.guild(guild).disabled_commands()
            if command.qualified_name in disabled_commands:
                command.disable_in(guild)

    async def _guild_added(guild: discord.Guild):
        disabled_commands = await bot._config.guild(guild).disabled_commands()
        for command_name in disabled_commands:
            command_obj = bot.get_command(command_name)
            if command_obj is not None:
                command_obj.disable_in(guild)

    @bot.event
    async def on_guild_join(guild: discord.Guild):
        await _guild_added(guild)

    @bot.event
    async def on_guild_available(guild: discord.Guild):
        # We need to check guild-disabled commands here since some cogs
        # are loaded prior to `on_ready`.
        await _guild_added(guild)

    @bot.event
    async def on_guild_leave(guild: discord.Guild):
        # Clean up any unneeded checks
        disabled_commands = await bot._config.guild(guild).disabled_commands()
        for command_name in disabled_commands:
            command_obj = bot.get_command(command_name)
            if command_obj is not None:
                command_obj.enable_in(guild)

    @bot.event
    async def on_cog_add(cog: commands.Cog):
        confs = get_latest_confs()
        for c in confs:
            uuid = c.unique_identifier
            group_data = c.custom_groups
            await bot._config.custom("CUSTOM_GROUPS", c.cog_name, uuid).set(group_data)

    @bot.event
    async def on_command(ctx: commands.Context):
        cmd = ctx.command.qualified_name.replace(" ", "_")
        bot.command_stats[cmd] += 1

    @bot.event
    async def on_socket_response(msg):
        bot.socket_stats[msg.get("t")] += 1


def _get_startup_screen_specs():
    """Get specs for displaying the startup screen on stdout.

    This is so we don't get encoding errors when trying to print unicode
    emojis to stdout (particularly with Windows Command Prompt).

    Returns
    -------
    `tuple`
        Tuple in the form (`str`, `str`, `bool`) containing (in order) the
        on symbol, off symbol and whether or not the border should be pure ascii.

    """
    encoder = codecs.getencoder(sys.stdout.encoding)
    check_mark = "\N{SQUARE ROOT}"
    try:
        encoder(check_mark)
    except UnicodeEncodeError:
        on_symbol = "[X]"
        off_symbol = "[ ]"
    else:
        on_symbol = check_mark
        off_symbol = "X"

    try:
        encoder("┌┐└┘─│")  # border symbols
    except UnicodeEncodeError:
        ascii_border = True
    else:
        ascii_border = False

    return on_symbol, off_symbol, ascii_border<|MERGE_RESOLUTION|>--- conflicted
+++ resolved
@@ -130,7 +130,10 @@
             print("\nInvite URL: {}\n".format(invite_url))
 
         bot._color = discord.Colour(await bot._config.color())
-<<<<<<< HEAD
+        bot._red_ready.set()
+        if outdated_red_message:
+            await bot.send_to_owners(outdated_red_message)
+
         menus.update_controls(bot)
         bot.launch_time = abs(bot.launch_time - int(time.perf_counter()))
         humanized_launch_time = humanize_timedelta(seconds=bot.launch_time) or "1 second"
@@ -143,11 +146,6 @@
         )
         await chan.send(embed=embed)
         await bot.change_presence(status=discord.Status.online, activity=None)
-=======
-        bot._red_ready.set()
-        if outdated_red_message:
-            await bot.send_to_owners(outdated_red_message)
->>>>>>> 44e680ee
 
     @bot.event
     async def on_command_error(ctx, error, unhandled_by_cog=False):
