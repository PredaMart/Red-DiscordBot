--- conflicted
+++ resolved
@@ -324,8 +324,6 @@
             if command_obj is not None:
                 command_obj.enable_in(guild)
 
-<<<<<<< HEAD
-=======
     @bot.event
     async def on_cog_add(cog: commands.Cog):
         confs = get_latest_confs()
@@ -335,7 +333,6 @@
             await bot.db.custom("CUSTOM_GROUPS", c.cog_name, uuid).set(group_data)
 
 
->>>>>>> 3a62d392
 def _get_startup_screen_specs():
     """Get specs for displaying the startup screen on stdout.
 
