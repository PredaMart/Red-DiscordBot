import asyncio
import inspect
import logging
import os
<<<<<<< HEAD
import time
=======
import sys
>>>>>>> e776b5ca
from collections import namedtuple
from datetime import datetime
from enum import Enum
from importlib.machinery import ModuleSpec
from pathlib import Path
from typing import Optional, Union, List, Dict, NoReturn
from collections import Counter
from types import MappingProxyType

import discord
from discord.ext.commands import when_mentioned_or

from . import Config, i18n, commands, errors, drivers, modlog, bank
from .cog_manager import CogManager, CogManagerUI
from .core_commands import license_info_command, Core
from .dev_commands import Dev
from .events import init_events
from .global_checks import init_global_checks

from .rpc import RPCMixin
from .utils import common_filters

CUSTOM_GROUPS = "CUSTOM_GROUPS"
SHARED_API_TOKENS = "SHARED_API_TOKENS"

log = logging.getLogger("redbot")

__all__ = ["RedBase", "Red", "ExitCodes"]

NotMessage = namedtuple("NotMessage", "guild")


def _is_submodule(parent, child):
    return parent == child or child.startswith(parent + ".")


# barely spurious warning caused by our intentional shadowing
class RedBase(commands.GroupMixin, commands.bot.BotBase, RPCMixin):  # pylint: disable=no-member
    """Mixin for the main bot class.

    This exists because `Red` inherits from `discord.AutoShardedClient`, which
    is something other bot classes may not want to have as a parent class.
    """

    def __init__(self, *args, cli_flags=None, bot_dir: Path = Path.cwd(), **kwargs):
        self.launch_time = int(time.perf_counter())
        self._shutdown_mode = ExitCodes.CRITICAL
        self._cli_flags = cli_flags
        self._config = Config.get_core_conf(force_registration=False)
        self._co_owners = cli_flags.co_owner
        self.rpc_enabled = cli_flags.rpc
        self.rpc_port = cli_flags.rpc_port
        self._last_exception = None
        self.command_stats = Counter()
        self.socket_stats = Counter()
        self._config.register_global(
            token=None,
            prefix=[],
            packages=[],
            owner=None,
            whitelist=[],
            blacklist=[],
            locale="en-US",
            embeds=True,
            color=15158332,
            fuzzy=False,
            custom_info=None,
            help__page_char_limit=1000,
            help__max_pages_in_guild=2,
            help__use_menus=False,
            help__show_hidden=False,
            help__verify_checks=True,
            help__verify_exists=False,
            help__tagline="",
            invite_public=False,
            invite_perm=0,
            disabled_commands=[],
            disabled_command_msg="That command is disabled.",
            extra_owner_destinations=[],
            owner_opt_out_list=[],
            schema_version=0,
        )

        self._config.register_guild(
            prefix=[],
            whitelist=[],
            blacklist=[],
            admin_role=[],
            mod_role=[],
            embeds=None,
            use_bot_color=False,
            fuzzy=False,
            disabled_commands=[],
            autoimmune_ids=[],
        )

        self._config.register_user(embeds=None)

        self._config.init_custom(CUSTOM_GROUPS, 2)
        self._config.register_custom(CUSTOM_GROUPS)

        self._config.init_custom(SHARED_API_TOKENS, 2)
        self._config.register_custom(SHARED_API_TOKENS)

        async def prefix_manager(bot, message):
            if not cli_flags.prefix:
                global_prefix = await bot._config.prefix()
            else:
                global_prefix = cli_flags.prefix
            if message.guild is None:
                return global_prefix
            server_prefix = await bot._config.guild(message.guild).prefix()
            if cli_flags.mentionable:
                return (
                    when_mentioned_or(*server_prefix)(bot, message)
                    if server_prefix
                    else when_mentioned_or(*global_prefix)(bot, message)
                )
            else:
                return server_prefix if server_prefix else global_prefix

        if "command_prefix" not in kwargs:
            kwargs["command_prefix"] = prefix_manager

        if cli_flags.owner and "owner_id" not in kwargs:
            kwargs["owner_id"] = cli_flags.owner

        if "owner_id" not in kwargs:
            loop = asyncio.get_event_loop()
            loop.run_until_complete(self._dict_abuse(kwargs))

        if "command_not_found" not in kwargs:
            kwargs["command_not_found"] = "Command {} not found.\n{}"

        self._uptime = None
        self._checked_time_accuracy = None
        self._color = discord.Embed.Empty  # This is needed or color ends up 0x000000
        self._main_dir = bot_dir
        self._cog_mgr = CogManager()
        super().__init__(*args, help_command=None, **kwargs)
        # Do not manually use the help formatter attribute here, see `send_help_for`,
        # for a documented API. The internals of this object are still subject to change.
        self._help_formatter = commands.help.RedHelpFormatter()
        self.add_command(commands.help.red_help)

        self._permissions_hooks: List[commands.CheckPredicate] = []

    @property
    def cog_mgr(self) -> NoReturn:
        raise AttributeError("Please don't mess with the cog manager internals.")

    @property
    def uptime(self) -> datetime:
        """ Allow access to the value, but we don't want cog creators setting it """
        return self._uptime

    @uptime.setter
    def uptime(self, value) -> NoReturn:
        raise RuntimeError(
            "Hey, we're cool with sharing info about the uptime, but don't try and assign to it please."
        )

    @property
    def db(self) -> NoReturn:
        raise AttributeError(
            "We really don't want you touching the bot config directly. "
            "If you need something in here, take a look at the exposed methods "
            "and use the one which corresponds to your needs or "
            "open an issue if you need an additional method for your use case."
        )

    @property
    def counter(self) -> NoReturn:
        raise AttributeError(
            "Please make your own counter object by importing ``Counter`` from ``collections``."
        )

    @property
    def color(self) -> NoReturn:
        raise AttributeError("Please fetch the embed color with `get_embed_color`")

    @property
    def colour(self) -> NoReturn:
        raise AttributeError("Please fetch the embed colour with `get_embed_colour`")

    async def allowed_by_whitelist_blacklist(
        self,
        who: Optional[Union[discord.Member, discord.User]] = None,
        *,
        who_id: Optional[int] = None,
        guild_id: Optional[int] = None,
        role_ids: Optional[List[int]] = None,
    ) -> bool:
        """
        This checks if a user or member is allowed to run things,
        as considered by Red's whitelist and blacklist.
        
        If given a user object, this function will check the global lists
        
        If given a member, this will additionally check guild lists
        
        If omiting a user or member, you must provide a value for ``who_id``
        
        You may also provide a value for ``guild_id`` in this case
        
        If providing a member by guild and member ids,
        you should supply ``role_ids`` as well

        Parameters
        ----------
        who : Optional[Union[discord.Member, discord.User]]
            The user or member object to check
        
        Other Parameters
        ----------------
        who_id : Optional[int]
            The id of the user or member to check
            If not providing a value for ``who``, this is a required parameter.
        guild_id : Optional[int]
            When used in conjunction with a provided value for ``who_id``, checks
            the lists for the corresponding guild as well.
        role_ids : Optional[List[int]]
            When used with both ``who_id`` and ``guild_id``, checks the role ids provided.
            This is required for accurate checking of members in a guild if providing ids.

        Raises
        ------
        TypeError
            Did not provide ``who`` or ``who_id``
            
        Returns
        -------
        bool
            `True` if user is allowed to run things, `False` otherwise
        """
        # Contributor Note:
        # All config calls are delayed until needed in this section
        # All changes should be made keeping in mind that this is also used as a global check

        guild = None
        mocked = False  # used for an accurate delayed role id expansion later.
        if not who:
            if not who_id:
                raise TypeError("Must provide a value for either `who` or `who_id`")
            mocked = True
            who = discord.Object(id=who_id)
            if guild_id:
                guild = discord.Object(id=guild_id)
        else:
            guild = getattr(who, "guild", None)

        if await self.is_owner(who):
            return True

        global_whitelist = await self._config.whitelist()
        if global_whitelist:
            if who.id not in global_whitelist:
                return False
        else:
            # blacklist is only used when whitelist doesn't exist.
            global_blacklist = await self._config.blacklist()
            if who.id in global_blacklist:
                return False

        if guild:
            if getattr(guild, "owner_id", None) == who.id:
                return True

            # The delayed expansion of ids to check saves time in the DM case.
            # Converting to a set reduces the total lookup time in section
            if mocked:
                ids = {i for i in (who.id, *(role_ids or [])) if i != guild.id}
            else:
                # DEP-WARN
                # This uses member._roles (getattr is for the user case)
                # If this is removed upstream (undocumented)
                # there is a silent failure potential, and role blacklist/whitelists will break.
                ids = {i for i in (who.id, *(getattr(who, "_roles", []))) if i != guild.id}

            guild_whitelist = await self._config.guild(guild).whitelist()
            if guild_whitelist:
                if ids.isdisjoint(guild_whitelist):
                    return False
            else:
                guild_blacklist = await self._config.guild(guild).blacklist()
                if not ids.isdisjoint(guild_blacklist):
                    return False

        return True

    async def get_valid_prefixes(self, guild: Optional[discord.Guild] = None) -> List[str]:
        """
        This gets the valid prefixes for a guild.

        If not provided a guild (or passed None) it will give the DM prefixes.

        This is just a fancy wrapper around ``get_prefix``

        Parameters
        ----------
        guild : Optional[discord.Guild]
            The guild you want prefixes for. Omit (or pass None) for the DM prefixes

        Returns
        -------
        List[str]
            If a guild was specified, the valid prefixes in that guild.
            If a guild was not specified, the valid prefixes for DMs
        """
        return await self.get_prefix(NotMessage(guild))

    async def get_embed_color(self, location: discord.abc.Messageable) -> discord.Color:
        """
        Get the embed color for a location. This takes into account all related settings.

        Parameters
        ----------
        location : `discord.abc.Messageable`
            Location to check embed color for.

        Returns
        -------
        discord.Color
            Embed color for the provided location.
        """

        guild = getattr(location, "guild", None)

        if (
            guild
            and await self._config.guild(guild).use_bot_color()
            and not isinstance(location, discord.Member)
        ):
            return guild.me.color

        return self._color

    get_embed_colour = get_embed_color
    # start config migrations
    async def _maybe_update_config(self):
        """
        This should be run prior to loading cogs or connecting to discord.
        """
        schema_version = await self._config.schema_version()

        if schema_version == 0:
            await self._schema_0_to_1()
            schema_version += 1
            await self._config.schema_version.set(schema_version)
        if schema_version == 1:
            await self._schema_1_to_2()
            schema_version += 1
            await self._config.schema_version.set(schema_version)

    async def _schema_1_to_2(self):
        """
        This contains the migration of shared API tokens to a custom config scope
        """

        log.info("Moving shared API tokens to a custom group")
        all_shared_api_tokens = await self._config.get_raw("api_tokens", default={})
        for service_name, token_mapping in all_shared_api_tokens.items():
            service_partial = self._config.custom(SHARED_API_TOKENS, service_name)
            async with service_partial.all() as basically_bulk_update:
                basically_bulk_update.update(token_mapping)

        await self._config.clear_raw("api_tokens")

    async def _schema_0_to_1(self):
        """
        This contains the migration to allow multiple mod and multiple admin roles.
        """

        log.info("Begin updating guild configs to support multiple mod/admin roles")
        all_guild_data = await self._config.all_guilds()
        for guild_id, guild_data in all_guild_data.items():
            guild_obj = discord.Object(id=guild_id)
            mod_roles, admin_roles = [], []
            maybe_mod_role_id = guild_data["mod_role"]
            maybe_admin_role_id = guild_data["admin_role"]

            if maybe_mod_role_id:
                mod_roles.append(maybe_mod_role_id)
                await self._config.guild(guild_obj).mod_role.set(mod_roles)
            if maybe_admin_role_id:
                admin_roles.append(maybe_admin_role_id)
                await self._config.guild(guild_obj).admin_role.set(admin_roles)
        log.info("Done updating guild configs to support multiple mod/admin roles")

    # end Config migrations

    async def pre_flight(self, cli_flags):
        """
        This should only be run once, prior to connecting to discord.
        """
        await self._maybe_update_config()

        init_global_checks(self)
        init_events(self, cli_flags)

        self.add_cog(Core(self))
        self.add_cog(CogManagerUI())
        self.add_command(license_info_command)
        if cli_flags.dev:
            self.add_cog(Dev())

        await modlog._init(self)
        bank._init()

        packages = []

        if cli_flags.no_cogs is False:
            packages.extend(await self._config.packages())

        if cli_flags.load_cogs:
            packages.extend(cli_flags.load_cogs)

        if packages:
            # Load permissions first, for security reasons
            try:
                packages.remove("permissions")
            except ValueError:
                pass
            else:
                packages.insert(0, "permissions")

            to_remove = []
            print("Loading packages...")
            for package in packages:
                try:
                    spec = await self._cog_mgr.find_cog(package)
                    await asyncio.wait_for(self.load_extension(spec), 30)
                except asyncio.TimeoutError:
                    log.exception("Failed to load package %s (timeout)", package)
                    to_remove.append(package)
                except Exception as e:
                    log.exception("Failed to load package {}".format(package), exc_info=e)
                    await self.remove_loaded_package(package)
                    to_remove.append(package)
            for package in to_remove:
                packages.remove(package)
            if packages:
                print("Loaded packages: " + ", ".join(packages))

        if self.rpc_enabled:
            await self.rpc.initialize(self.rpc_port)

    async def start(self, *args, **kwargs):
        cli_flags = kwargs.pop("cli_flags")
        await self.pre_flight(cli_flags=cli_flags)
        return await super().start(*args, **kwargs)

    async def send_help_for(
        self, ctx: commands.Context, help_for: Union[commands.Command, commands.GroupMixin, str]
    ):
        """
        Invokes Red's helpformatter for a given context and object.
        """
        return await self._help_formatter.send_help(ctx, help_for)

    async def _dict_abuse(self, indict):
        """
        Please blame <@269933075037814786> for this.

        :param indict:
        :return:
        """

        indict["owner_id"] = await self._config.owner()
        i18n.set_locale(await self._config.locale())

    async def embed_requested(self, channel, user, command=None) -> bool:
        """
        Determine if an embed is requested for a response.

        Parameters
        ----------
        channel : `discord.abc.GuildChannel` or `discord.abc.PrivateChannel`
            The channel to check embed settings for.
        user : `discord.abc.User`
            The user to check embed settings for.
        command
            (Optional) the command ran.

        Returns
        -------
        bool
            :code:`True` if an embed is requested
        """
        if isinstance(channel, discord.abc.PrivateChannel) or (
            command and command == self.get_command("help")
        ):
            user_setting = await self._config.user(user).embeds()
            if user_setting is not None:
                return user_setting
        else:
            guild_setting = await self._config.guild(channel.guild).embeds()
            if guild_setting is not None:
                return guild_setting
        global_setting = await self._config.embeds()
        return global_setting

    async def is_owner(self, user) -> bool:
        if user.id in self._co_owners:
            return True
        return await super().is_owner(user)

    async def is_admin(self, member: discord.Member) -> bool:
        """Checks if a member is an admin of their guild."""
        try:
            member_snowflakes = member._roles  # DEP-WARN
            for snowflake in await self._config.guild(member.guild).admin_role():
                if member_snowflakes.has(snowflake):  # Dep-WARN
                    return True
        except AttributeError:  # someone passed a webhook to this
            pass
        return False

    async def is_mod(self, member: discord.Member) -> bool:
        """Checks if a member is a mod or admin of their guild."""
        try:
            member_snowflakes = member._roles  # DEP-WARN
            for snowflake in await self._config.guild(member.guild).admin_role():
                if member_snowflakes.has(snowflake):  # DEP-WARN
                    return True
            for snowflake in await self._config.guild(member.guild).mod_role():
                if member_snowflakes.has(snowflake):  # DEP-WARN
                    return True
        except AttributeError:  # someone passed a webhook to this
            pass
        return False

    async def get_admin_roles(self, guild: discord.Guild) -> List[discord.Role]:
        """
        Gets the admin roles for a guild.
        """
        ret: List[discord.Role] = []
        for snowflake in await self._config.guild(guild).admin_role():
            r = guild.get_role(snowflake)
            if r:
                ret.append(r)
        return ret

    async def get_mod_roles(self, guild: discord.Guild) -> List[discord.Role]:
        """
        Gets the mod roles for a guild.
        """
        ret: List[discord.Role] = []
        for snowflake in await self._config.guild(guild).mod_role():
            r = guild.get_role(snowflake)
            if r:
                ret.append(r)
        return ret

    async def get_admin_role_ids(self, guild_id: int) -> List[int]:
        """
        Gets the admin role ids for a guild id.
        """
        return await self._config.guild(discord.Object(id=guild_id)).admin_role()

    async def get_mod_role_ids(self, guild_id: int) -> List[int]:
        """
        Gets the mod role ids for a guild id.
        """
        return await self._config.guild(discord.Object(id=guild_id)).mod_role()

    async def get_shared_api_tokens(self, service_name: str) -> Dict[str, str]:
        """
        Gets the shared API tokens for a service

        Parameters
        ----------
        service_name: str
            The service to get tokens for.

        Returns
        -------
        Dict[str, str]
            A Mapping of token names to tokens.
            This mapping exists because some services have multiple tokens.
        """
        return await self._config.custom(SHARED_API_TOKENS, service_name).all()

    async def set_shared_api_tokens(self, service_name: str, **tokens: str):
        """
        Sets shared API tokens for a service

        In most cases, this should not be used. Users should instead be using the 
        ``set api`` command
    
        This will not clear existing values not specified.

        Parameters
        ----------
        service_name: str
            The service to set tokens for
        **tokens
            token_name -> token

        Examples
        --------
        Setting the api_key for youtube from a value in a variable ``my_key``

        >>> await ctx.bot.set_shared_api_tokens("youtube", api_key=my_key)
        """

        async with self._config.custom(SHARED_API_TOKENS, service_name).all() as group:
            group.update(tokens)
        self.dispatch("red_api_tokens_update", service_name, MappingProxyType(group))

    async def remove_shared_api_tokens(self, service_name: str, *token_names: str):
        """
        Removes shared API tokens

        Parameters
        ----------
        service_name: str
            The service to remove tokens for
        *token_names: str
            The name of each token to be removed

        Examples
        --------
        Removing the api_key for youtube

        >>> await ctx.bot.remove_shared_api_tokens("youtube", "api_key")
        """
        async with self._config.custom(SHARED_API_TOKENS, service_name).all() as group:
            for name in token_names:
                group.pop(name, None)

    async def get_context(self, message, *, cls=commands.Context):
        return await super().get_context(message, cls=cls)

    async def process_commands(self, message: discord.Message):
        """
        Same as base method, but dispatches an additional event for cogs
        which want to handle normal messages differently to command
        messages,  without the overhead of additional get_context calls
        per cog.
        """
        if not message.author.bot:
            ctx = await self.get_context(message)
            await self.invoke(ctx)
        else:
            ctx = None

        if ctx is None or ctx.valid is False:
            self.dispatch("message_without_command", message)

    @staticmethod
    def list_packages():
        """Lists packages present in the cogs the folder"""
        return os.listdir("cogs")

    async def save_packages_status(self, packages):
        await self._config.packages.set(packages)

    async def add_loaded_package(self, pkg_name: str):
        async with self._config.packages() as curr_pkgs:
            if pkg_name not in curr_pkgs:
                curr_pkgs.append(pkg_name)

    async def remove_loaded_package(self, pkg_name: str):
        async with self._config.packages() as curr_pkgs:
            while pkg_name in curr_pkgs:
                curr_pkgs.remove(pkg_name)

    async def load_extension(self, spec: ModuleSpec):
        # NB: this completely bypasses `discord.ext.commands.Bot._load_from_module_spec`
        name = spec.name.split(".")[-1]
        if name in self.extensions:
            raise errors.PackageAlreadyLoaded(spec)

        lib = spec.loader.load_module()
        if not hasattr(lib, "setup"):
            del lib
            raise discord.ClientException(f"extension {name} does not have a setup function")

        try:
            if asyncio.iscoroutinefunction(lib.setup):
                await lib.setup(self)
            else:
                lib.setup(self)
        except Exception as e:
            self._remove_module_references(lib.__name__)
            self._call_module_finalizers(lib, name)
            raise
        else:
            self._BotBase__extensions[name] = lib

    def remove_cog(self, cogname: str):
        cog = self.get_cog(cogname)
        if cog is None:
            return

        for cls in inspect.getmro(cog.__class__):
            try:
                hook = getattr(cog, f"_{cls.__name__}__permissions_hook")
            except AttributeError:
                pass
            else:
                self.remove_permissions_hook(hook)

        super().remove_cog(cogname)

        cog.requires.reset()

        for meth in self.rpc_handlers.pop(cogname.upper(), ()):
            self.unregister_rpc_handler(meth)

    async def is_automod_immune(
        self, to_check: Union[discord.Message, commands.Context, discord.abc.User, discord.Role]
    ) -> bool:
        """
        Checks if the user, message, context, or role should be considered immune from automated
        moderation actions.

        This will return ``False`` in direct messages.

        Parameters
        ----------
        to_check : `discord.Message` or `commands.Context` or `discord.abc.User` or `discord.Role`
            Something to check if it would be immune

        Returns
        -------
        bool
            ``True`` if immune

        """
        guild = getattr(to_check, "guild", None)
        if not guild:
            return False

        if isinstance(to_check, discord.Role):
            ids_to_check = [to_check.id]
        else:
            author = getattr(to_check, "author", to_check)
            try:
                ids_to_check = [r.id for r in author.roles]
            except AttributeError:
                # webhook messages are a user not member,
                # cheaper than isinstance
                if author.bot and author.discriminator == "0000":
                    return True  # webhooks require significant permissions to enable.
            else:
                ids_to_check.append(author.id)

        immune_ids = await self._config.guild(guild).autoimmune_ids()

        return any(i in immune_ids for i in ids_to_check)

    @staticmethod
    async def send_filtered(
        destination: discord.abc.Messageable,
        filter_mass_mentions=True,
        filter_invite_links=True,
        filter_all_links=False,
        **kwargs,
    ):
        """
        This is a convienience wrapper around

        discord.abc.Messageable.send

        It takes the destination you'd like to send to, which filters to apply
        (defaults on mass mentions, and invite links) and any other parameters
        normally accepted by destination.send

        This should realistically only be used for responding using user provided
        input. (unfortunately, including usernames)
        Manually crafted messages which dont take any user input have no need of this
        
        Returns
        -------
        discord.Message
            The message that was sent.
        """

        content = kwargs.pop("content", None)

        if content:
            if filter_mass_mentions:
                content = common_filters.filter_mass_mentions(content)
            if filter_invite_links:
                content = common_filters.filter_invites(content)
            if filter_all_links:
                content = common_filters.filter_urls(content)

        return await destination.send(content=content, **kwargs)

    def add_cog(self, cog: commands.Cog):
        if not isinstance(cog, commands.Cog):
            raise RuntimeError(
                f"The {cog.__class__.__name__} cog in the {cog.__module__} package does "
                f"not inherit from the commands.Cog base class. The cog author must update "
                f"the cog to adhere to this requirement."
            )
        if cog.__cog_name__ in self.cogs:
            raise RuntimeError(f"There is already a cog named {cog.__cog_name__} loaded.")
        if not hasattr(cog, "requires"):
            commands.Cog.__init__(cog)

        added_hooks = []

        try:
            for cls in inspect.getmro(cog.__class__):
                try:
                    hook = getattr(cog, f"_{cls.__name__}__permissions_hook")
                except AttributeError:
                    pass
                else:
                    self.add_permissions_hook(hook)
                    added_hooks.append(hook)

            super().add_cog(cog)
            self.dispatch("cog_add", cog)
            if "permissions" not in self.extensions:
                cog.requires.ready_event.set()
        except Exception:
            for hook in added_hooks:
                try:
                    self.remove_permissions_hook(hook)
                except Exception:
                    # This shouldn't be possible
                    log.exception(
                        "A hook got extremely screwed up, "
                        "and could not be removed properly during another error in cog load."
                    )
            del cog
            raise

    def add_command(self, command: commands.Command) -> None:
        if not isinstance(command, commands.Command):
            raise RuntimeError("Commands must be instances of `redbot.core.commands.Command`")

        super().add_command(command)

        permissions_not_loaded = "permissions" not in self.extensions
        self.dispatch("command_add", command)
        if permissions_not_loaded:
            command.requires.ready_event.set()
        if isinstance(command, commands.Group):
            for subcommand in set(command.walk_commands()):
                self.dispatch("command_add", subcommand)
                if permissions_not_loaded:
                    subcommand.requires.ready_event.set()

    def remove_command(self, name: str) -> None:
        command = super().remove_command(name)
        if not command:
            return
        command.requires.reset()
        if isinstance(command, commands.Group):
            for subcommand in set(command.walk_commands()):
                subcommand.requires.reset()

    def clear_permission_rules(self, guild_id: Optional[int], **kwargs) -> None:
        """Clear all permission overrides in a scope.

        Parameters
        ----------
        guild_id : Optional[int]
            The guild ID to wipe permission overrides for. If
            ``None``, this will clear all global rules and leave all
            guild rules untouched.

        **kwargs
            Keyword arguments to be passed to each required call of
            ``commands.Requires.clear_all_rules``

        """
        for cog in self.cogs.values():
            cog.requires.clear_all_rules(guild_id, **kwargs)
        for command in self.walk_commands():
            command.requires.clear_all_rules(guild_id, **kwargs)

    def add_permissions_hook(self, hook: commands.CheckPredicate) -> None:
        """Add a permissions hook.

        Permissions hooks are check predicates which are called before
        calling `Requires.verify`, and they can optionally return an
        override: ``True`` to allow, ``False`` to deny, and ``None`` to
        default to normal behaviour.

        Parameters
        ----------
        hook
            A command check predicate which returns ``True``, ``False``
            or ``None``.

        """
        self._permissions_hooks.append(hook)

    def remove_permissions_hook(self, hook: commands.CheckPredicate) -> None:
        """Remove a permissions hook.

        Parameters are the same as those in `add_permissions_hook`.

        Raises
        ------
        ValueError
            If the permissions hook has not been added.

        """
        self._permissions_hooks.remove(hook)

    async def verify_permissions_hooks(self, ctx: commands.Context) -> Optional[bool]:
        """Run permissions hooks.

        Parameters
        ----------
        ctx : commands.Context
            The context for the command being invoked.

        Returns
        -------
        Optional[bool]
            ``False`` if any hooks returned ``False``, ``True`` if any
            hooks return ``True`` and none returned ``False``, ``None``
            otherwise.

        """
        hook_results = []
        for hook in self._permissions_hooks:
            result = await discord.utils.maybe_coroutine(hook, ctx)
            if result is not None:
                hook_results.append(result)
        if hook_results:
            if all(hook_results):
                ctx.permission_state = commands.PermState.ALLOWED_BY_HOOK
                return True
            else:
                ctx.permission_state = commands.PermState.DENIED_BY_HOOK
                return False

    async def get_owner_notification_destinations(self) -> List[discord.abc.Messageable]:
        """
        Gets the users and channels to send to
        """
        destinations = []
        opt_outs = await self._config.owner_opt_out_list()
        for user_id in (self.owner_id, *self._co_owners):
            if user_id not in opt_outs:
                user = self.get_user(user_id)
                if user:
                    destinations.append(user)

        channel_ids = await self._config.extra_owner_destinations()
        for channel_id in channel_ids:
            channel = self.get_channel(channel_id)
            if channel:
                destinations.append(channel)

        return destinations

    async def send_to_owners(self, content=None, **kwargs):
        """
        This sends something to all owners and their configured extra destinations.

        This takes the same arguments as discord.abc.Messageable.send

        This logs failing sends
        """
        destinations = await self.get_owner_notification_destinations()

        async def wrapped_send(location, content=None, **kwargs):
            try:
                await location.send(content, **kwargs)
            except Exception as _exc:
                log.exception(
                    f"I could not send an owner notification to ({location.id}){location}"
                )

        sends = [wrapped_send(d, content, **kwargs) for d in destinations]
        await asyncio.gather(*sends)


class Red(RedBase, discord.AutoShardedClient):
    """
    You're welcome Caleb.
    """

    async def logout(self):
        """Logs out of Discord and closes all connections."""
        await super().logout()
        await drivers.get_driver_class().teardown()
        try:
            await self.rpc.close()
        except AttributeError:
            pass

    async def shutdown(self, *, restart: bool = False):
        """Gracefully quit Red.

        The program will exit with code :code:`0` by default.

        Parameters
        ----------
        restart : bool
            If :code:`True`, the program will exit with code :code:`26`. If the
            launcher sees this, it will attempt to restart the bot.

        """
        if not restart:
            self._shutdown_mode = ExitCodes.SHUTDOWN
        else:
            self._shutdown_mode = ExitCodes.RESTART

        await self.logout()
        sys.exit(self._shutdown_mode)


class ExitCodes(Enum):
    CRITICAL = 1
    SHUTDOWN = 0
    RESTART = 26<|MERGE_RESOLUTION|>--- conflicted
+++ resolved
@@ -2,11 +2,8 @@
 import inspect
 import logging
 import os
-<<<<<<< HEAD
+import sys
 import time
-=======
-import sys
->>>>>>> e776b5ca
 from collections import namedtuple
 from datetime import datetime
 from enum import Enum
