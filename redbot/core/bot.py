import asyncio
import inspect
import logging
import os
import platform
import shutil
import sys
import time
from collections import namedtuple
from datetime import datetime
from enum import IntEnum
from importlib.machinery import ModuleSpec
from pathlib import Path
<<<<<<< HEAD
from collections import Counter
from typing import (
    Optional,
    Union,
    List,
    Dict,
    NoReturn,
    Set,
    Coroutine,
    TypeVar,
    Callable,
    Awaitable,
    Any,
)
=======
from typing import Optional, Union, List, Dict, NoReturn
from collections import Counter
>>>>>>> 64793969
from types import MappingProxyType

import discord
from discord.ext.commands import when_mentioned_or

from . import Config, i18n, commands, errors, drivers, modlog, bank
from .cog_manager import CogManager, CogManagerUI
from .core_commands import license_info_command, Core
from .data_manager import cog_data_path
from .dev_commands import Dev
from .events import init_events
from .global_checks import init_global_checks

from .settings_caches import PrefixManager

from .rpc import RPCMixin
from .utils import common_filters

CUSTOM_GROUPS = "CUSTOM_GROUPS"
SHARED_API_TOKENS = "SHARED_API_TOKENS"

log = logging.getLogger("redbot")

__all__ = ["RedBase", "Red", "ExitCodes"]

NotMessage = namedtuple("NotMessage", "guild")

PreInvokeCoroutine = Callable[[commands.Context], Awaitable[Any]]
T_BIC = TypeVar("T_BIC", bound=PreInvokeCoroutine)


def _is_submodule(parent, child):
    return parent == child or child.startswith(parent + ".")


# barely spurious warning caused by our intentional shadowing
class RedBase(commands.GroupMixin, commands.bot.BotBase, RPCMixin):  # pylint: disable=no-member
    """Mixin for the main bot class.

    This exists because `Red` inherits from `discord.AutoShardedClient`, which
    is something other bot classes may not want to have as a parent class.
    """

    def __init__(self, *args, cli_flags=None, bot_dir: Path = Path.cwd(), **kwargs):
        self.launch_time = int(time.perf_counter())
        self._shutdown_mode = ExitCodes.CRITICAL
        self._cli_flags = cli_flags
        self._config = Config.get_core_conf(force_registration=False)
        self._co_owners = cli_flags.co_owner
        self.rpc_enabled = cli_flags.rpc
        self.rpc_port = cli_flags.rpc_port
        self._last_exception = None
        self.command_stats = Counter()
        self.socket_stats = Counter()
        self._config.register_global(
            token=None,
            prefix=[],
            packages=[],
            owner=None,
            whitelist=[],
            blacklist=[],
            locale="en-US",
            embeds=True,
            color=15158332,
            fuzzy=False,
            custom_info=None,
            help__page_char_limit=1000,
            help__max_pages_in_guild=2,
            help__use_menus=False,
            help__show_hidden=False,
            help__verify_checks=True,
            help__verify_exists=False,
            help__tagline="",
            description="BB-8",
            invite_public=False,
            invite_perm=0,
            disabled_commands=[],
            disabled_command_msg="That command is disabled.",
            extra_owner_destinations=[],
            owner_opt_out_list=[],
            last_system_info__python_version=[3, 7],
            last_system_info__machine=None,
            last_system_info__system=None,
            schema_version=0,
        )

        self._config.register_guild(
            prefix=[],
            whitelist=[],
            blacklist=[],
            admin_role=[],
            mod_role=[],
            embeds=None,
            use_bot_color=False,
            fuzzy=False,
            disabled_commands=[],
            autoimmune_ids=[],
        )

        self._config.register_user(embeds=None)

        self._config.init_custom(CUSTOM_GROUPS, 2)
        self._config.register_custom(CUSTOM_GROUPS)

        self._config.init_custom(SHARED_API_TOKENS, 2)
        self._config.register_custom(SHARED_API_TOKENS)
        self._prefix_cache = PrefixManager(self._config, cli_flags)

        async def prefix_manager(bot, message) -> List[str]:
            prefixes = await self._prefix_cache.get_prefixes(message.guild)
            if cli_flags.mentionable:
                return when_mentioned_or(*prefixes)(bot, message)
            return prefixes

        if "command_prefix" not in kwargs:
            kwargs["command_prefix"] = prefix_manager

        if cli_flags.owner and "owner_id" not in kwargs:
            kwargs["owner_id"] = cli_flags.owner

        if "command_not_found" not in kwargs:
            kwargs["command_not_found"] = "Command {} not found.\n{}"

        self._uptime = None
        self._checked_time_accuracy = None
        self._color = discord.Embed.Empty  # This is needed or color ends up 0x000000
        self._main_dir = bot_dir
        self._cog_mgr = CogManager()
        super().__init__(*args, help_command=None, **kwargs)
        # Do not manually use the help formatter attribute here, see `send_help_for`,
        # for a documented API. The internals of this object are still subject to change.
        self._help_formatter = commands.help.RedHelpFormatter()
        self.add_command(commands.help.red_help)

        self._permissions_hooks: List[commands.CheckPredicate] = []
        self._red_ready = asyncio.Event()
        self._red_before_invoke_objs: Set[PreInvokeCoroutine] = set()

    @property
    def _before_invoke(self):  # DEP-WARN
        return self._red_before_invoke_method

    @_before_invoke.setter
    def _before_invoke(self, val):  # DEP-WARN
        """Prevent this from being overwritten in super().__init__"""
        pass

    async def _red_before_invoke_method(self, ctx):
        await self.wait_until_red_ready()
        return_exceptions = isinstance(ctx.command, commands.commands._AlwaysAvailableCommand)
        if self._red_before_invoke_objs:
            await asyncio.gather(
                *(coro(ctx) for coro in self._red_before_invoke_objs),
                return_exceptions=return_exceptions,
            )

    def remove_before_invoke_hook(self, coro: PreInvokeCoroutine) -> None:
        """
        Functional method to remove a `before_invoke` hook.
        """
        self._red_before_invoke_objs.discard(coro)

    def before_invoke(self, coro: T_BIC) -> T_BIC:
        """
        Overridden decorator method for Red's ``before_invoke`` behavior.
        
        This can safely be used purely functionally as well.
        
        3rd party cogs should remove any hooks which they register at unload
        using `remove_before_invoke_hook`

        Below behavior shared with discord.py:

        .. note::
            The ``before_invoke`` hooks are
            only called if all checks and argument parsing procedures pass
            without error. If any check or argument parsing procedures fail
            then the hooks are not called.
        
        Parameters
        ----------
        coro: Callable[[commands.Context], Awaitable[Any]]
            The coroutine to register as the pre-invoke hook.
        
        Raises
        ------
        TypeError
            The coroutine passed is not actually a coroutine.
        """
        if not asyncio.iscoroutinefunction(coro):
            raise TypeError("The pre-invoke hook must be a coroutine.")

        self._red_before_invoke_objs.add(coro)
        return coro

    @property
    def cog_mgr(self) -> NoReturn:
        raise AttributeError("Please don't mess with the cog manager internals.")

    @property
    def uptime(self) -> datetime:
        """ Allow access to the value, but we don't want cog creators setting it """
        return self._uptime

    @uptime.setter
    def uptime(self, value) -> NoReturn:
        raise RuntimeError(
            "Hey, we're cool with sharing info about the uptime, but don't try and assign to it please."
        )

    @property
    def db(self) -> NoReturn:
        raise AttributeError(
            "We really don't want you touching the bot config directly. "
            "If you need something in here, take a look at the exposed methods "
            "and use the one which corresponds to your needs or "
            "open an issue if you need an additional method for your use case."
        )

    @property
    def counter(self) -> NoReturn:
        raise AttributeError(
            "Please make your own counter object by importing ``Counter`` from ``collections``."
        )

    @property
    def color(self) -> NoReturn:
        raise AttributeError("Please fetch the embed color with `get_embed_color`")

    @property
    def colour(self) -> NoReturn:
        raise AttributeError("Please fetch the embed colour with `get_embed_colour`")

    async def allowed_by_whitelist_blacklist(
        self,
        who: Optional[Union[discord.Member, discord.User]] = None,
        *,
        who_id: Optional[int] = None,
        guild_id: Optional[int] = None,
        role_ids: Optional[List[int]] = None,
    ) -> bool:
        """
        This checks if a user or member is allowed to run things,
        as considered by Red's whitelist and blacklist.

        If given a user object, this function will check the global lists

        If given a member, this will additionally check guild lists

        If omiting a user or member, you must provide a value for ``who_id``

        You may also provide a value for ``guild_id`` in this case

        If providing a member by guild and member ids,
        you should supply ``role_ids`` as well

        Parameters
        ----------
        who : Optional[Union[discord.Member, discord.User]]
            The user or member object to check

        Other Parameters
        ----------------
        who_id : Optional[int]
            The id of the user or member to check
            If not providing a value for ``who``, this is a required parameter.
        guild_id : Optional[int]
            When used in conjunction with a provided value for ``who_id``, checks
            the lists for the corresponding guild as well.
        role_ids : Optional[List[int]]
            When used with both ``who_id`` and ``guild_id``, checks the role ids provided.
            This is required for accurate checking of members in a guild if providing ids.

        Raises
        ------
        TypeError
            Did not provide ``who`` or ``who_id``
            
        Returns
        -------
        bool
            `True` if user is allowed to run things, `False` otherwise
        """
        # Contributor Note:
        # All config calls are delayed until needed in this section
        # All changes should be made keeping in mind that this is also used as a global check

        guild = None
        mocked = False  # used for an accurate delayed role id expansion later.
        if not who:
            if not who_id:
                raise TypeError("Must provide a value for either `who` or `who_id`")
            mocked = True
            who = discord.Object(id=who_id)
            if guild_id:
                guild = discord.Object(id=guild_id)
        else:
            guild = getattr(who, "guild", None)

        if await self.is_owner(who):
            return True

        global_whitelist = await self._config.whitelist()
        if global_whitelist:
            if who.id not in global_whitelist:
                return False
        else:
            # blacklist is only used when whitelist doesn't exist.
            global_blacklist = await self._config.blacklist()
            if who.id in global_blacklist:
                return False

        if guild:
            if getattr(guild, "owner_id", None) == who.id:
                return True

            # The delayed expansion of ids to check saves time in the DM case.
            # Converting to a set reduces the total lookup time in section
            if mocked:
                ids = {i for i in (who.id, *(role_ids or [])) if i != guild.id}
            else:
                # DEP-WARN
                # This uses member._roles (getattr is for the user case)
                # If this is removed upstream (undocumented)
                # there is a silent failure potential, and role blacklist/whitelists will break.
                ids = {i for i in (who.id, *(getattr(who, "_roles", []))) if i != guild.id}

            guild_whitelist = await self._config.guild(guild).whitelist()
            if guild_whitelist:
                if ids.isdisjoint(guild_whitelist):
                    return False
            else:
                guild_blacklist = await self._config.guild(guild).blacklist()
                if not ids.isdisjoint(guild_blacklist):
                    return False

        return True

    async def get_valid_prefixes(self, guild: Optional[discord.Guild] = None) -> List[str]:
        """
        This gets the valid prefixes for a guild.

        If not provided a guild (or passed None) it will give the DM prefixes.

        This is just a fancy wrapper around ``get_prefix``

        Parameters
        ----------
        guild : Optional[discord.Guild]
            The guild you want prefixes for. Omit (or pass None) for the DM prefixes

        Returns
        -------
        List[str]
            If a guild was specified, the valid prefixes in that guild.
            If a guild was not specified, the valid prefixes for DMs
        """
        return await self.get_prefix(NotMessage(guild))

    async def get_embed_color(self, location: discord.abc.Messageable) -> discord.Color:
        """
        Get the embed color for a location. This takes into account all related settings.

        Parameters
        ----------
        location : `discord.abc.Messageable`
            Location to check embed color for.

        Returns
        -------
        discord.Color
            Embed color for the provided location.
        """

        guild = getattr(location, "guild", None)

        if (
            guild
            and await self._config.guild(guild).use_bot_color()
            and not isinstance(location, discord.Member)
        ):
            return guild.me.color

        return self._color

    get_embed_colour = get_embed_color
    # start config migrations
    async def _maybe_update_config(self):
        """
        This should be run prior to loading cogs or connecting to discord.
        """
        schema_version = await self._config.schema_version()

        if schema_version == 0:
            await self._schema_0_to_1()
            schema_version += 1
            await self._config.schema_version.set(schema_version)
        if schema_version == 1:
            await self._schema_1_to_2()
            schema_version += 1
            await self._config.schema_version.set(schema_version)

    async def _schema_1_to_2(self):
        """
        This contains the migration of shared API tokens to a custom config scope
        """

        log.info("Moving shared API tokens to a custom group")
        all_shared_api_tokens = await self._config.get_raw("api_tokens", default={})
        for service_name, token_mapping in all_shared_api_tokens.items():
            service_partial = self._config.custom(SHARED_API_TOKENS, service_name)
            async with service_partial.all() as basically_bulk_update:
                basically_bulk_update.update(token_mapping)

        await self._config.clear_raw("api_tokens")

    async def _schema_0_to_1(self):
        """
        This contains the migration to allow multiple mod and multiple admin roles.
        """

        log.info("Begin updating guild configs to support multiple mod/admin roles")
        all_guild_data = await self._config.all_guilds()
        for guild_id, guild_data in all_guild_data.items():
            guild_obj = discord.Object(id=guild_id)
            mod_roles, admin_roles = [], []
            maybe_mod_role_id = guild_data["mod_role"]
            maybe_admin_role_id = guild_data["admin_role"]

            if maybe_mod_role_id:
                mod_roles.append(maybe_mod_role_id)
                await self._config.guild(guild_obj).mod_role.set(mod_roles)
            if maybe_admin_role_id:
                admin_roles.append(maybe_admin_role_id)
                await self._config.guild(guild_obj).admin_role.set(admin_roles)
        log.info("Done updating guild configs to support multiple mod/admin roles")

    # end Config migrations

    async def pre_flight(self, cli_flags):
        """
        This should only be run once, prior to connecting to discord.
        """
        await self._maybe_update_config()
        self.description = await self._config.description()

        init_global_checks(self)
        init_events(self, cli_flags)

        if self.owner_id is None:
            self.owner_id = await self._config.owner()

        i18n_locale = await self._config.locale()
        i18n.set_locale(i18n_locale)

        self.add_cog(Core(self))
        self.add_cog(CogManagerUI())
        self.add_command(license_info_command)
        if cli_flags.dev:
            self.add_cog(Dev())

        await modlog._init(self)
        bank._init()

        packages = []

        last_system_info = await self._config.last_system_info()

        async def notify_owners(content: str) -> None:
            destinations = await self.get_owner_notification_destinations()
            for destination in destinations:
                prefixes = await self.get_valid_prefixes(getattr(destination, "guild", None))
                prefix = prefixes[0]
                try:
                    await destination.send(content.format(prefix=prefix))
                except Exception as _exc:
                    log.exception(
                        f"I could not send an owner notification to ({destination.id}){destination}"
                    )

        ver_info = list(sys.version_info[:2])
        python_version_changed = False
        LIB_PATH = cog_data_path(raw_name="Downloader") / "lib"
        if ver_info != last_system_info["python_version"]:
            await self._config.last_system_info.python_version.set(ver_info)
            if any(LIB_PATH.iterdir()):
                shutil.rmtree(str(LIB_PATH))
                LIB_PATH.mkdir()
                self.loop.create_task(
                    notify_owners(
                        "We detected a change in minor Python version"
                        " and cleared packages in lib folder.\n"
                        "The instance was started with no cogs, please load Downloader"
                        " and use `{prefix}cog reinstallreqs` to regenerate lib folder."
                        " After that, restart the bot to get"
                        " all of your previously loaded cogs loaded again."
                    )
                )
                python_version_changed = True
        else:
            if cli_flags.no_cogs is False:
                packages.extend(await self._config.packages())

            if cli_flags.load_cogs:
                packages.extend(cli_flags.load_cogs)

        system_changed = False
        machine = platform.machine()
        system = platform.system()
        if last_system_info["machine"] is None:
            await self._config.last_system_info.machine.set(machine)
        elif last_system_info["machine"] != machine:
            await self._config.last_system_info.machine.set(machine)
            system_changed = True

        if last_system_info["system"] is None:
            await self._config.last_system_info.system.set(system)
        elif last_system_info["system"] != system:
            await self._config.last_system_info.system.set(system)
            system_changed = True

        if system_changed and not python_version_changed:
            self.loop.create_task(
                notify_owners(
                    "We detected a possible change in machine's operating system"
                    " or architecture. You might need to regenerate your lib folder"
                    " if 3rd-party cogs stop working properly.\n"
                    "To regenerate lib folder, load Downloader and use `{prefix}cog reinstallreqs`."
                )
            )

        if packages:
            # Load permissions first, for security reasons
            try:
                packages.remove("permissions")
            except ValueError:
                pass
            else:
                packages.insert(0, "permissions")

            to_remove = []
            print("Loading packages...")
            for package in packages:
                try:
                    spec = await self._cog_mgr.find_cog(package)
                    await asyncio.wait_for(self.load_extension(spec), 30)
                except asyncio.TimeoutError:
                    log.exception("Failed to load package %s (timeout)", package)
                    to_remove.append(package)
                except Exception as e:
                    log.exception("Failed to load package {}".format(package), exc_info=e)
                    await self.remove_loaded_package(package)
                    to_remove.append(package)
            for package in to_remove:
                packages.remove(package)
            if packages:
                print("Loaded packages: " + ", ".join(packages))

        if self.rpc_enabled:
            await self.rpc.initialize(self.rpc_port)

    async def start(self, *args, **kwargs):
        cli_flags = kwargs.pop("cli_flags")
        await self.pre_flight(cli_flags=cli_flags)
        return await super().start(*args, **kwargs)

    async def send_help_for(
        self, ctx: commands.Context, help_for: Union[commands.Command, commands.GroupMixin, str]
    ):
        """
        Invokes Red's helpformatter for a given context and object.
        """
        return await self._help_formatter.send_help(ctx, help_for)

    async def embed_requested(self, channel, user, command=None) -> bool:
        """
        Determine if an embed is requested for a response.

        Parameters
        ----------
        channel : `discord.abc.GuildChannel` or `discord.abc.PrivateChannel`
            The channel to check embed settings for.
        user : `discord.abc.User`
            The user to check embed settings for.
        command
            (Optional) the command ran.

        Returns
        -------
        bool
            :code:`True` if an embed is requested
        """
        if isinstance(channel, discord.abc.PrivateChannel):
            user_setting = await self._config.user(user).embeds()
            if user_setting is not None:
                return user_setting
        else:
            guild_setting = await self._config.guild(channel.guild).embeds()
            if guild_setting is not None:
                return guild_setting

        global_setting = await self._config.embeds()
        return global_setting

    async def is_owner(self, user) -> bool:
        if user.id in self._co_owners:
            return True
        return await super().is_owner(user)

    async def is_admin(self, member: discord.Member) -> bool:
        """Checks if a member is an admin of their guild."""
        try:
            member_snowflakes = member._roles  # DEP-WARN
            for snowflake in await self._config.guild(member.guild).admin_role():
                if member_snowflakes.has(snowflake):  # Dep-WARN
                    return True
        except AttributeError:  # someone passed a webhook to this
            pass
        return False

    async def is_mod(self, member: discord.Member) -> bool:
        """Checks if a member is a mod or admin of their guild."""
        try:
            member_snowflakes = member._roles  # DEP-WARN
            for snowflake in await self._config.guild(member.guild).admin_role():
                if member_snowflakes.has(snowflake):  # DEP-WARN
                    return True
            for snowflake in await self._config.guild(member.guild).mod_role():
                if member_snowflakes.has(snowflake):  # DEP-WARN
                    return True
        except AttributeError:  # someone passed a webhook to this
            pass
        return False

    async def get_admin_roles(self, guild: discord.Guild) -> List[discord.Role]:
        """
        Gets the admin roles for a guild.
        """
        ret: List[discord.Role] = []
        for snowflake in await self._config.guild(guild).admin_role():
            r = guild.get_role(snowflake)
            if r:
                ret.append(r)
        return ret

    async def get_mod_roles(self, guild: discord.Guild) -> List[discord.Role]:
        """
        Gets the mod roles for a guild.
        """
        ret: List[discord.Role] = []
        for snowflake in await self._config.guild(guild).mod_role():
            r = guild.get_role(snowflake)
            if r:
                ret.append(r)
        return ret

    async def get_admin_role_ids(self, guild_id: int) -> List[int]:
        """
        Gets the admin role ids for a guild id.
        """
        return await self._config.guild(discord.Object(id=guild_id)).admin_role()

    async def get_mod_role_ids(self, guild_id: int) -> List[int]:
        """
        Gets the mod role ids for a guild id.
        """
        return await self._config.guild(discord.Object(id=guild_id)).mod_role()

    async def get_shared_api_tokens(self, service_name: str) -> Dict[str, str]:
        """
        Gets the shared API tokens for a service

        Parameters
        ----------
        service_name: str
            The service to get tokens for.

        Returns
        -------
        Dict[str, str]
            A Mapping of token names to tokens.
            This mapping exists because some services have multiple tokens.
        """
        return await self._config.custom(SHARED_API_TOKENS, service_name).all()

    async def set_shared_api_tokens(self, service_name: str, **tokens: str):
        """
        Sets shared API tokens for a service

        In most cases, this should not be used. Users should instead be using the
        ``set api`` command

        This will not clear existing values not specified.

        Parameters
        ----------
        service_name: str
            The service to set tokens for
        **tokens
            token_name -> token

        Examples
        --------
        Setting the api_key for youtube from a value in a variable ``my_key``

        >>> await ctx.bot.set_shared_api_tokens("youtube", api_key=my_key)
        """

        async with self._config.custom(SHARED_API_TOKENS, service_name).all() as group:
            group.update(tokens)
        self.dispatch("red_api_tokens_update", service_name, MappingProxyType(group))

    async def remove_shared_api_tokens(self, service_name: str, *token_names: str):
        """
        Removes shared API tokens

        Parameters
        ----------
        service_name: str
            The service to remove tokens for
        *token_names: str
            The name of each token to be removed

        Examples
        --------
        Removing the api_key for youtube

        >>> await ctx.bot.remove_shared_api_tokens("youtube", "api_key")
        """
        async with self._config.custom(SHARED_API_TOKENS, service_name).all() as group:
            for name in token_names:
                group.pop(name, None)

    async def get_context(self, message, *, cls=commands.Context):
        return await super().get_context(message, cls=cls)

    async def process_commands(self, message: discord.Message):
        """
        Same as base method, but dispatches an additional event for cogs
        which want to handle normal messages differently to command
        messages,  without the overhead of additional get_context calls
        per cog.
        """
        if not message.author.bot:
            ctx = await self.get_context(message)
            await self.invoke(ctx)
        else:
            ctx = None

        if ctx is None or ctx.valid is False:
            self.dispatch("message_without_command", message)

    @staticmethod
    def list_packages():
        """Lists packages present in the cogs the folder"""
        return os.listdir("cogs")

    async def save_packages_status(self, packages):
        await self._config.packages.set(packages)

    async def add_loaded_package(self, pkg_name: str):
        async with self._config.packages() as curr_pkgs:
            if pkg_name not in curr_pkgs:
                curr_pkgs.append(pkg_name)

    async def remove_loaded_package(self, pkg_name: str):
        async with self._config.packages() as curr_pkgs:
            while pkg_name in curr_pkgs:
                curr_pkgs.remove(pkg_name)

    async def load_extension(self, spec: ModuleSpec):
        # NB: this completely bypasses `discord.ext.commands.Bot._load_from_module_spec`
        name = spec.name.split(".")[-1]
        if name in self.extensions:
            raise errors.PackageAlreadyLoaded(spec)

        lib = spec.loader.load_module()
        if not hasattr(lib, "setup"):
            del lib
            raise discord.ClientException(f"extension {name} does not have a setup function")

        try:
            if asyncio.iscoroutinefunction(lib.setup):
                await lib.setup(self)
            else:
                lib.setup(self)
        except Exception as e:
            self._remove_module_references(lib.__name__)
            self._call_module_finalizers(lib, name)
            raise
        else:
            self._BotBase__extensions[name] = lib

    def remove_cog(self, cogname: str):
        cog = self.get_cog(cogname)
        if cog is None:
            return

        for cls in inspect.getmro(cog.__class__):
            try:
                hook = getattr(cog, f"_{cls.__name__}__permissions_hook")
            except AttributeError:
                pass
            else:
                self.remove_permissions_hook(hook)

        super().remove_cog(cogname)

        cog.requires.reset()

        for meth in self.rpc_handlers.pop(cogname.upper(), ()):
            self.unregister_rpc_handler(meth)

    async def is_automod_immune(
        self, to_check: Union[discord.Message, commands.Context, discord.abc.User, discord.Role]
    ) -> bool:
        """
        Checks if the user, message, context, or role should be considered immune from automated
        moderation actions.

        This will return ``False`` in direct messages.

        Parameters
        ----------
        to_check : `discord.Message` or `commands.Context` or `discord.abc.User` or `discord.Role`
            Something to check if it would be immune

        Returns
        -------
        bool
            ``True`` if immune

        """
        guild = getattr(to_check, "guild", None)
        if not guild:
            return False

        if isinstance(to_check, discord.Role):
            ids_to_check = [to_check.id]
        else:
            author = getattr(to_check, "author", to_check)
            try:
                ids_to_check = [r.id for r in author.roles]
            except AttributeError:
                # webhook messages are a user not member,
                # cheaper than isinstance
                if author.bot and author.discriminator == "0000":
                    return True  # webhooks require significant permissions to enable.
            else:
                ids_to_check.append(author.id)

        immune_ids = await self._config.guild(guild).autoimmune_ids()

        return any(i in immune_ids for i in ids_to_check)

    @staticmethod
    async def send_filtered(
        destination: discord.abc.Messageable,
        filter_mass_mentions=True,
        filter_invite_links=True,
        filter_all_links=False,
        **kwargs,
    ):
        """
        This is a convienience wrapper around

        discord.abc.Messageable.send

        It takes the destination you'd like to send to, which filters to apply
        (defaults on mass mentions, and invite links) and any other parameters
        normally accepted by destination.send

        This should realistically only be used for responding using user provided
        input. (unfortunately, including usernames)
        Manually crafted messages which dont take any user input have no need of this

        Returns
        -------
        discord.Message
            The message that was sent.
        """

        content = kwargs.pop("content", None)

        if content:
            if filter_mass_mentions:
                content = common_filters.filter_mass_mentions(content)
            if filter_invite_links:
                content = common_filters.filter_invites(content)
            if filter_all_links:
                content = common_filters.filter_urls(content)

        return await destination.send(content=content, **kwargs)

    def add_cog(self, cog: commands.Cog):
        if not isinstance(cog, commands.Cog):
            raise RuntimeError(
                f"The {cog.__class__.__name__} cog in the {cog.__module__} package does "
                f"not inherit from the commands.Cog base class. The cog author must update "
                f"the cog to adhere to this requirement."
            )
        if cog.__cog_name__ in self.cogs:
            raise RuntimeError(f"There is already a cog named {cog.__cog_name__} loaded.")
        if not hasattr(cog, "requires"):
            commands.Cog.__init__(cog)

        added_hooks = []

        try:
            for cls in inspect.getmro(cog.__class__):
                try:
                    hook = getattr(cog, f"_{cls.__name__}__permissions_hook")
                except AttributeError:
                    pass
                else:
                    self.add_permissions_hook(hook)
                    added_hooks.append(hook)

            super().add_cog(cog)
            self.dispatch("cog_add", cog)
            if "permissions" not in self.extensions:
                cog.requires.ready_event.set()
        except Exception:
            for hook in added_hooks:
                try:
                    self.remove_permissions_hook(hook)
                except Exception:
                    # This shouldn't be possible
                    log.exception(
                        "A hook got extremely screwed up, "
                        "and could not be removed properly during another error in cog load."
                    )
            del cog
            raise

    def add_command(self, command: commands.Command) -> None:
        if not isinstance(command, commands.Command):
            raise RuntimeError("Commands must be instances of `redbot.core.commands.Command`")

        super().add_command(command)

        permissions_not_loaded = "permissions" not in self.extensions
        self.dispatch("command_add", command)
        if permissions_not_loaded:
            command.requires.ready_event.set()
        if isinstance(command, commands.Group):
            for subcommand in set(command.walk_commands()):
                self.dispatch("command_add", subcommand)
                if permissions_not_loaded:
                    subcommand.requires.ready_event.set()

    def remove_command(self, name: str) -> None:
        command = super().remove_command(name)
        if not command:
            return
        command.requires.reset()
        if isinstance(command, commands.Group):
            for subcommand in set(command.walk_commands()):
                subcommand.requires.reset()

    def clear_permission_rules(self, guild_id: Optional[int], **kwargs) -> None:
        """Clear all permission overrides in a scope.

        Parameters
        ----------
        guild_id : Optional[int]
            The guild ID to wipe permission overrides for. If
            ``None``, this will clear all global rules and leave all
            guild rules untouched.

        **kwargs
            Keyword arguments to be passed to each required call of
            ``commands.Requires.clear_all_rules``

        """
        for cog in self.cogs.values():
            cog.requires.clear_all_rules(guild_id, **kwargs)
        for command in self.walk_commands():
            command.requires.clear_all_rules(guild_id, **kwargs)

    def add_permissions_hook(self, hook: commands.CheckPredicate) -> None:
        """Add a permissions hook.

        Permissions hooks are check predicates which are called before
        calling `Requires.verify`, and they can optionally return an
        override: ``True`` to allow, ``False`` to deny, and ``None`` to
        default to normal behaviour.

        Parameters
        ----------
        hook
            A command check predicate which returns ``True``, ``False``
            or ``None``.

        """
        self._permissions_hooks.append(hook)

    def remove_permissions_hook(self, hook: commands.CheckPredicate) -> None:
        """Remove a permissions hook.

        Parameters are the same as those in `add_permissions_hook`.

        Raises
        ------
        ValueError
            If the permissions hook has not been added.

        """
        self._permissions_hooks.remove(hook)

    async def verify_permissions_hooks(self, ctx: commands.Context) -> Optional[bool]:
        """Run permissions hooks.

        Parameters
        ----------
        ctx : commands.Context
            The context for the command being invoked.

        Returns
        -------
        Optional[bool]
            ``False`` if any hooks returned ``False``, ``True`` if any
            hooks return ``True`` and none returned ``False``, ``None``
            otherwise.

        """
        hook_results = []
        for hook in self._permissions_hooks:
            result = await discord.utils.maybe_coroutine(hook, ctx)
            if result is not None:
                hook_results.append(result)
        if hook_results:
            if all(hook_results):
                ctx.permission_state = commands.PermState.ALLOWED_BY_HOOK
                return True
            else:
                ctx.permission_state = commands.PermState.DENIED_BY_HOOK
                return False

    async def get_owner_notification_destinations(self) -> List[discord.abc.Messageable]:
        """
        Gets the users and channels to send to
        """
        await self.wait_until_red_ready()
        destinations = []
        opt_outs = await self._config.owner_opt_out_list()
        for user_id in (self.owner_id, *self._co_owners):
            if user_id not in opt_outs:
                user = self.get_user(user_id)
                if user:
                    destinations.append(user)
                else:
                    log.warning(
                        "Owner with ID %s is missing in user cache,"
                        " ignoring owner notification destination.",
                        user_id,
                    )

        channel_ids = await self._config.extra_owner_destinations()
        for channel_id in channel_ids:
            channel = self.get_channel(channel_id)
            if channel:
                destinations.append(channel)
            else:
                log.warning(
                    "Channel with ID %s is not available,"
                    " ignoring owner notification destination.",
                    channel_id,
                )

        return destinations

    async def send_to_owners(self, content=None, **kwargs):
        """
        This sends something to all owners and their configured extra destinations.

        This takes the same arguments as discord.abc.Messageable.send

        This logs failing sends
        """
        destinations = await self.get_owner_notification_destinations()

        async def wrapped_send(location, content=None, **kwargs):
            try:
                await location.send(content, **kwargs)
            except Exception as _exc:
                log.exception(
                    f"I could not send an owner notification to ({location.id}){location}"
                )

        sends = [wrapped_send(d, content, **kwargs) for d in destinations]
        await asyncio.gather(*sends)

    async def wait_until_red_ready(self):
        """Wait until our post connection startup is done."""
        await self._red_ready.wait()


class Red(RedBase, discord.AutoShardedClient):
    """
    You're welcome Caleb.
    """

    async def logout(self):
        """Logs out of Discord and closes all connections."""
        await super().logout()
        await drivers.get_driver_class().teardown()
        try:
            await self.rpc.close()
        except AttributeError:
            pass

    async def shutdown(self, *, restart: bool = False):
        """Gracefully quit Red.

        The program will exit with code :code:`0` by default.

        Parameters
        ----------
        restart : bool
            If :code:`True`, the program will exit with code :code:`26`. If the
            launcher sees this, it will attempt to restart the bot.

        """
        if not restart:
            self._shutdown_mode = ExitCodes.SHUTDOWN
        else:
            self._shutdown_mode = ExitCodes.RESTART

        await self.logout()
        sys.exit(self._shutdown_mode)


class ExitCodes(IntEnum):
    # This needs to be an int enum to be used
    # with sys.exit
    CRITICAL = 1
    SHUTDOWN = 0
    RESTART = 26<|MERGE_RESOLUTION|>--- conflicted
+++ resolved
@@ -11,7 +11,6 @@
 from enum import IntEnum
 from importlib.machinery import ModuleSpec
 from pathlib import Path
-<<<<<<< HEAD
 from collections import Counter
 from typing import (
     Optional,
@@ -26,10 +25,6 @@
     Awaitable,
     Any,
 )
-=======
-from typing import Optional, Union, List, Dict, NoReturn
-from collections import Counter
->>>>>>> 64793969
 from types import MappingProxyType
 
 import discord
