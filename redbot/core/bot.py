--- conflicted
+++ resolved
@@ -11,10 +11,6 @@
 from enum import IntEnum
 from importlib.machinery import ModuleSpec
 from pathlib import Path
-<<<<<<< HEAD
-from typing import Optional, Union, List, Dict, NoReturn
-from collections import Counter
-=======
 from typing import (
     Optional,
     Union,
@@ -28,7 +24,7 @@
     Awaitable,
     Any,
 )
->>>>>>> 7420df95
+from collections import Counter
 from types import MappingProxyType
 
 import discord
