--- conflicted
+++ resolved
@@ -79,12 +79,6 @@
         x = int(arg)
     except ValueError:
         raise argparse.ArgumentTypeError("Message cache size has to be a number.")
-<<<<<<< HEAD
-    if x <= 0:
-        raise argparse.ArgumentTypeError("Message cache size has to be greater than 0.")
-    if x > sys.maxsize:
-        raise argparse.ArgumentTypeError(f"Message cache size has to be lower than {sys.maxsize}.")
-=======
     if x < 1000:
         raise argparse.ArgumentTypeError(
             "Message cache size has to be greater than or equal to 1000."
@@ -93,7 +87,6 @@
         raise argparse.ArgumentTypeError(
             f"Message cache size has to be lower than or equal to {sys.maxsize}."
         )
->>>>>>> 1fc4ece1
     return x
 
 
@@ -244,14 +237,11 @@
     parser.add_argument(
         "--no-message-cache", action="store_true", help="Disable the internal message cache.",
     )
-<<<<<<< HEAD
     parser.add_argument(
         "--shard-count",
         type=positive_int,
         help="Set the number of shards the bot will launch with.",
     )
-=======
->>>>>>> 1fc4ece1
 
     args = parser.parse_args(args)
 
