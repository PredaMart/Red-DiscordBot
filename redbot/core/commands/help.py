# This is a full replacement of discord.py's help command
# Signatures are not guaranteed to be unchanging in this file.
# At a later date when this is more set in stone, this warning will be removed.
# At said later date, there should also be things added to support extra formatter
# registration from 3rd party cogs.
#
# This exists due to deficiencies in discord.py which conflict
# with our needs for per-context help settings
# see https://github.com/Rapptz/discord.py/issues/2123
#
# While the issue above discusses this as theoretical, merely interacting with config within
# the help command preparation was enough to cause
# demonstrable breakage in 150 help invokes in a 2 minute window.
# This is not an unreasonable volume on some already existing Red instances,
# especially since help is invoked for command groups
# automatically when subcommands are not provided correctly as user feedback.
#
# The implemented fix is in
# https://github.com/Rapptz/discord.py/commit/ad5beed8dd75c00bd87492cac17fe877033a3ea1
#
# While this fix would handle our immediate specific issues, it's less appropriate to use
# Where we do not have a downstream consumer to consider.
# Simply modifying the design to not be susceptible to the issue,
# rather than adding copy and deepcopy use in multiple places is better for us
#
# Additionally, this gives our users a bit more customization options including by
# 3rd party cogs down the road.

from collections import namedtuple
from typing import Union, List, AsyncIterator, Iterable, cast

import discord
from discord.ext import commands as dpy_commands

from . import commands
from .context import Context
from ..i18n import Translator
from ..utils import menus, fuzzy_command_search, format_fuzzy_results
from ..utils.chat_formatting import box, pagify

__all__ = ["red_help", "RedHelpFormatter"]

T_ = Translator("Help", __file__)

HelpTarget = Union[commands.Command, commands.Group, commands.Cog, dpy_commands.bot.BotBase, str]

# The below could be a protocol if we pulled in typing_extensions from mypy.
SupportsCanSee = Union[commands.Command, commands.Group, dpy_commands.bot.BotBase, commands.Cog]

EmbedField = namedtuple("EmbedField", "name value inline")
EMPTY_STRING = "\N{ZERO WIDTH SPACE}"


class NoCommand(Exception):
    pass


class NoSubCommand(Exception):
    def __init__(self, *, last, not_found):
        self.last = last
        self.not_found = not_found


class RedHelpFormatter:
    """
    Red's help implementation

    This is intended to be overridable in parts to only change some behavior.

    While currently, there is a global formatter, later plans include a context specific
    formatter selector as well as an API for cogs to register/un-register a formatter with the bot.

    When implementing your own formatter, at minimum you must provide an implementation of 
    `send_help` with identical signature.

    While this exists as a class for easy partial overriding, most implementations
    should not need or want a shared state.
    """

    async def send_help(self, ctx: Context, help_for: HelpTarget = None):
        """ 
        This delegates to other functions. 
        
        For most cases, you should use this and only this directly.
        """
        if help_for is None or isinstance(help_for, dpy_commands.bot.BotBase):
            await self.format_bot_help(ctx)
            return

        if isinstance(help_for, str):
            try:
                help_for = self.parse_command(ctx, help_for)
            except NoCommand:
                await self.command_not_found(ctx, help_for)
                return
            except NoSubCommand as exc:
                if await ctx.bot.db.help.verify_exists():
                    await self.subcommand_not_found(ctx, exc.last, exc.not_found)
                    return
                help_for = exc.last

        if isinstance(help_for, commands.Cog):
            await self.format_cog_help(ctx, help_for)
        else:
            await self.format_command_help(ctx, help_for)

    async def get_cog_help_mapping(self, ctx: Context, obj: commands.Cog):
        iterator = filter(lambda c: c.parent is None and c.cog is obj, ctx.bot.commands)
        return {com.name: com async for com in self.help_filter_func(ctx, iterator)}

    async def get_group_help_mapping(self, ctx: Context, obj: commands.Group):
        return {
            com.name: com async for com in self.help_filter_func(ctx, obj.all_commands.values())
        }

    async def get_bot_help_mapping(self, ctx):
        sorted_iterable = []
        for cogname, cog in (*sorted(ctx.bot.cogs.items()), (None, None)):
            cm = await self.get_cog_help_mapping(ctx, cog)
            if cm:
                sorted_iterable.append((cogname, cm))
        return sorted_iterable

    @staticmethod
    def get_default_tagline(ctx: Context):
        return (
            f"Type {ctx.clean_prefix}help <command> for more info on a command. "
            f"You can also type {ctx.clean_prefix}help <category> for more info on a category."
        )

    async def format_command_help(self, ctx: Context, obj: commands.Command):

        send = await ctx.bot.db.help.verify_exists()
        if not send:
            async for _ in self.help_filter_func(ctx, (obj,), bypass_hidden=True):
                # This is a really lazy option for not
                # creating a separate single case version.
                # It is efficient though
                #
                # We do still want to bypass the hidden requirement on
                # a specific command explicitly invoked here.
                send = True

        if not send:
            return

        command = obj

        description = command.description or ""
        tagline = (await ctx.bot.db.help.tagline()) or self.get_default_tagline(ctx)
        signature = f"`Syntax: {ctx.clean_prefix}{command.qualified_name} {command.signature}`"
        subcommands = None

        if hasattr(command, "all_commands"):
            grp = cast(commands.Group, command)
            subcommands = await self.get_group_help_mapping(ctx, grp)

        if await ctx.embed_requested():
            emb = {"embed": {"title": "", "description": ""}, "footer": {"text": ""}, "fields": []}

            if description:
                emb["embed"]["title"] = f"*{description[:2044]}*"

            emb["footer"]["text"] = tagline
            emb["embed"]["description"] = signature

            if command.help:
                splitted = command.help.split("\n\n")
                name = "__{0}__".format(splitted[0])
                value = "\n\n".join(splitted[1:]).replace("[p]", ctx.clean_prefix)
                if not value:
                    value = EMPTY_STRING
                field = EmbedField(name[:252], value[:1024], False)
                emb["fields"].append(field)

            if subcommands:

                def shorten_line(a_line: str) -> str:
                    if len(a_line) < 70:  # embed max width needs to be lower
                        return a_line
                    return a_line[:67] + "..."

                subtext = "\n".join(
                    shorten_line(f"**{name}** {command.short_doc}")
                    for name, command in sorted(subcommands.items())
                )
                for i, page in enumerate(pagify(subtext, page_length=1000, shorten_by=0)):
                    if i == 0:
                        title = "**__Subcommands:__**"
                    else:
                        title = "**__Subcommands:__** (continued)"
                    field = EmbedField(title, page, False)
                    emb["fields"].append(field)

            await self.make_and_send_embeds(ctx, emb)

        else:  # Code blocks:

            subtext = None
            subtext_header = None
            if subcommands:
                subtext_header = "Subcommands:"
                max_width = max(discord.utils._string_width(name) for name in subcommands.keys())

                def width_maker(cmds):
                    doc_max_width = 80 - max_width
                    for nm, com in sorted(cmds):
                        width_gap = discord.utils._string_width(nm) - len(nm)
                        doc = com.short_doc
                        if len(doc) > doc_max_width:
                            doc = doc[: doc_max_width - 3] + "..."
                        yield nm, doc, max_width - width_gap

                subtext = "\n".join(
                    f"  {name:<{width}} {doc}"
                    for name, doc, width in width_maker(subcommands.items())
                )

            to_page = "\n\n".join(
                filter(None, (description, signature[1:-1], command.help, subtext_header, subtext))
            )
            pages = [box(p) for p in pagify(to_page)]
            await self.send_pages(ctx, pages, embed=False)

    @staticmethod
    def group_embed_fields(fields: List[EmbedField], max_chars=1000):
        curr_group = []
        ret = []
        for f in fields:
            curr_group.append(f)
            if sum(len(f.value) for f in curr_group) > max_chars:
                ret.append(curr_group)
                curr_group = []

        if len(curr_group) > 0:
            ret.append(curr_group)

        return ret

    async def make_and_send_embeds(self, ctx, embed_dict: dict):

        pages = []

        page_char_limit = await ctx.bot.db.help.page_char_limit()
        field_groups = self.group_embed_fields(embed_dict["fields"], page_char_limit)

        color = await ctx.embed_color()
        page_count = len(field_groups)

        author_info = {"name": f"{ctx.me.display_name} Help Menu", "icon_url": ctx.me.avatar_url}

        for i, group in enumerate(field_groups, 1):
            embed = discord.Embed(color=color, **embed_dict["embed"])

            if page_count > 1:
                description = f"{embed.description} *Page {i} of {page_count}*"
                embed.description = description

            embed.set_author(**author_info)

            for field in group:
                embed.add_field(**field._asdict())

            embed.set_footer(**embed_dict["footer"])

            pages.append(embed)

        await self.send_pages(ctx, pages, embed=True)

    async def format_cog_help(self, ctx: Context, obj: commands.Cog):

<<<<<<< HEAD
        commands = await self.get_cog_help_mapping(ctx, obj)
        if not (commands or self.CONFIRM_UNAVAILABLE_COMMAND_EXISTENCES):
=======
        coms = await self.get_cog_help_mapping(ctx, obj)
        if not (coms or await ctx.bot.db.help.verify_exists()):
>>>>>>> 644aaf0c
            return

        description = obj.help
        tagline = (await ctx.bot.db.help.tagline()) or self.get_default_tagline(ctx)

        if await ctx.embed_requested():
            emb = {"embed": {"title": "", "description": ""}, "footer": {"text": ""}, "fields": []}

            emb["footer"]["text"] = tagline
            if description:
                emb["embed"]["title"] = f"*{description[:2044]}*"

<<<<<<< HEAD
            if commands:
                command_text = "\n".join(
                    f"**{name}** {command.short_doc}" for name, command in sorted(commands.items())
=======
            if coms:

                def shorten_line(a_line: str) -> str:
                    if len(a_line) < 70:  # embed max width needs to be lower
                        return a_line
                    return a_line[:67] + "..."

                command_text = "\n".join(
                    shorten_line(f"**{name}** {command.short_doc}")
                    for name, command in sorted(coms.items())
>>>>>>> 644aaf0c
                )
                for i, page in enumerate(pagify(command_text, page_length=1000, shorten_by=0)):
                    if i == 0:
                        title = "**__Commands:__**"
                    else:
                        title = "**__Commands:__** (continued)"
                    field = EmbedField(title, page, False)
                    emb["fields"].append(field)

            await self.make_and_send_embeds(ctx, emb)

        else:
            commands_text = None
            commands_header = None
            if commands:
                subtext_header = "Commands:"
                max_width = max(discord.utils._string_width(name) for name in commands.keys())

                def width_maker(cmds):
                    doc_max_width = 80 - max_width
                    for nm, com in sorted(cmds):
                        width_gap = discord.utils._string_width(nm) - len(nm)
                        doc = com.short_doc
                        if len(doc) > doc_max_width:
                            doc = doc[: doc_max_width - 3] + "..."
                        yield nm, doc, max_width - width_gap

                subtext = "\n".join(
                    f"  {name:<{width}} {doc}"
                    for name, doc, width in width_maker(commands.items())
                )

            to_page = "\n\n".join(
                filter(None, (description, signature[1:-1], subtext_header, subtext))
            )
            pages = [box(p) for p in pagify(to_page)]
            await self.send_pages(ctx, pages, embed=False)

    async def format_bot_help(self, ctx: Context):

        commands = await self.get_bot_help_mapping(ctx)
        if not commands:
            return

        description = ctx.bot.description or ""
        tagline = (await ctx.bot.db.help.tagline()) or self.get_default_tagline(ctx)

        if await ctx.embed_requested():

            emb = {"embed": {"title": "", "description": ""}, "footer": {"text": ""}, "fields": []}

            emb["footer"]["text"] = tagline
            if description:
                emb["embed"]["title"] = f"*{description[:2044]}*"

            for cog_name, data in commands:

                if cog_name:
                    title = f"**__{cog_name}:__**"
                else:
                    title = f"**__No Category:__**"

                def shorten_line(a_line: str) -> str:
                    if len(a_line) < 70:  # embed max width needs to be lower
                        return a_line
                    return a_line[:67] + "..."

                cog_text = "\n".join(
                    shorten_line(f"**{name}** {command.short_doc}")
                    for name, command in sorted(data.items())
                )

                for i, page in enumerate(pagify(cog_text, page_length=1000, shorten_by=0)):
                    title = title if i < 1 else f"{title} (continued)"
                    field = EmbedField(title, page, False)
                    emb["fields"].append(field)

            await self.make_and_send_embeds(ctx, emb)

        else:
            if description:
                to_join = [f"{description}\n"]

            names = []
            for k, v in commands:
                names.extend(list(v.name for v in v.values()))

            max_width = max(
                discord.utils._string_width((name or "No Category:")) for name in names
            )

            def width_maker(cmds):
                doc_max_width = 80 - max_width
                for nm, com in cmds:
                    width_gap = discord.utils._string_width(nm) - len(nm)
                    doc = com.short_doc
                    if len(doc) > doc_max_width:
                        doc = doc[: doc_max_width - 3] + "..."
                    yield nm, doc, max_width - width_gap

            for cog_name, data in commands:

                title = f"{cog_name}:" if cog_name else "No Category:"
                to_join.append(title)

                for name, doc, width in width_maker(sorted(data.items())):
                    to_join.append(f"  {name:<{width}} {doc}")

            to_join.append(f"\n{tagline}")
            to_page = "\n".join(to_join)
            pages = [box(p) for p in pagify(to_page)]
            await self.send_pages(ctx, pages, embed=False)

    async def help_filter_func(
        self, ctx, objects: Iterable[SupportsCanSee], bypass_hidden=False
    ) -> AsyncIterator[SupportsCanSee]:
        """
        This does most of actual filtering.
        """

        show_hidden = bypass_hidden or await ctx.bot.db.help.show_hidden()
        verify_checks = await ctx.bot.db.help.verify_checks()

        # TODO: Settings for this in core bot db
        for obj in objects:
            if verify_checks and not show_hidden:
                # Default Red behavior, can_see includes a can_run check.
                if await obj.can_see(ctx):
                    yield obj
            elif verify_checks:
                try:
                    can_run = await obj.can_run(ctx)
                except discord.DiscordException:
                    can_run = False
                if can_run:
                    yield obj
            elif not show_hidden:
                if not getattr(obj, "hidden", False):  # Cog compatibility
                    yield obj
            else:
                yield obj

    async def command_not_found(self, ctx, help_for):
        """
        Sends an error, fuzzy help, or stays quiet based on settings
        """
        coms = [c async for c in self.help_filter_func(ctx, ctx.bot.walk_commands())]
        fuzzy_commands = await fuzzy_command_search(ctx, help_for, commands=coms, min_score=75)
        use_embeds = await ctx.embed_requested()
        if fuzzy_commands:
            ret = await format_fuzzy_results(ctx, fuzzy_commands, embed=use_embeds)
            if use_embeds:
                ret.set_author()
                tagline = (await ctx.bot.db.help.tagline()) or self.get_default_tagline(ctx)
                ret.set_footer(text=tagline)
                await ctx.send(embed=ret)
            else:
                await ctx.send(ret)
<<<<<<< HEAD
        elif self.CONFIRM_UNAVAILABLE_COMMAND_EXISTENCES:
            ret = T_("Command *{command_name}* not found.").format(command_name=command_name)
=======
        elif await ctx.bot.db.help.verify_exists():
            ret = T_("Help topic for *{command_name}* not found.").format(command_name=help_for)
>>>>>>> 644aaf0c
            if use_embeds:
                emb = discord.Embed(color=(await ctx.embed_color()), description=ret)
                emb.set_author(name=f"{ctx.me.display_name} Help Menu", icon_url=ctx.me.avatar_url)
                tagline = (await ctx.bot.db.help.tagline()) or self.get_default_tagline(ctx)
                ret.set_footer(text=tagline)
                await ctx.send(embed=ret)
            else:
                await ctx.send(ret)

    async def subcommand_not_found(self, ctx, command, not_found):
        """
        Sends an error
        """
        ret = T_("Command *{command_name}* has no subcommand named *{not_found}*.").format(
            command_name=command.qualified_name, not_found=not_found[0]
        )
        if await ctx.embed_requested():
            ret = discord.Embed(color=(await ctx.embed_color()), description=ret)
            ret.set_author(name=f"{ctx.me.display_name} Help Menu", icon_url=ctx.me.avatar_url)
            tagline = (await ctx.bot.db.help.tagline()) or self.get_default_tagline(ctx)
            ret.set_footer(text=tagline)
            await ctx.send(embed=ret)
        else:
            await ctx.send(ret)

    @staticmethod
    def parse_command(ctx, help_for: str):
        """
        Handles parsing
        """

        maybe_cog = ctx.bot.get_cog(help_for)
        if maybe_cog:
            return maybe_cog

        com = ctx.bot
        last = None

        clist = help_for.split()

        for index, item in enumerate(clist):
            try:
                com = com.all_commands[item]
                # TODO: This doesn't handle valid command aliases.
                # swap parsing method to use get_command.
            except (KeyError, AttributeError):
                if last:
                    raise NoSubCommand(last=last, not_found=clist[index:]) from None
                else:
                    raise NoCommand() from None
            else:
                last = com

        return com

    async def send_pages(
        self, ctx: Context, pages: List[Union[str, discord.Embed]], embed: bool = True
    ):
        """
        Sends pages based on settings.
        """

        if not (
            ctx.channel.permissions_for(ctx.me).add_reactions and await ctx.bot.db.help.use_menus()
        ):

            max_pages_in_guild = await ctx.bot.db.help.max_pages_in_guild()
            destination = ctx.author if len(pages) > max_pages_in_guild else ctx

            if embed:
                for page in pages:
                    try:
                        await destination.send(embed=page)
                    except discord.Forbidden:
                        await ctx.send(
                            T_(
                                "I couldn't send the help message to you in DM. "
                                "Either you blocked me or you disabled DMs in this server."
                            )
                        )
            else:
                for page in pages:
                    try:
                        await destination.send(page)
                    except discord.Forbidden:
                        await ctx.send(
                            T_(
                                "I couldn't send the help message to you in DM. "
                                "Either you blocked me or you disabled DMs in this server."
                            )
                        )
        else:
            if len(pages) > 1:
                await menus.menu(ctx, pages, menus.DEFAULT_CONTROLS)
            else:
                await menus.menu(ctx, pages, {"\N{CROSS MARK}": menus.close_menu})


@commands.command(name="help", hidden=True, i18n=T_)
async def red_help(ctx: Context, *, thing_to_get_help_for: str = None):
    """
    I need somebody
    (Help) not just anybody
    (Help) you know I need someone
    (Help!)
    """
    await ctx.bot.send_help_for(ctx, thing_to_get_help_for)<|MERGE_RESOLUTION|>--- conflicted
+++ resolved
@@ -269,13 +269,8 @@
 
     async def format_cog_help(self, ctx: Context, obj: commands.Cog):
 
-<<<<<<< HEAD
-        commands = await self.get_cog_help_mapping(ctx, obj)
-        if not (commands or self.CONFIRM_UNAVAILABLE_COMMAND_EXISTENCES):
-=======
         coms = await self.get_cog_help_mapping(ctx, obj)
         if not (coms or await ctx.bot.db.help.verify_exists()):
->>>>>>> 644aaf0c
             return
 
         description = obj.help
@@ -288,11 +283,6 @@
             if description:
                 emb["embed"]["title"] = f"*{description[:2044]}*"
 
-<<<<<<< HEAD
-            if commands:
-                command_text = "\n".join(
-                    f"**{name}** {command.short_doc}" for name, command in sorted(commands.items())
-=======
             if coms:
 
                 def shorten_line(a_line: str) -> str:
@@ -303,7 +293,6 @@
                 command_text = "\n".join(
                     shorten_line(f"**{name}** {command.short_doc}")
                     for name, command in sorted(coms.items())
->>>>>>> 644aaf0c
                 )
                 for i, page in enumerate(pagify(command_text, page_length=1000, shorten_by=0)):
                     if i == 0:
@@ -462,13 +451,8 @@
                 await ctx.send(embed=ret)
             else:
                 await ctx.send(ret)
-<<<<<<< HEAD
-        elif self.CONFIRM_UNAVAILABLE_COMMAND_EXISTENCES:
-            ret = T_("Command *{command_name}* not found.").format(command_name=command_name)
-=======
         elif await ctx.bot.db.help.verify_exists():
             ret = T_("Help topic for *{command_name}* not found.").format(command_name=help_for)
->>>>>>> 644aaf0c
             if use_embeds:
                 emb = discord.Embed(color=(await ctx.embed_color()), description=ret)
                 emb.set_author(name=f"{ctx.me.display_name} Help Menu", icon_url=ctx.me.avatar_url)
