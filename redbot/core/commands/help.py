# Warning: The implementation below touches several private attributes.
# While this implementation will be updated, and public interfaces maintained, derived classes
# should not assume these private attributes are version safe, and use the provided HelpSettings
# class for these settings.

# This is a full replacement of discord.py's help command
#
# At a later date, there should be things added to support extra formatter
# registration from 3rd party cogs.
#
# This exists due to deficiencies in discord.py which conflict
# with our needs for per-context help settings
# see https://github.com/Rapptz/discord.py/issues/2123
#
# While the issue above discusses this as theoretical, merely interacting with config within
# the help command preparation was enough to cause
# demonstrable breakage in 150 help invokes in a 2 minute window.
# This is not an unreasonable volume on some already existing Red instances,
# especially since help is invoked for command groups
# automatically when subcommands are not provided correctly as user feedback.
#
# The implemented fix is in
# https://github.com/Rapptz/discord.py/commit/ad5beed8dd75c00bd87492cac17fe877033a3ea1
#
# While this fix would handle our immediate specific issues, it's less appropriate to use
# Where we do not have a downstream consumer to consider.
# Simply modifying the design to not be susceptible to the issue,
# rather than adding copy and deepcopy use in multiple places is better for us
#
# Additionally, this gives our users a bit more customization options including by
# 3rd party cogs down the road.

# Note: 3rd party help must not remove the copyright notice

import asyncio
from collections import namedtuple
from dataclasses import dataclass
from typing import Union, List, AsyncIterator, Iterable, cast

import discord
from discord.ext import commands as dpy_commands

from . import commands
from .context import Context
from ..i18n import Translator
from ..utils import menus, fuzzy_command_search, format_fuzzy_results
from ..utils.chat_formatting import box, pagify

__all__ = ["red_help", "RedHelpFormatter", "HelpSettings"]

T_ = Translator("Help", __file__)

HelpTarget = Union[commands.Command, commands.Group, commands.Cog, dpy_commands.bot.BotBase, str]

# The below could be a protocol if we pulled in typing_extensions from mypy.
SupportsCanSee = Union[commands.Command, commands.Group, dpy_commands.bot.BotBase, commands.Cog]

EmbedField = namedtuple("EmbedField", "name value inline")
EMPTY_STRING = "\N{ZERO WIDTH SPACE}"


@dataclass(frozen=True)
class HelpSettings:
    """
    A representation of help settings.
    """

    page_char_limit: int = 1000
    max_pages_in_guild: int = 2
    use_menus: bool = False
    show_hidden: bool = False
    verify_checks: bool = True
    verify_exists: bool = False
    tagline: str = ""

    # Contrib Note: This is intentional to not accept the bot object
    # There are plans to allow guild and user specific help settings
    # Adding a non-context based method now would involve a breaking change later.
    # At a later date, more methods should be exposed for non-context based creation.
    #
    # This is also why we aren't just caching the
    # current state of these settings on the bot object.
    @classmethod
    async def from_context(cls, context: Context):
        """
        Get the HelpSettings for the current context
        """
        settings = await context.bot._config.help.all()
        return cls(**settings)


class NoCommand(Exception):
    pass


class NoSubCommand(Exception):
    def __init__(self, *, last, not_found):
        self.last = last
        self.not_found = not_found


class RedHelpFormatter:
    """
    Red's help implementation
    This is intended to be overridable in parts to only change some behavior.
    While currently, there is a global formatter, later plans include a context specific
    formatter selector as well as an API for cogs to register/un-register a formatter with the bot.
<<<<<<< HEAD
    When implementing your own formatter, at minimum you must provide an implementation of 
=======

    When implementing your own formatter, at minimum you must provide an implementation of
>>>>>>> f9211ff5
    `send_help` with identical signature.
    While this exists as a class for easy partial overriding, most implementations
    should not need or want a shared state.
    """

    async def send_help(self, ctx: Context, help_for: HelpTarget = None):
        """
        This delegates to other functions.

        For most cases, you should use this and only this directly.
        """
        if help_for is None or isinstance(help_for, dpy_commands.bot.BotBase):
            await self.format_bot_help(ctx)
            return

        if isinstance(help_for, str):
            try:
                help_for = self.parse_command(ctx, help_for)
            except NoCommand:
                await self.command_not_found(ctx, help_for)
                return
            except NoSubCommand as exc:
                if await ctx.bot._config.help.verify_exists():
                    await self.subcommand_not_found(ctx, exc.last, exc.not_found)
                    return
                help_for = exc.last

        if isinstance(help_for, commands.Cog):
            await self.format_cog_help(ctx, help_for)
        else:
            await self.format_command_help(ctx, help_for)

    async def get_cog_help_mapping(self, ctx: Context, obj: commands.Cog):
        iterator = filter(lambda c: c.parent is None and c.cog is obj, ctx.bot.commands)
        return {com.name: com async for com in self.help_filter_func(ctx, iterator)}

    async def get_group_help_mapping(self, ctx: Context, obj: commands.Group):
        return {
            com.name: com async for com in self.help_filter_func(ctx, obj.all_commands.values())
        }

    async def get_bot_help_mapping(self, ctx):
        sorted_iterable = []
        for cogname, cog in (*sorted(ctx.bot.cogs.items()), (None, None)):
            cm = await self.get_cog_help_mapping(ctx, cog)
            if cm:
                sorted_iterable.append((cogname, cm))
        return sorted_iterable

    @staticmethod
    def get_default_tagline(ctx: Context):
        return (
            f"Type {ctx.clean_prefix}help <command> for more info on a command. "
            f"You can also type {ctx.clean_prefix}help <category> for more info on a category."
        )

    async def format_command_help(self, ctx: Context, obj: commands.Command):

        send = await ctx.bot._config.help.verify_exists()
        if not send:
            async for _ in self.help_filter_func(ctx, (obj,), bypass_hidden=True):
                # This is a really lazy option for not
                # creating a separate single case version.
                # It is efficient though
                #
                # We do still want to bypass the hidden requirement on
                # a specific command explicitly invoked here.
                send = True

        if not send:
            return

        command = obj

        description = command.description or ""
        tagline = (await ctx.bot._config.help.tagline()) or self.get_default_tagline(ctx)
        signature = f"`Syntax: {ctx.clean_prefix}{command.qualified_name} {command.signature}`"
        subcommands = None

        if hasattr(command, "all_commands"):
            grp = cast(commands.Group, command)
            subcommands = await self.get_group_help_mapping(ctx, grp)

        if await ctx.embed_requested():
            emb = {"embed": {"title": "", "description": ""}, "footer": {"text": ""}, "fields": []}

            if description:
                emb["embed"]["title"] = f"*{description[:2044]}*"

            emb["footer"]["text"] = tagline
            emb["embed"]["description"] = signature

            if command.help:
                splitted = command.help.split("\n\n")
                name = splitted[0]
                value = "\n\n".join(splitted[1:]).replace("[p]", ctx.clean_prefix)
                if not value:
                    value = EMPTY_STRING
                field = EmbedField(name[:252], value[:1024], False)
                emb["fields"].append(field)

            if subcommands:

                def shorten_line(a_line: str) -> str:
                    if len(a_line) < 70:  # embed max width needs to be lower
                        return a_line
                    return a_line[:67] + "..."

                subtext = "\n".join(
                    shorten_line(f"**{name}** {command.short_doc}")
                    for name, command in sorted(subcommands.items())
                )
                for i, page in enumerate(pagify(subtext, page_length=1000, shorten_by=0)):
                    if i == 0:
                        title = "**__Subcommands:__**"
                    else:
                        title = "**__Subcommands:__** (continued)"
                    field = EmbedField(title, page, False)
                    emb["fields"].append(field)

            await self.make_and_send_embeds(ctx, emb)

        else:  # Code blocks:

            subtext = None
            subtext_header = None
            if subcommands:
                subtext_header = "Subcommands:"
                max_width = max(discord.utils._string_width(name) for name in subcommands.keys())

                def width_maker(cmds):
                    doc_max_width = 80 - max_width
                    for nm, com in sorted(cmds):
                        width_gap = discord.utils._string_width(nm) - len(nm)
                        doc = com.short_doc
                        if len(doc) > doc_max_width:
                            doc = doc[: doc_max_width - 3] + "..."
                        yield nm, doc, max_width - width_gap

                subtext = "\n".join(
                    f"  {name:<{width}} {doc}"
                    for name, doc, width in width_maker(subcommands.items())
                )

            to_page = "\n\n".join(
                filter(
                    None,
                    (
                        description,
                        signature[1:-1],
                        command.help.replace("[p]", ctx.clean_prefix),
                        subtext_header,
                        subtext,
                    ),
                )
            )
            pages = [box(p) for p in pagify(to_page)]
            await self.send_pages(ctx, pages, embed=False)

    @staticmethod
    def group_embed_fields(fields: List[EmbedField], max_chars=1000):

        curr_group = []
        ret = []
        current_count = 0

        for f in fields:
            f_len = len(f.value) + len(f.name)
            if curr_group and (f_len + current_count > max_chars):
                ret.append(curr_group)
                curr_group = []
                current_count = 0
            curr_group.append(f)
            current_count += f_len
        else:
            # Loop cleanup here
            if curr_group:
                ret.append(curr_group)

        return ret

    async def make_and_send_embeds(self, ctx, embed_dict: dict):

        pages = []

        page_char_limit = await ctx.bot._config.help.page_char_limit()
        page_char_limit = min(page_char_limit, 5990)  # Just in case someone was manually...

        author_info = {"name": f"{ctx.me.display_name} Help Menu", "icon_url": ctx.me.avatar_url}

        # Offset calculation here is for total embed size limit
        # 20 accounts for# *Page {i} of {page_count}*
        offset = len(author_info["name"]) + 20
        foot_text = embed_dict["footer"]["text"]
        if foot_text:
            offset += len(foot_text)
        offset += len(embed_dict["embed"]["description"])
        offset += len(embed_dict["embed"]["title"])

        # In order to only change the size of embeds when neccessary for this rather
        # than change the existing behavior for people uneffected by this
        # we're only modifying the page char limit should they be impacted.
        # We could consider changing this to always just subtract the offset,
        # But based on when this is being handled (very end of 3.2 release)
        # I'd rather not stick a major visual behavior change in at the last moment.
        if page_char_limit + offset > 5990:
            # This is still neccessary with the max interaction above
            # While we could subtract 100% of the time the offset from page_char_limit
            # the intent here is to shorten again
            # *only* when neccessary, by the exact neccessary amount
            # To retain a visual match with prior behavior.
            page_char_limit = 5990 - offset
        elif page_char_limit < 250:
            # Prevents an edge case where a combination of long cog help and low limit
            # Could prevent anything from ever showing up.
            # This lower bound is safe based on parts of embed in use.
            page_char_limit = 250

        field_groups = self.group_embed_fields(embed_dict["fields"], page_char_limit)

        color = await ctx.embed_color()
        page_count = len(field_groups)

        if not field_groups:  # This can happen on single command without a docstring
            embed = discord.Embed(color=color, **embed_dict["embed"])
            embed.set_author(**author_info)
            embed.set_footer(**embed_dict["footer"])
            pages.append(embed)

        for i, group in enumerate(field_groups, 1):
            embed = discord.Embed(color=color, **embed_dict["embed"])

            if page_count > 1:
                description = f"{embed.description} *Page {i} of {page_count}*"
                embed.description = description

            embed.set_author(**author_info)

            for field in group:
                embed.add_field(**field._asdict())

            embed.set_footer(**embed_dict["footer"])

            pages.append(embed)

        await self.send_pages(ctx, pages, embed=True)

    async def format_cog_help(self, ctx: Context, obj: commands.Cog):

        coms = await self.get_cog_help_mapping(ctx, obj)
        if not (coms or await ctx.bot._config.help.verify_exists()):
            return

        description = obj.help
        tagline = (await ctx.bot._config.help.tagline()) or self.get_default_tagline(ctx)

        if await ctx.embed_requested():
            emb = {"embed": {"title": "", "description": ""}, "footer": {"text": ""}, "fields": []}

            emb["footer"]["text"] = tagline
            if description:
                splitted = description.split("\n\n")
                name = splitted[0]
                value = "\n\n".join(splitted[1:]).replace("[p]", ctx.clean_prefix)
                if not value:
                    value = EMPTY_STRING
                field = EmbedField(name[:252], value[:1024], False)
                emb["fields"].append(field)

            if coms:

                def shorten_line(a_line: str) -> str:
                    if len(a_line) < 70:  # embed max width needs to be lower
                        return a_line
                    return a_line[:67] + "..."

                command_text = "\n".join(
                    shorten_line(f"**{name}** {command.short_doc}")
                    for name, command in sorted(coms.items())
                )
                for i, page in enumerate(pagify(command_text, page_length=1000, shorten_by=0)):
                    if i == 0:
                        title = "**__Commands:__**"
                    else:
                        title = "**__Commands:__** (continued)"
                    field = EmbedField(title, page, False)
                    emb["fields"].append(field)

            await self.make_and_send_embeds(ctx, emb)

        else:
            subtext = None
            subtext_header = None
            if coms:
                subtext_header = "Commands:"
                max_width = max(discord.utils._string_width(name) for name in coms.keys())

                def width_maker(cmds):
                    doc_max_width = 80 - max_width
                    for nm, com in sorted(cmds):
                        width_gap = discord.utils._string_width(nm) - len(nm)
                        doc = com.short_doc
                        if len(doc) > doc_max_width:
                            doc = doc[: doc_max_width - 3] + "..."
                        yield nm, doc, max_width - width_gap

                subtext = "\n".join(
                    f"  {name:<{width}} {doc}" for name, doc, width in width_maker(coms.items())
                )

            to_page = "\n\n".join(filter(None, (description, subtext_header, subtext)))
            pages = [box(p) for p in pagify(to_page)]
            await self.send_pages(ctx, pages, embed=False)

    async def format_bot_help(self, ctx: Context):

        coms = await self.get_bot_help_mapping(ctx)
        if not coms:
            return

        description = ctx.bot.description or ""
        tagline = (await ctx.bot._config.help.tagline()) or self.get_default_tagline(ctx)

        if await ctx.embed_requested():

            emb = {"embed": {"title": "", "description": ""}, "footer": {"text": ""}, "fields": []}

            emb["footer"]["text"] = tagline
            if description:
                emb["embed"]["title"] = f"*{description[:2044]}*"

            for cog_name, data in coms:

                if cog_name:
                    title = f"**__{cog_name}:__**"
                else:
                    title = f"**__No Category:__**"

                def shorten_line(a_line: str) -> str:
                    if len(a_line) < 70:  # embed max width needs to be lower
                        return a_line
                    return a_line[:67] + "..."

                cog_text = "\n".join(
                    shorten_line(f"**{name}** {command.short_doc}")
                    for name, command in sorted(data.items())
                )

                for i, page in enumerate(pagify(cog_text, page_length=1000, shorten_by=0)):
                    title = title if i < 1 else f"{title} (continued)"
                    field = EmbedField(title, page, False)
                    emb["fields"].append(field)

            await self.make_and_send_embeds(ctx, emb)

        else:
            to_join = []
            if description:
                to_join.append(f"{description}\n")

            names = []
            for k, v in coms:
                names.extend(list(v.name for v in v.values()))

            max_width = max(
                discord.utils._string_width((name or "No Category:")) for name in names
            )

            def width_maker(cmds):
                doc_max_width = 80 - max_width
                for nm, com in cmds:
                    width_gap = discord.utils._string_width(nm) - len(nm)
                    doc = com.short_doc
                    if len(doc) > doc_max_width:
                        doc = doc[: doc_max_width - 3] + "..."
                    yield nm, doc, max_width - width_gap

            for cog_name, data in coms:

                title = f"{cog_name}:" if cog_name else "No Category:"
                to_join.append(title)

                for name, doc, width in width_maker(sorted(data.items())):
                    to_join.append(f"  {name:<{width}} {doc}")

            to_join.append(f"\n{tagline}")
            to_page = "\n".join(to_join)
            pages = [box(p) for p in pagify(to_page)]
            await self.send_pages(ctx, pages, embed=False)

    @staticmethod
    async def help_filter_func(
        ctx, objects: Iterable[SupportsCanSee], bypass_hidden=False
    ) -> AsyncIterator[SupportsCanSee]:
        """
        This does most of actual filtering.
        """

        show_hidden = bypass_hidden or await ctx.bot._config.help.show_hidden()
        verify_checks = await ctx.bot._config.help.verify_checks()

        # TODO: Settings for this in core bot db
        for obj in objects:
            if verify_checks and not show_hidden:
                # Default Red behavior, can_see includes a can_run check.
                if await obj.can_see(ctx) and getattr(obj, "enabled", True):
                    yield obj
            elif verify_checks:
                try:
                    can_run = await obj.can_run(ctx)
                except discord.DiscordException:
                    can_run = False
                if can_run and getattr(obj, "enabled", True):
                    yield obj
            elif not show_hidden:
                if not getattr(obj, "hidden", False):  # Cog compatibility
                    yield obj
            else:
                yield obj

    async def command_not_found(self, ctx, help_for):
        """
        Sends an error, fuzzy help, or stays quiet based on settings
        """
        coms = {c async for c in self.help_filter_func(ctx, ctx.bot.walk_commands())}
        fuzzy_commands = await fuzzy_command_search(ctx, help_for, commands=coms, min_score=75)
        use_embeds = await ctx.embed_requested()
        if fuzzy_commands:
            ret = await format_fuzzy_results(ctx, fuzzy_commands, embed=use_embeds)
            if use_embeds:
                ret.set_author(name=f"{ctx.me.display_name} Help Menu", icon_url=ctx.me.avatar_url)
                tagline = (await ctx.bot._config.help.tagline()) or self.get_default_tagline(ctx)
                ret.set_footer(text=tagline)
                await ctx.send(embed=ret)
            else:
                await ctx.send(ret)
        elif await ctx.bot._config.help.verify_exists():
            ret = T_("Help topic for *{command_name}* not found.").format(command_name=help_for)
            if use_embeds:
                ret = discord.Embed(color=(await ctx.embed_color()), description=ret)
                ret.set_author(name=f"{ctx.me.display_name} Help Menu", icon_url=ctx.me.avatar_url)
                tagline = (await ctx.bot._config.help.tagline()) or self.get_default_tagline(ctx)
                ret.set_footer(text=tagline)
                await ctx.send(embed=ret)
            else:
                await ctx.send(ret)

    async def subcommand_not_found(self, ctx, command, not_found):
        """
        Sends an error
        """
        ret = T_("Command *{command_name}* has no subcommand named *{not_found}*.").format(
            command_name=command.qualified_name, not_found=not_found[0]
        )
        if await ctx.embed_requested():
            ret = discord.Embed(color=(await ctx.embed_color()), description=ret)
            ret.set_author(name=f"{ctx.me.display_name} Help Menu", icon_url=ctx.me.avatar_url)
            tagline = (await ctx.bot._config.help.tagline()) or self.get_default_tagline(ctx)
            ret.set_footer(text=tagline)
            await ctx.send(embed=ret)
        else:
            await ctx.send(ret)

    @staticmethod
    def parse_command(ctx, help_for: str):
        """
        Handles parsing
        """

        maybe_cog = ctx.bot.get_cog(help_for)
        if maybe_cog:
            return maybe_cog

        com = ctx.bot
        last = None

        clist = help_for.split()

        for index, item in enumerate(clist):
            try:
                com = com.all_commands[item]
                # TODO: This doesn't handle valid command aliases.
                # swap parsing method to use get_command.
            except (KeyError, AttributeError):
                if last:
                    raise NoSubCommand(last=last, not_found=clist[index:]) from None
                else:
                    raise NoCommand() from None
            else:
                last = com

        return com

    async def send_pages(
        self, ctx: Context, pages: List[Union[str, discord.Embed]], embed: bool = True
    ):
        """
        Sends pages based on settings.
        """

        if not (
            ctx.channel.permissions_for(ctx.me).add_reactions
            and await ctx.bot._config.help.use_menus()
        ):

            max_pages_in_guild = await ctx.bot._config.help.max_pages_in_guild()
            destination = ctx.author if len(pages) > max_pages_in_guild else ctx

            if embed:
                for page in pages:
                    try:
                        await destination.send(embed=page)
                    except discord.Forbidden:
                        return await ctx.send(
                            T_(
                                "I couldn't send the help message to you in DM. "
                                "Either you blocked me or you disabled DMs in this server."
                            )
                        )
            else:
                for page in pages:
                    try:
                        await destination.send(page)
                    except discord.Forbidden:
                        return await ctx.send(
                            T_(
                                "I couldn't send the help message to you in DM. "
                                "Either you blocked me or you disabled DMs in this server."
                            )
                        )
        else:
            # Specifically ensuring the menu's message is sent prior to returning
            m = await (ctx.send(embed=pages[0]) if embed else ctx.send(pages[0]))
            c = menus.DEFAULT_CONTROLS if len(pages) > 1 else {"\N{CROSS MARK}": menus.close_menu}
            # Allow other things to happen during menu timeout/interaction.
            asyncio.create_task(menus.menu(ctx, pages, c, message=m))
            # menu needs reactions added manually since we fed it a messsage
            menus.start_adding_reactions(m, c.keys())

@commands.command(name="help", hidden=True, i18n=T_)
async def red_help(ctx: Context, *, thing_to_get_help_for: str = None):
    """
    I need somebody
    (Help) not just anybody
    (Help) you know I need someone
    (Help!)
    """
    await ctx.bot.send_help_for(ctx, thing_to_get_help_for)<|MERGE_RESOLUTION|>--- conflicted
+++ resolved
@@ -102,16 +102,15 @@
 class RedHelpFormatter:
     """
     Red's help implementation
+
     This is intended to be overridable in parts to only change some behavior.
+
     While currently, there is a global formatter, later plans include a context specific
     formatter selector as well as an API for cogs to register/un-register a formatter with the bot.
-<<<<<<< HEAD
-    When implementing your own formatter, at minimum you must provide an implementation of 
-=======
 
     When implementing your own formatter, at minimum you must provide an implementation of
->>>>>>> f9211ff5
     `send_help` with identical signature.
+
     While this exists as a class for easy partial overriding, most implementations
     should not need or want a shared state.
     """
@@ -650,6 +649,7 @@
             # menu needs reactions added manually since we fed it a messsage
             menus.start_adding_reactions(m, c.keys())
 
+
 @commands.command(name="help", hidden=True, i18n=T_)
 async def red_help(ctx: Context, *, thing_to_get_help_for: str = None):
     """
