# Warning: The implementation below touches several private attributes.
# While this implementation will be updated, and public interfaces maintained, derived classes
# should not assume these private attributes are version safe, and use the provided HelpSettings
# class for these settings.

# This is a full replacement of discord.py's help command
#
# At a later date, there should be things added to support extra formatter
# registration from 3rd party cogs.
#
# This exists due to deficiencies in discord.py which conflict
# with our needs for per-context help settings
# see https://github.com/Rapptz/discord.py/issues/2123
#
# While the issue above discusses this as theoretical, merely interacting with config within
# the help command preparation was enough to cause
# demonstrable breakage in 150 help invokes in a 2 minute window.
# This is not an unreasonable volume on some already existing Red instances,
# especially since help is invoked for command groups
# automatically when subcommands are not provided correctly as user feedback.
#
# The implemented fix is in
# https://github.com/Rapptz/discord.py/commit/ad5beed8dd75c00bd87492cac17fe877033a3ea1
#
# While this fix would handle our immediate specific issues, it's less appropriate to use
# Where we do not have a downstream consumer to consider.
# Simply modifying the design to not be susceptible to the issue,
# rather than adding copy and deepcopy use in multiple places is better for us
#
# Additionally, this gives our users a bit more customization options including by
# 3rd party cogs down the road.

# Note: 3rd party help must not remove the copyright notice

import asyncio
from collections import namedtuple
from dataclasses import dataclass
from typing import Union, List, AsyncIterator, Iterable, cast

import discord
from discord.ext import commands as dpy_commands

from . import commands
from .context import Context
from ..i18n import Translator
from ..utils import menus
from ..utils.mod import mass_purge
from ..utils._internal_utils import fuzzy_command_search, format_fuzzy_results
from ..utils.chat_formatting import box, pagify

__all__ = ["red_help", "RedHelpFormatter", "HelpSettings"]

T_ = Translator("Help", __file__)

HelpTarget = Union[commands.Command, commands.Group, commands.Cog, dpy_commands.bot.BotBase, str]

# The below could be a protocol if we pulled in typing_extensions from mypy.
SupportsCanSee = Union[commands.Command, commands.Group, dpy_commands.bot.BotBase, commands.Cog]

EmbedField = namedtuple("EmbedField", "name value inline")
EMPTY_STRING = "\N{ZERO WIDTH SPACE}"


@dataclass(frozen=True)
class HelpSettings:
    """
    A representation of help settings.
    """

    page_char_limit: int = 1000
    max_pages_in_guild: int = 2
    use_menus: bool = False
    show_hidden: bool = False
    verify_checks: bool = True
    verify_exists: bool = False
    tagline: str = ""
    delete_delay: int = 0

    # Contrib Note: This is intentional to not accept the bot object
    # There are plans to allow guild and user specific help settings
    # Adding a non-context based method now would involve a breaking change later.
    # At a later date, more methods should be exposed for non-context based creation.
    #
    # This is also why we aren't just caching the
    # current state of these settings on the bot object.
    @classmethod
    async def from_context(cls, context: Context):
        """
        Get the HelpSettings for the current context
        """
        settings = await context.bot._config.help.all()
        return cls(**settings)


class NoCommand(Exception):
    pass


class NoSubCommand(Exception):
    def __init__(self, *, last, not_found):
        self.last = last
        self.not_found = not_found


class RedHelpFormatter:
    """
    Red's help implementation

    This is intended to be overridable in parts to only change some behavior.

    While currently, there is a global formatter, later plans include a context specific
    formatter selector as well as an API for cogs to register/un-register a formatter with the bot.

    When implementing your own formatter, at minimum you must provide an implementation of
    `send_help` with identical signature.

    While this exists as a class for easy partial overriding, most implementations
    should not need or want a shared state.
    """

    async def send_help(self, ctx: Context, help_for: HelpTarget = None):
        """
        This delegates to other functions.

        For most cases, you should use this and only this directly.
        """

        help_settings = await HelpSettings.from_context(ctx)

        if help_for is None or isinstance(help_for, dpy_commands.bot.BotBase):
            await self.format_bot_help(ctx, help_settings=help_settings)
            return

        if isinstance(help_for, str):
            try:
                help_for = self.parse_command(ctx, help_for)
            except NoCommand:
                await self.command_not_found(ctx, help_for, help_settings=help_settings)
                return
            except NoSubCommand as exc:
                if help_settings.verify_exists:
                    await self.subcommand_not_found(
                        ctx, exc.last, exc.not_found, help_settings=help_settings
                    )
                    return
                help_for = exc.last

        if isinstance(help_for, commands.Cog):
            await self.format_cog_help(ctx, help_for, help_settings=help_settings)
        else:
            await self.format_command_help(ctx, help_for, help_settings=help_settings)

    async def get_cog_help_mapping(
        self, ctx: Context, obj: commands.Cog, help_settings: HelpSettings
    ):
        iterator = filter(lambda c: c.parent is None and c.cog is obj, ctx.bot.commands)
        return {
            com.name: com
            async for com in self.help_filter_func(ctx, iterator, help_settings=help_settings)
        }

    async def get_group_help_mapping(
        self, ctx: Context, obj: commands.Group, help_settings: HelpSettings
    ):
        return {
            com.name: com
            async for com in self.help_filter_func(
                ctx, obj.all_commands.values(), help_settings=help_settings
            )
        }

    async def get_bot_help_mapping(self, ctx, help_settings: HelpSettings):
        sorted_iterable = []
        for cogname, cog in (*sorted(ctx.bot.cogs.items()), (None, None)):
            cm = await self.get_cog_help_mapping(ctx, cog, help_settings=help_settings)
            if cm:
                sorted_iterable.append((cogname, cm))
        return sorted_iterable

    @staticmethod
    def get_default_tagline(ctx: Context):
        return T_(
            "Type {ctx.clean_prefix}help <command> for more info on a command. "
            "You can also type {ctx.clean_prefix}help <category> for more info on a category."
        ).format(ctx=ctx)

    async def format_command_help(
        self, ctx: Context, obj: commands.Command, help_settings: HelpSettings
    ):

        send = help_settings.verify_exists
        if not send:
            async for _ in self.help_filter_func(
                ctx, (obj,), bypass_hidden=True, help_settings=help_settings
            ):
                # This is a really lazy option for not
                # creating a separate single case version.
                # It is efficient though
                #
                # We do still want to bypass the hidden requirement on
                # a specific command explicitly invoked here.
                send = True

        if not send:
            return

        command = obj

        description = command.description or ""
<<<<<<< HEAD
        tagline = (await ctx.bot._config.help.tagline()) or self.get_default_tagline(ctx)
        signature = f"`Syntax: {ctx.clean_prefix}{command.qualified_name} {command.signature}`"
        signature += (
            f"\n`Alias{'es' if len(command.aliases) > 1 else ''}: {', '.join(command.aliases)}`"
            if command.aliases
            else ""
=======

        tagline = (help_settings.tagline) or self.get_default_tagline(ctx)
        signature = (
            f"`{T_('Syntax')}: {ctx.clean_prefix}{command.qualified_name} {command.signature}`"
>>>>>>> f280eea7
        )
        subcommands = None

        if hasattr(command, "all_commands"):
            grp = cast(commands.Group, command)
            subcommands = await self.get_group_help_mapping(ctx, grp, help_settings=help_settings)

        if await ctx.embed_requested():
            emb = {"embed": {"title": "", "description": ""}, "footer": {"text": ""}, "fields": []}

            if description:
                emb["embed"]["title"] = f"*{description[:250]}*"

            emb["footer"]["text"] = tagline
            emb["embed"]["description"] = signature

            command_help = command.format_help_for_context(ctx)
            if command_help:
                splitted = command_help.split("\n\n")
                name = splitted[0]
                value = "\n\n".join(splitted[1:])
                if not value:
                    value = EMPTY_STRING
                field = EmbedField(name[:250], value[:1024], False)
                emb["fields"].append(field)

            if subcommands:

                def shorten_line(a_line: str) -> str:
                    if len(a_line) < 70:  # embed max width needs to be lower
                        return a_line
                    return a_line[:67] + "..."

                subtext = "\n".join(
                    shorten_line(f"**{name}** {command.format_shortdoc_for_context(ctx)}")
                    for name, command in sorted(subcommands.items())
                )
                for i, page in enumerate(pagify(subtext, page_length=500, shorten_by=0)):
                    if i == 0:
                        title = T_("**__Subcommands:__**")
                    else:
                        title = T_("**__Subcommands:__** (continued)")
                    field = EmbedField(title, page, False)
                    emb["fields"].append(field)

            await self.make_and_send_embeds(ctx, emb, help_settings=help_settings)

        else:  # Code blocks:

            subtext = None
            subtext_header = None
            if subcommands:
                subtext_header = T_("Subcommands:")
                max_width = max(discord.utils._string_width(name) for name in subcommands.keys())

                def width_maker(cmds):
                    doc_max_width = 80 - max_width
                    for nm, com in sorted(cmds):
                        width_gap = discord.utils._string_width(nm) - len(nm)
                        doc = com.format_shortdoc_for_context(ctx)
                        if len(doc) > doc_max_width:
                            doc = doc[: doc_max_width - 3] + "..."
                        yield nm, doc, max_width - width_gap

                subtext = "\n".join(
                    f"  {name:<{width}} {doc}"
                    for name, doc, width in width_maker(subcommands.items())
                )

            to_page = "\n\n".join(
                filter(
                    None,
                    (
                        description,
                        signature[1:-1],
                        command.format_help_for_context(ctx),
                        subtext_header,
                        subtext,
                    ),
                )
            )
            pages = [box(p) for p in pagify(to_page)]
            await self.send_pages(ctx, pages, embed=False, help_settings=help_settings)

    @staticmethod
    def group_embed_fields(fields: List[EmbedField], max_chars=1000):

        curr_group = []
        ret = []
        current_count = 0

        for i, f in enumerate(fields):
            f_len = len(f.value) + len(f.name)

            # Commands start at the 1st index of fields, i < 2 is a hacky workaround for now
            if not current_count or f_len + current_count < max_chars or i < 2:
                current_count += f_len
                curr_group.append(f)
            elif curr_group:
                ret.append(curr_group)
                current_count = f_len
                curr_group = [f]
        else:
            if curr_group:
                ret.append(curr_group)

        return ret

    async def make_and_send_embeds(self, ctx, embed_dict: dict, help_settings: HelpSettings):

        pages = []

        page_char_limit = help_settings.page_char_limit
        page_char_limit = min(page_char_limit, 5500)  # Just in case someone was manually...

        author_info = {
            "name": f"{ctx.me.display_name} {T_('Help Menu')}",
            "icon_url": ctx.me.avatar_url,
        }

        # Offset calculation here is for total embed size limit
        # 20 accounts for# *Page {i} of {page_count}*
        offset = len(author_info["name"]) + 20
        foot_text = embed_dict["footer"]["text"]
        if foot_text:
            offset += len(foot_text)
        offset += len(embed_dict["embed"]["description"])
        offset += len(embed_dict["embed"]["title"])

        # In order to only change the size of embeds when neccessary for this rather
        # than change the existing behavior for people uneffected by this
        # we're only modifying the page char limit should they be impacted.
        # We could consider changing this to always just subtract the offset,
        # But based on when this is being handled (very end of 3.2 release)
        # I'd rather not stick a major visual behavior change in at the last moment.
        if page_char_limit + offset > 5500:
            # This is still neccessary with the max interaction above
            # While we could subtract 100% of the time the offset from page_char_limit
            # the intent here is to shorten again
            # *only* when neccessary, by the exact neccessary amount
            # To retain a visual match with prior behavior.
            page_char_limit = 5500 - offset
        elif page_char_limit < 250:
            # Prevents an edge case where a combination of long cog help and low limit
            # Could prevent anything from ever showing up.
            # This lower bound is safe based on parts of embed in use.
            page_char_limit = 250

        field_groups = self.group_embed_fields(embed_dict["fields"], page_char_limit)

        color = await ctx.embed_color()
        page_count = len(field_groups)

        if not field_groups:  # This can happen on single command without a docstring
            embed = discord.Embed(color=color, **embed_dict["embed"])
            embed.set_author(**author_info)
            embed.set_footer(**embed_dict["footer"])
            pages.append(embed)

        for i, group in enumerate(field_groups, 1):
            embed = discord.Embed(color=color, **embed_dict["embed"])

            if page_count > 1:
                description = T_(
                    "*Page {page_num} of {page_count}*\n{content_description}"
                ).format(content_description=embed.description, page_num=i, page_count=page_count)
                embed.description = description

            embed.set_author(**author_info)

            for field in group:
                embed.add_field(**field._asdict())

            embed.set_footer(**embed_dict["footer"])

            pages.append(embed)

        await self.send_pages(ctx, pages, embed=True, help_settings=help_settings)

    async def format_cog_help(self, ctx: Context, obj: commands.Cog, help_settings: HelpSettings):

        coms = await self.get_cog_help_mapping(ctx, obj, help_settings=help_settings)
        if not (coms or help_settings.verify_exists):
            return

        description = obj.format_help_for_context(ctx)
        tagline = (help_settings.tagline) or self.get_default_tagline(ctx)

        if await ctx.embed_requested():
            emb = {"embed": {"title": "", "description": ""}, "footer": {"text": ""}, "fields": []}

            emb["footer"]["text"] = tagline
            if description:
                splitted = description.split("\n\n")
                name = splitted[0]
                value = "\n\n".join(splitted[1:])
                if not value:
                    value = EMPTY_STRING
                field = EmbedField(name[:252], value[:1024], False)
                emb["fields"].append(field)

            if coms:

                def shorten_line(a_line: str) -> str:
                    if len(a_line) < 70:  # embed max width needs to be lower
                        return a_line
                    return a_line[:67] + "..."

                command_text = "\n".join(
                    shorten_line(f"**{name}** {command.format_shortdoc_for_context(ctx)}")
                    for name, command in sorted(coms.items())
                )
                for i, page in enumerate(pagify(command_text, page_length=500, shorten_by=0)):
                    if i == 0:
                        title = T_("**__Commands:__**")
                    else:
                        title = T_("**__Commands:__** (continued)")
                    field = EmbedField(title, page, False)
                    emb["fields"].append(field)

            await self.make_and_send_embeds(ctx, emb, help_settings=help_settings)

        else:
            subtext = None
            subtext_header = None
            if coms:
                subtext_header = T_("Commands:")
                max_width = max(discord.utils._string_width(name) for name in coms.keys())

                def width_maker(cmds):
                    doc_max_width = 80 - max_width
                    for nm, com in sorted(cmds):
                        width_gap = discord.utils._string_width(nm) - len(nm)
                        doc = com.format_shortdoc_for_context(ctx)
                        if len(doc) > doc_max_width:
                            doc = doc[: doc_max_width - 3] + "..."
                        yield nm, doc, max_width - width_gap

                subtext = "\n".join(
                    f"  {name:<{width}} {doc}" for name, doc, width in width_maker(coms.items())
                )

            to_page = "\n\n".join(filter(None, (description, subtext_header, subtext)))
            pages = [box(p) for p in pagify(to_page)]
            await self.send_pages(ctx, pages, embed=False, help_settings=help_settings)

    async def format_bot_help(self, ctx: Context, help_settings: HelpSettings):

        coms = await self.get_bot_help_mapping(ctx, help_settings=help_settings)
        if not coms:
            return

        description = ctx.bot.description or ""
        tagline = (help_settings.tagline) or self.get_default_tagline(ctx)

        if await ctx.embed_requested():

            emb = {"embed": {"title": "", "description": ""}, "footer": {"text": ""}, "fields": []}

            emb["footer"]["text"] = tagline
            if description:
                emb["embed"]["title"] = f"*{description[:250]}*"

            for cog_name, data in coms:

                if cog_name:
                    title = f"**__{cog_name}:__**"
                else:
                    title = f"**__{T_('No Category')}:__**"

                def shorten_line(a_line: str) -> str:
                    if len(a_line) < 70:  # embed max width needs to be lower
                        return a_line
                    return a_line[:67] + "..."

                cog_text = "\n".join(
                    shorten_line(f"**{name}** {command.format_shortdoc_for_context(ctx)}")
                    for name, command in sorted(data.items())
                )

                for i, page in enumerate(pagify(cog_text, page_length=1000, shorten_by=0)):
                    title = title if i < 1 else f"{title} {T_('(continued)')}"
                    field = EmbedField(title, page, False)
                    emb["fields"].append(field)

            await self.make_and_send_embeds(ctx, emb, help_settings=help_settings)

        else:
            to_join = []
            if description:
                to_join.append(f"{description}\n")

            names = []
            for k, v in coms:
                names.extend(list(v.name for v in v.values()))

            max_width = max(
                discord.utils._string_width((name or T_("No Category:"))) for name in names
            )

            def width_maker(cmds):
                doc_max_width = 80 - max_width
                for nm, com in cmds:
                    width_gap = discord.utils._string_width(nm) - len(nm)
                    doc = com.format_shortdoc_for_context(ctx)
                    if len(doc) > doc_max_width:
                        doc = doc[: doc_max_width - 3] + "..."
                    yield nm, doc, max_width - width_gap

            for cog_name, data in coms:

                title = f"{cog_name}:" if cog_name else T_("No Category:")
                to_join.append(title)

                for name, doc, width in width_maker(sorted(data.items())):
                    to_join.append(f"  {name:<{width}} {doc}")

            to_join.append(f"\n{tagline}")
            to_page = "\n".join(to_join)
            pages = [box(p) for p in pagify(to_page)]
            await self.send_pages(ctx, pages, embed=False, help_settings=help_settings)

    @staticmethod
    async def help_filter_func(
        ctx, objects: Iterable[SupportsCanSee], help_settings: HelpSettings, bypass_hidden=False,
    ) -> AsyncIterator[SupportsCanSee]:
        """
        This does most of actual filtering.
        """
        show_hidden = bypass_hidden or help_settings.show_hidden
        verify_checks = help_settings.verify_checks

        # TODO: Settings for this in core bot db
        for obj in objects:
            if verify_checks and not show_hidden:
                # Default Red behavior, can_see includes a can_run check.
                if await obj.can_see(ctx) and getattr(obj, "enabled", True):
                    yield obj
            elif verify_checks:
                try:
                    can_run = await obj.can_run(ctx)
                except discord.DiscordException:
                    can_run = False
                if can_run and getattr(obj, "enabled", True):
                    yield obj
            elif not show_hidden:
                if not getattr(obj, "hidden", False):  # Cog compatibility
                    yield obj
            else:
                yield obj

    async def command_not_found(self, ctx, help_for, help_settings: HelpSettings):
        """
        Sends an error, fuzzy help, or stays quiet based on settings
        """
        fuzzy_commands = await fuzzy_command_search(
            ctx,
            help_for,
            commands=self.help_filter_func(
                ctx, ctx.bot.walk_commands(), help_settings=help_settings
            ),
            min_score=75,
        )
        use_embeds = await ctx.embed_requested()
        if fuzzy_commands:
            ret = await format_fuzzy_results(ctx, fuzzy_commands, embed=use_embeds)
            if use_embeds:
                ret.set_author(
                    name=f"{ctx.me.display_name} {T_('Help Menu')}", icon_url=ctx.me.avatar_url
                )
                tagline = help_settings.tagline or self.get_default_tagline(ctx)
                ret.set_footer(text=tagline)
                await ctx.send(embed=ret)
            else:
                await ctx.send(ret)
        elif help_settings.verify_exists:
            ret = T_("Help topic for *{command_name}* not found.").format(command_name=help_for)
            if use_embeds:
                ret = discord.Embed(color=(await ctx.embed_color()), description=ret)
                ret.set_author(
                    name=f"{ctx.me.display_name} {T_('Help Menu')}", icon_url=ctx.me.avatar_url
                )
                tagline = help_settings.tagline or self.get_default_tagline(ctx)
                ret.set_footer(text=tagline)
                await ctx.send(embed=ret)
            else:
                await ctx.send(ret)

    async def subcommand_not_found(self, ctx, command, not_found, help_settings: HelpSettings):
        """
        Sends an error
        """
        ret = T_("Command *{command_name}* has no subcommand named *{not_found}*.").format(
            command_name=command.qualified_name, not_found=not_found[0]
        )
        if await ctx.embed_requested():
            ret = discord.Embed(color=(await ctx.embed_color()), description=ret)
            ret.set_author(
                name=f"{ctx.me.display_name} {T_('Help Menu')}", icon_url=ctx.me.avatar_url
            )
            tagline = help_settings.tagline or self.get_default_tagline(ctx)
            ret.set_footer(text=tagline)
            await ctx.send(embed=ret)
        else:
            await ctx.send(ret)

    @staticmethod
    def parse_command(ctx, help_for: str):
        """
        Handles parsing
        """

        maybe_cog = ctx.bot.get_cog(help_for)
        if maybe_cog:
            return maybe_cog

        com = ctx.bot
        last = None

        clist = help_for.split()

        for index, item in enumerate(clist):
            try:
                com = com.all_commands[item]
                # TODO: This doesn't handle valid command aliases.
                # swap parsing method to use get_command.
            except (KeyError, AttributeError):
                if last:
                    raise NoSubCommand(last=last, not_found=clist[index:]) from None
                else:
                    raise NoCommand() from None
            else:
                last = com

        return com

    async def send_pages(
        self,
        ctx: Context,
        pages: List[Union[str, discord.Embed]],
        embed: bool = True,
        help_settings: HelpSettings = None,
    ):
        """
        Sends pages based on settings.
        """

        # save on config calls
        channel_permissions = ctx.channel.permissions_for(ctx.me)

        if not (channel_permissions.add_reactions and help_settings.use_menus):

            max_pages_in_guild = help_settings.max_pages_in_guild
            use_DMs = len(pages) > max_pages_in_guild
            destination = ctx.author if use_DMs else ctx.channel
            delete_delay = help_settings.delete_delay

            messages: List[discord.Message] = []
            for page in pages:
                try:
                    if embed:
                        msg = await destination.send(embed=page)
                    else:
                        msg = await destination.send(page)
                except discord.Forbidden:
                    return await ctx.send(
                        T_(
                            "I couldn't send the help message to you in DM. "
                            "Either you blocked me or you disabled DMs in this server."
                        )
                    )
                else:
                    messages.append(msg)

            # The if statement takes into account that 'destination' will be
            # the context channel in non-DM context, reusing 'channel_permissions' to avoid
            # computing the permissions twice.
            if (
                not use_DMs  # we're not in DMs
                and delete_delay > 0  # delete delay is enabled
                and channel_permissions.manage_messages  # we can manage messages here
            ):

                # We need to wrap this in a task to not block after-sending-help interactions.
                # The channel has to be TextChannel as we can't bulk-delete from DMs
                async def _delete_delay_help(
                    channel: discord.TextChannel, messages: List[discord.Message], delay: int
                ):
                    await asyncio.sleep(delay)
                    await mass_purge(messages, channel)

                asyncio.create_task(_delete_delay_help(destination, messages, delete_delay))
        else:
            # Specifically ensuring the menu's message is sent prior to returning
            m = await (ctx.send(embed=pages[0]) if embed else ctx.send(pages[0]))
            c = menus.DEFAULT_CONTROLS if len(pages) > 1 else {"\N{CROSS MARK}": menus.close_menu}
            # Allow other things to happen during menu timeout/interaction.
            asyncio.create_task(menus.menu(ctx, pages, c, message=m))
            # menu needs reactions added manually since we fed it a messsage
            menus.start_adding_reactions(m, c.keys())


@commands.command(name="help", hidden=True, i18n=T_)
async def red_help(ctx: Context, *, thing_to_get_help_for: str = None):
    """
    I need somebody
    (Help) not just anybody
    (Help) you know I need someone
    (Help!)
    """
    await ctx.bot.send_help_for(ctx, thing_to_get_help_for)<|MERGE_RESOLUTION|>--- conflicted
+++ resolved
@@ -207,19 +207,12 @@
         command = obj
 
         description = command.description or ""
-<<<<<<< HEAD
         tagline = (await ctx.bot._config.help.tagline()) or self.get_default_tagline(ctx)
         signature = f"`Syntax: {ctx.clean_prefix}{command.qualified_name} {command.signature}`"
         signature += (
             f"\n`Alias{'es' if len(command.aliases) > 1 else ''}: {', '.join(command.aliases)}`"
             if command.aliases
             else ""
-=======
-
-        tagline = (help_settings.tagline) or self.get_default_tagline(ctx)
-        signature = (
-            f"`{T_('Syntax')}: {ctx.clean_prefix}{command.qualified_name} {command.signature}`"
->>>>>>> f280eea7
         )
         subcommands = None
 
