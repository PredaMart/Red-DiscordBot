# This is a full replacement of discord.py's help command
#
# At a later date, there should be things added to support extra formatter
# registration from 3rd party cogs.
#
# This exists due to deficiencies in discord.py which conflict
# with our needs for per-context help settings
# see https://github.com/Rapptz/discord.py/issues/2123
#
# While the issue above discusses this as theoretical, merely interacting with config within
# the help command preparation was enough to cause
# demonstrable breakage in 150 help invokes in a 2 minute window.
# This is not an unreasonable volume on some already existing Red instances,
# especially since help is invoked for command groups
# automatically when subcommands are not provided correctly as user feedback.
#
# The implemented fix is in
# https://github.com/Rapptz/discord.py/commit/ad5beed8dd75c00bd87492cac17fe877033a3ea1
#
# While this fix would handle our immediate specific issues, it's less appropriate to use
# Where we do not have a downstream consumer to consider.
# Simply modifying the design to not be susceptible to the issue,
# rather than adding copy and deepcopy use in multiple places is better for us
#
# Additionally, this gives our users a bit more customization options including by
# 3rd party cogs down the road.

import asyncio
from collections import namedtuple
from typing import Union, List, AsyncIterator, Iterable, cast

import discord
from discord.ext import commands as dpy_commands

from . import commands
from .context import Context
from ..i18n import Translator
from ..utils import menus, fuzzy_command_search, format_fuzzy_results
from ..utils.chat_formatting import box, pagify

__all__ = ["red_help", "RedHelpFormatter"]

T_ = Translator("Help", __file__)

HelpTarget = Union[commands.Command, commands.Group, commands.Cog, dpy_commands.bot.BotBase, str]

# The below could be a protocol if we pulled in typing_extensions from mypy.
SupportsCanSee = Union[commands.Command, commands.Group, dpy_commands.bot.BotBase, commands.Cog]

EmbedField = namedtuple("EmbedField", "name value inline")
EMPTY_STRING = "\N{ZERO WIDTH SPACE}"


class NoCommand(Exception):
    pass


class NoSubCommand(Exception):
    def __init__(self, *, last, not_found):
        self.last = last
        self.not_found = not_found


class RedHelpFormatter:
    """
    Red's help implementation

    This is intended to be overridable in parts to only change some behavior.

    While currently, there is a global formatter, later plans include a context specific
    formatter selector as well as an API for cogs to register/un-register a formatter with the bot.

    When implementing your own formatter, at minimum you must provide an implementation of 
    `send_help` with identical signature.

    While this exists as a class for easy partial overriding, most implementations
    should not need or want a shared state.
    """

    async def send_help(self, ctx: Context, help_for: HelpTarget = None):
        """ 
        This delegates to other functions. 
        
        For most cases, you should use this and only this directly.
        """
        if help_for is None or isinstance(help_for, dpy_commands.bot.BotBase):
            await self.format_bot_help(ctx)
            return

        if isinstance(help_for, str):
            try:
                help_for = self.parse_command(ctx, help_for)
            except NoCommand:
                await self.command_not_found(ctx, help_for)
                return
            except NoSubCommand as exc:
                if await ctx.bot._config.help.verify_exists():
                    await self.subcommand_not_found(ctx, exc.last, exc.not_found)
                    return
                help_for = exc.last

        if isinstance(help_for, commands.Cog):
            await self.format_cog_help(ctx, help_for)
        else:
            await self.format_command_help(ctx, help_for)

    async def get_cog_help_mapping(self, ctx: Context, obj: commands.Cog):
        iterator = filter(lambda c: c.parent is None and c.cog is obj, ctx.bot.commands)
        return {com.name: com async for com in self.help_filter_func(ctx, iterator)}

    async def get_group_help_mapping(self, ctx: Context, obj: commands.Group):
        return {
            com.name: com async for com in self.help_filter_func(ctx, obj.all_commands.values())
        }

    async def get_bot_help_mapping(self, ctx):
        sorted_iterable = []
        for cogname, cog in (*sorted(ctx.bot.cogs.items()), (None, None)):
            cm = await self.get_cog_help_mapping(ctx, cog)
            if cm:
                sorted_iterable.append((cogname, cm))
        return sorted_iterable

    @staticmethod
    def get_default_tagline(ctx: Context):
        return (
            f"Type {ctx.clean_prefix}help <command> for more info on a command. "
            f"You can also type {ctx.clean_prefix}help <category> for more info on a category."
        )

    async def format_command_help(self, ctx: Context, obj: commands.Command):

        send = await ctx.bot._config.help.verify_exists()
        if not send:
            async for _ in self.help_filter_func(ctx, (obj,), bypass_hidden=True):
                # This is a really lazy option for not
                # creating a separate single case version.
                # It is efficient though
                #
                # We do still want to bypass the hidden requirement on
                # a specific command explicitly invoked here.
                send = True

        if not send:
            return

        command = obj

        description = command.description or ""
        tagline = (await ctx.bot._config.help.tagline()) or self.get_default_tagline(ctx)
        signature = f"`Syntax: {ctx.clean_prefix}{command.qualified_name} {command.signature}`"
        subcommands = None

        if hasattr(command, "all_commands"):
            grp = cast(commands.Group, command)
            subcommands = await self.get_group_help_mapping(ctx, grp)

        if await ctx.embed_requested():
            emb = {"embed": {"title": "", "description": ""}, "footer": {"text": ""}, "fields": []}

            if description:
                emb["embed"]["title"] = f"*{description[:2044]}*"

            emb["footer"]["text"] = tagline
            emb["embed"]["description"] = signature

            if command.help:
                splitted = command.help.split("\n\n")
                name = splitted[0]
                value = "\n\n".join(splitted[1:]).replace("[p]", ctx.clean_prefix)
                if not value:
                    value = EMPTY_STRING
                field = EmbedField(name[:252], value[:1024], False)
                emb["fields"].append(field)

            if subcommands:

                def shorten_line(a_line: str) -> str:
                    if len(a_line) < 70:  # embed max width needs to be lower
                        return a_line
                    return a_line[:67] + "..."

                subtext = "\n".join(
                    shorten_line(f"**{name}** {command.short_doc}")
                    for name, command in sorted(subcommands.items())
                )
                for i, page in enumerate(pagify(subtext, page_length=1000, shorten_by=0)):
                    if i == 0:
                        title = "**__Subcommands:__**"
                    else:
                        title = "**__Subcommands:__** (continued)"
                    field = EmbedField(title, page, False)
                    emb["fields"].append(field)

            await self.make_and_send_embeds(ctx, emb)

        else:  # Code blocks:

            subtext = None
            subtext_header = None
            if subcommands:
                subtext_header = "Subcommands:"
                max_width = max(discord.utils._string_width(name) for name in subcommands.keys())

                def width_maker(cmds):
                    doc_max_width = 80 - max_width
                    for nm, com in sorted(cmds):
                        width_gap = discord.utils._string_width(nm) - len(nm)
                        doc = com.short_doc
                        if len(doc) > doc_max_width:
                            doc = doc[: doc_max_width - 3] + "..."
                        yield nm, doc, max_width - width_gap

                subtext = "\n".join(
                    f"  {name:<{width}} {doc}"
                    for name, doc, width in width_maker(subcommands.items())
                )

            to_page = "\n\n".join(
                filter(
                    None,
                    (
                        description,
                        signature[1:-1],
                        command.help.replace("[p]", ctx.clean_prefix),
                        subtext_header,
                        subtext,
                    ),
                )
            )
            pages = [box(p) for p in pagify(to_page)]
            await self.send_pages(ctx, pages, embed=False)

    @staticmethod
    def group_embed_fields(fields: List[EmbedField], max_chars=1000):
        curr_group = []
        ret = []
        for f in fields:
            curr_group.append(f)
            if sum(len(f.value) for f in curr_group) > max_chars:
                ret.append(curr_group)
                curr_group = []

        if len(curr_group) > 0:
            ret.append(curr_group)

        return ret

    async def make_and_send_embeds(self, ctx, embed_dict: dict):

        pages = []

        page_char_limit = await ctx.bot._config.help.page_char_limit()
        field_groups = self.group_embed_fields(embed_dict["fields"], page_char_limit)

        color = await ctx.embed_color()
        page_count = len(field_groups)

        author_info = {"name": f"{ctx.me.display_name} Help Menu", "icon_url": ctx.me.avatar_url}

        if not field_groups:  # This can happen on single command without a docstring
            embed = discord.Embed(color=color, **embed_dict["embed"])
            embed.set_author(**author_info)
            embed.set_footer(**embed_dict["footer"])
            pages.append(embed)

        for i, group in enumerate(field_groups, 1):
            embed = discord.Embed(color=color, **embed_dict["embed"])

            if page_count > 1:
                description = f"{embed.description} *Page {i} of {page_count}*"
                embed.description = description

            embed.set_author(**author_info)

            for field in group:
                embed.add_field(**field._asdict())

            embed.set_footer(**embed_dict["footer"])

            pages.append(embed)

        await self.send_pages(ctx, pages, embed=True)

    async def format_cog_help(self, ctx: Context, obj: commands.Cog):

        coms = await self.get_cog_help_mapping(ctx, obj)
        if not (coms or await ctx.bot._config.help.verify_exists()):
            return

        description = obj.help
        tagline = (await ctx.bot._config.help.tagline()) or self.get_default_tagline(ctx)

        if await ctx.embed_requested():
            emb = {"embed": {"title": "", "description": ""}, "footer": {"text": ""}, "fields": []}

            emb["footer"]["text"] = tagline
            if description:
                splitted = description.split("\n\n")
                name = splitted[0]
                value = "\n\n".join(splitted[1:]).replace("[p]", ctx.clean_prefix)
                if not value:
                    value = EMPTY_STRING
                field = EmbedField(name[:252], value[:1024], False)
                emb["fields"].append(field)

            if coms:

                def shorten_line(a_line: str) -> str:
                    if len(a_line) < 70:  # embed max width needs to be lower
                        return a_line
                    return a_line[:67] + "..."

                command_text = "\n".join(
                    shorten_line(f"**{name}** {command.short_doc}")
                    for name, command in sorted(coms.items())
                )
                for i, page in enumerate(pagify(command_text, page_length=1000, shorten_by=0)):
                    if i == 0:
                        title = "**__Commands:__**"
                    else:
                        title = "**__Commands:__** (continued)"
                    field = EmbedField(title, page, False)
                    emb["fields"].append(field)

            await self.make_and_send_embeds(ctx, emb)

        else:
            commands_text = None
            commands_header = None
            if commands:
                subtext_header = "Commands:"
                max_width = max(discord.utils._string_width(name) for name in commands.keys())

                def width_maker(cmds):
                    doc_max_width = 80 - max_width
                    for nm, com in sorted(cmds):
                        width_gap = discord.utils._string_width(nm) - len(nm)
                        doc = com.short_doc
                        if len(doc) > doc_max_width:
                            doc = doc[: doc_max_width - 3] + "..."
                        yield nm, doc, max_width - width_gap

                subtext = "\n".join(
                    f"  {name:<{width}} {doc}"
                    for name, doc, width in width_maker(commands.items())
                )

            to_page = "\n\n".join(
                filter(None, (description, signature[1:-1], subtext_header, subtext))
            )
            pages = [box(p) for p in pagify(to_page)]
            await self.send_pages(ctx, pages, embed=False)

    async def format_bot_help(self, ctx: Context):

        commands = await self.get_bot_help_mapping(ctx)
        if not commands:
            return

        description = ctx.bot.description or ""
        tagline = (await ctx.bot._config.help.tagline()) or self.get_default_tagline(ctx)

        if await ctx.embed_requested():

            emb = {"embed": {"title": "", "description": ""}, "footer": {"text": ""}, "fields": []}

            emb["footer"]["text"] = tagline
            if description:
                emb["embed"]["title"] = f"*{description[:2044]}*"

            for cog_name, data in commands:

                if cog_name:
                    title = f"**__{cog_name}:__**"
                else:
                    title = f"**__No Category:__**"

                def shorten_line(a_line: str) -> str:
                    if len(a_line) < 70:  # embed max width needs to be lower
                        return a_line
                    return a_line[:67] + "..."

                cog_text = "\n".join(
                    shorten_line(f"**{name}** {command.short_doc}")
                    for name, command in sorted(data.items())
                )

                for i, page in enumerate(pagify(cog_text, page_length=1000, shorten_by=0)):
                    title = title if i < 1 else f"{title} (continued)"
                    field = EmbedField(title, page, False)
                    emb["fields"].append(field)

            await self.make_and_send_embeds(ctx, emb)

        else:
            if description:
                to_join = [f"{description}\n"]

            names = []
            for k, v in commands:
                names.extend(list(v.name for v in v.values()))

            max_width = max(
                discord.utils._string_width((name or "No Category:")) for name in names
            )

            def width_maker(cmds):
                doc_max_width = 80 - max_width
                for nm, com in cmds:
                    width_gap = discord.utils._string_width(nm) - len(nm)
                    doc = com.short_doc
                    if len(doc) > doc_max_width:
                        doc = doc[: doc_max_width - 3] + "..."
                    yield nm, doc, max_width - width_gap

            for cog_name, data in commands:

                title = f"{cog_name}:" if cog_name else "No Category:"
                to_join.append(title)

                for name, doc, width in width_maker(sorted(data.items())):
                    to_join.append(f"  {name:<{width}} {doc}")

            to_join.append(f"\n{tagline}")
            to_page = "\n".join(to_join)
            pages = [box(p) for p in pagify(to_page)]
            await self.send_pages(ctx, pages, embed=False)

    @staticmethod
    async def help_filter_func(
        ctx, objects: Iterable[SupportsCanSee], bypass_hidden=False
    ) -> AsyncIterator[SupportsCanSee]:
        """
        This does most of actual filtering.
        """

        show_hidden = bypass_hidden or await ctx.bot._config.help.show_hidden()
        verify_checks = await ctx.bot._config.help.verify_checks()

        # TODO: Settings for this in core bot db
        for obj in objects:
            if verify_checks and not show_hidden:
                # Default Red behavior, can_see includes a can_run check.
                if await obj.can_see(ctx) and getattr(obj, "enabled", True):
                    yield obj
            elif verify_checks:
                try:
                    can_run = await obj.can_run(ctx)
                except discord.DiscordException:
                    can_run = False
                if can_run and getattr(obj, "enabled", True):
                    yield obj
            elif not show_hidden:
                if not getattr(obj, "hidden", False):  # Cog compatibility
                    yield obj
            else:
                yield obj

    async def command_not_found(self, ctx, help_for):
        """
        Sends an error, fuzzy help, or stays quiet based on settings
        """
        coms = {c async for c in self.help_filter_func(ctx, ctx.bot.walk_commands())}
        fuzzy_commands = await fuzzy_command_search(ctx, help_for, commands=coms, min_score=75)
        use_embeds = await ctx.embed_requested()
        if fuzzy_commands:
            ret = await format_fuzzy_results(ctx, fuzzy_commands, embed=use_embeds)
            if use_embeds:
<<<<<<< HEAD
                ret.set_author()
                tagline = (await ctx.bot.db.help.tagline()) or self.get_default_tagline(ctx)
=======
                ret.set_author(name=f"{ctx.me.display_name} Help Menu", icon_url=ctx.me.avatar_url)
                tagline = (await ctx.bot._config.help.tagline()) or self.get_default_tagline(ctx)
>>>>>>> 0be3b1ac
                ret.set_footer(text=tagline)
                await ctx.send(embed=ret)
            else:
                await ctx.send(ret)
        elif await ctx.bot._config.help.verify_exists():
            ret = T_("Help topic for *{command_name}* not found.").format(command_name=help_for)
            if use_embeds:
<<<<<<< HEAD
                emb = discord.Embed(color=(await ctx.embed_color()), description=ret)
                emb.set_author(name=f"{ctx.me.display_name} Help Menu", icon_url=ctx.me.avatar_url)
                tagline = (await ctx.bot.db.help.tagline()) or self.get_default_tagline(ctx)
=======
                ret = discord.Embed(color=(await ctx.embed_color()), description=ret)
                ret.set_author(name=f"{ctx.me.display_name} Help Menu", icon_url=ctx.me.avatar_url)
                tagline = (await ctx.bot._config.help.tagline()) or self.get_default_tagline(ctx)
>>>>>>> 0be3b1ac
                ret.set_footer(text=tagline)
                await ctx.send(embed=ret)
            else:
                await ctx.send(ret)

    async def subcommand_not_found(self, ctx, command, not_found):
        """
        Sends an error
        """
        ret = T_("Command *{command_name}* has no subcommand named *{not_found}*.").format(
            command_name=command.qualified_name, not_found=not_found[0]
        )
        if await ctx.embed_requested():
            ret = discord.Embed(color=(await ctx.embed_color()), description=ret)
            ret.set_author(name=f"{ctx.me.display_name} Help Menu", icon_url=ctx.me.avatar_url)
            tagline = (await ctx.bot._config.help.tagline()) or self.get_default_tagline(ctx)
            ret.set_footer(text=tagline)
            await ctx.send(embed=ret)
        else:
            await ctx.send(ret)

    @staticmethod
    def parse_command(ctx, help_for: str):
        """
        Handles parsing
        """

        maybe_cog = ctx.bot.get_cog(help_for)
        if maybe_cog:
            return maybe_cog

        com = ctx.bot
        last = None

        clist = help_for.split()

        for index, item in enumerate(clist):
            try:
                com = com.all_commands[item]
                # TODO: This doesn't handle valid command aliases.
                # swap parsing method to use get_command.
            except (KeyError, AttributeError):
                if last:
                    raise NoSubCommand(last=last, not_found=clist[index:]) from None
                else:
                    raise NoCommand() from None
            else:
                last = com

        return com

    async def send_pages(
        self, ctx: Context, pages: List[Union[str, discord.Embed]], embed: bool = True
    ):
        """
        Sends pages based on settings.
        """

        if not (
            ctx.channel.permissions_for(ctx.me).add_reactions
            and await ctx.bot._config.help.use_menus()
        ):

            max_pages_in_guild = await ctx.bot._config.help.max_pages_in_guild()
            destination = ctx.author if len(pages) > max_pages_in_guild else ctx

            if embed:
                for page in pages:
                    try:
                        await destination.send(embed=page)
                    except discord.Forbidden:
                        return await ctx.send(
                            T_(
                                "I couldn't send the help message to you in DM. "
                                "Either you blocked me or you disabled DMs in this server."
                            )
                        )
            else:
                for page in pages:
                    try:
                        await destination.send(page)
                    except discord.Forbidden:
                        return await ctx.send(
                            T_(
                                "I couldn't send the help message to you in DM. "
                                "Either you blocked me or you disabled DMs in this server."
                            )
                        )
        else:
            # Specifically ensuring the menu's message is sent prior to returning
            m = await (ctx.send(embed=pages[0]) if embed else ctx.send(pages[0]))
            c = menus.DEFAULT_CONTROLS if len(pages) > 1 else {"\N{CROSS MARK}": menus.close_menu}
            # Allow other things to happen during menu timeout/interaction.
            asyncio.create_task(menus.menu(ctx, pages, c, message=m))
            # menu needs reactions added manually since we fed it a messsage
            menus.start_adding_reactions(m, c.keys())


@commands.command(name="help", hidden=True, i18n=T_)
async def red_help(ctx: Context, *, thing_to_get_help_for: str = None):
    """
    I need somebody
    (Help) not just anybody
    (Help) you know I need someone
    (Help!)
    """
    await ctx.bot.send_help_for(ctx, thing_to_get_help_for)<|MERGE_RESOLUTION|>--- conflicted
+++ resolved
@@ -467,13 +467,8 @@
         if fuzzy_commands:
             ret = await format_fuzzy_results(ctx, fuzzy_commands, embed=use_embeds)
             if use_embeds:
-<<<<<<< HEAD
-                ret.set_author()
-                tagline = (await ctx.bot.db.help.tagline()) or self.get_default_tagline(ctx)
-=======
                 ret.set_author(name=f"{ctx.me.display_name} Help Menu", icon_url=ctx.me.avatar_url)
                 tagline = (await ctx.bot._config.help.tagline()) or self.get_default_tagline(ctx)
->>>>>>> 0be3b1ac
                 ret.set_footer(text=tagline)
                 await ctx.send(embed=ret)
             else:
@@ -481,15 +476,9 @@
         elif await ctx.bot._config.help.verify_exists():
             ret = T_("Help topic for *{command_name}* not found.").format(command_name=help_for)
             if use_embeds:
-<<<<<<< HEAD
-                emb = discord.Embed(color=(await ctx.embed_color()), description=ret)
-                emb.set_author(name=f"{ctx.me.display_name} Help Menu", icon_url=ctx.me.avatar_url)
-                tagline = (await ctx.bot.db.help.tagline()) or self.get_default_tagline(ctx)
-=======
                 ret = discord.Embed(color=(await ctx.embed_color()), description=ret)
                 ret.set_author(name=f"{ctx.me.display_name} Help Menu", icon_url=ctx.me.avatar_url)
                 tagline = (await ctx.bot._config.help.tagline()) or self.get_default_tagline(ctx)
->>>>>>> 0be3b1ac
                 ret.set_footer(text=tagline)
                 await ctx.send(embed=ret)
             else:
