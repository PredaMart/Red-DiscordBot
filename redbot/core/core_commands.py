import asyncio
import contextlib
import datetime
import importlib
import itertools
import logging
import os
import sys
import platform
import getpass
import pip
import traceback
from random import choice
from collections import namedtuple
from pathlib import Path
from typing import TYPE_CHECKING, Union, Tuple, List, Optional, Iterable, Sequence, Dict, Set

import aiohttp
import discord
import pkg_resources

from . import (
    __version__,
    version_info as red_version_info,
    VersionInfo,
    checks,
    commands,
    drivers,
    errors,
    i18n,
    config,
)
from .utils.predicates import MessagePredicate
from .utils.chat_formatting import (
    box,
    escape,
    humanize_list,
    humanize_number,
    humanize_timedelta,
    inline,
    pagify,
)
from .commands.requires import PrivilegeLevel


if TYPE_CHECKING:
    from redbot.core.bot import Red

__all__ = ["Core"]

log = logging.getLogger("red")


_ = i18n.Translator("Core", __file__)

TokenConverter = commands.get_dict_converter(delims=[" ", ",", ";"])


class CoreLogic:
    def __init__(self, bot: "Red"):
        self.bot = bot
        self.bot.register_rpc_handler(self._load)
        self.bot.register_rpc_handler(self._unload)
        self.bot.register_rpc_handler(self._reload)
        self.bot.register_rpc_handler(self._name)
        self.bot.register_rpc_handler(self._prefixes)
        self.bot.register_rpc_handler(self._version_info)
        self.bot.register_rpc_handler(self._invite_url)

    async def _load(
        self, cog_names: Iterable[str]
    ) -> Tuple[List[str], List[str], List[str], List[str], List[Tuple[str, str]], Set[str]]:
        """
        Loads cogs by name.
        Parameters
        ----------
        cog_names : list of str

        Returns
        -------
        tuple
            4-tuple of loaded, failed, not found and already loaded cogs.
        """
        failed_packages = []
        loaded_packages = []
        notfound_packages = []
        alreadyloaded_packages = []
        failed_with_reason_packages = []
        repos_with_shared_libs = set()

        bot = self.bot

        cogspecs = []

        for name in cog_names:
            try:
                spec = await bot._cog_mgr.find_cog(name)
                if spec:
                    cogspecs.append((spec, name))
                else:
                    notfound_packages.append(name)
            except Exception as e:
                log.exception("Package import failed", exc_info=e)

                exception_log = "Exception during import of cog\n"
                exception_log += "".join(traceback.format_exception(type(e), e, e.__traceback__))
                bot._last_exception = exception_log
                failed_packages.append(name)

        for spec, name in cogspecs:
            try:
                self._cleanup_and_refresh_modules(spec.name)
                await bot.load_extension(spec)
            except errors.PackageAlreadyLoaded:
                alreadyloaded_packages.append(name)
            except errors.CogLoadError as e:
                failed_with_reason_packages.append((name, str(e)))
            except Exception as e:
                log.exception("Package loading failed", exc_info=e)

                exception_log = "Exception during loading of cog\n"
                exception_log += "".join(traceback.format_exception(type(e), e, e.__traceback__))
                bot._last_exception = exception_log
                failed_packages.append(name)
            else:
                await bot.add_loaded_package(name)
                loaded_packages.append(name)
                # remove in Red 3.3
                downloader = bot.get_cog("Downloader")
                if downloader is None:
                    continue
                try:
                    maybe_repo = await downloader._shared_lib_load_check(name)
                except Exception:
                    log.exception(
                        "Shared library check failed,"
                        " if you're not using modified Downloader, report this issue."
                    )
                    maybe_repo = None
                if maybe_repo is not None:
                    repos_with_shared_libs.add(maybe_repo.name)

        return (
            loaded_packages,
            failed_packages,
            notfound_packages,
            alreadyloaded_packages,
            failed_with_reason_packages,
            repos_with_shared_libs,
        )

    @staticmethod
    def _cleanup_and_refresh_modules(module_name: str) -> None:
        """Interally reloads modules so that changes are detected"""
        splitted = module_name.split(".")

        def maybe_reload(new_name):
            try:
                lib = sys.modules[new_name]
            except KeyError:
                pass
            else:
                importlib._bootstrap._exec(lib.__spec__, lib)

        # noinspection PyTypeChecker
        modules = itertools.accumulate(splitted, "{}.{}".format)
        for m in modules:
            maybe_reload(m)

        children = {name: lib for name, lib in sys.modules.items() if name.startswith(module_name)}
        for child_name, lib in children.items():
            importlib._bootstrap._exec(lib.__spec__, lib)

    async def _unload(self, cog_names: Iterable[str]) -> Tuple[List[str], List[str]]:
        """
        Unloads cogs with the given names.

        Parameters
        ----------
        cog_names : list of str

        Returns
        -------
        tuple
            2 element tuple of successful unloads and failed unloads.
        """
        failed_packages = []
        unloaded_packages = []

        bot = self.bot

        for name in cog_names:
            if name in bot.extensions:
                bot.unload_extension(name)
                await bot.remove_loaded_package(name)
                unloaded_packages.append(name)
            else:
                failed_packages.append(name)

        return unloaded_packages, failed_packages

    async def _reload(
        self, cog_names: Sequence[str]
    ) -> Tuple[List[str], List[str], List[str], List[str], List[Tuple[str, str]], Set[str]]:
        await self._unload(cog_names)

        (
            loaded,
            load_failed,
            not_found,
            already_loaded,
            load_failed_with_reason,
            repos_with_shared_libs,
        ) = await self._load(cog_names)

        return (
            loaded,
            load_failed,
            not_found,
            already_loaded,
            load_failed_with_reason,
            repos_with_shared_libs,
        )

    async def _name(self, name: Optional[str] = None) -> str:
        """
        Gets or sets the bot's username.

        Parameters
        ----------
        name : str
            If passed, the bot will change it's username.

        Returns
        -------
        str
            The current (or new) username of the bot.
        """
        if name is not None:
            await self.bot.user.edit(username=name)

        return self.bot.user.name

    async def _prefixes(self, prefixes: Optional[Sequence[str]] = None) -> List[str]:
        """
        Gets or sets the bot's global prefixes.

        Parameters
        ----------
        prefixes : list of str
            If passed, the bot will set it's global prefixes.

        Returns
        -------
        list of str
            The current (or new) list of prefixes.
        """
        if prefixes:
            await self.bot._prefix_cache.set_prefixes(guild=None, prefixes=prefixes)
            return prefixes
        return await self.bot._prefix_cache.get_prefixes(guild=None)

    @classmethod
    async def _version_info(cls) -> Dict[str, str]:
        """
        Version information for Red and discord.py

        Returns
        -------
        dict
            `redbot` and `discordpy` keys containing version information for both.
        """
        return {"redbot": __version__, "discordpy": discord.__version__}

    async def _invite_url(self) -> str:
        """
        Generates the invite URL for the bot.

        Returns
        -------
        str
            Invite URL.
        """
        app_info = await self.bot.application_info()
        perms_int = await self.bot._config.invite_perm()
        permissions = discord.Permissions(perms_int)
        return discord.utils.oauth_url(app_info.id, permissions)

    @staticmethod
    async def _can_get_invite_url(ctx):
        is_owner = await ctx.bot.is_owner(ctx.author)
        is_invite_public = await ctx.bot._config.invite_public()
        return is_owner or is_invite_public


@i18n.cog_i18n(_)
class Core(commands.Cog, CoreLogic):
    """Commands related to core functions"""

    @commands.command(hidden=True)
    async def ping(self, ctx: commands.Context):
        """Pong."""
        await ctx.send("Beep Boop.")

    @commands.command()
    async def info(self, ctx: commands.Context):
        """Shows info about Red"""
        author_repo = "https://github.com/Twentysix26"
        org_repo = "https://github.com/Cog-Creators"
        red_repo = org_repo + "/Red-DiscordBot"
        red_pypi = "https://pypi.python.org/pypi/Red-DiscordBot"
        support_server_url = "https://discord.gg/red"
        dpy_repo = "https://github.com/Rapptz/discord.py"
        python_url = "https://www.python.org/"
        since = datetime.datetime(2016, 1, 2, 0, 0)
        days_since = (datetime.datetime.utcnow() - since).days
        dpy_version = "[{}]({})".format(discord.__version__, dpy_repo)
        python_version = "[{}.{}.{}]({})".format(*sys.version_info[:3], python_url)
        red_version = "[{}]({})".format(__version__, red_pypi)
        app_info = await self.bot.application_info()
        owner = app_info.owner
        custom_info = await self.bot._config.custom_info()
        discord_server = "https://discord.gg/TEeXcDY"

        async with aiohttp.ClientSession() as session:
            async with session.get("{}/json".format(red_pypi)) as r:
                data = await r.json()
        outdated = VersionInfo.from_str(data["info"]["version"]) > red_version_info
        about = (
            "This is an custom fork of [Red, an open source Discord bot]({}) "
            "created by [Twentysix]({}) and [improved by many]({}).\n\n"
            "Please do not bother Red Support for issues with my bot as they will not be able to help you. "
            "For support with this bot please join my support [discord server]({})\n\n"
            "This fork has numerous modifications to core Red. Some may get merged into "
            "the main project via PR at a later date, but most changes are custom for {}\n\n"
            "Orginal Copyright to (c) Cog Creators"
            "".format(red_repo, author_repo, org_repo, discord_server, ctx.bot.user.name)
        )

        embed = discord.Embed(color=(await ctx.embed_colour()))
        embed.set_thumbnail(url=ctx.bot.user.avatar_url_as(static_format="png"))
        embed.add_field(name="\N{HAMMER AND WRENCH}" "Instance owned by", value=str(owner))
        embed.add_field(
            name="\N{GEAR}" "Libraries",
            value="Python: {} \nDiscord.py {} \nRed Version: {}".format(
                python_version, dpy_version, red_version
            ),
        )

        if outdated:
            embed.add_field(
                name=_("Outdated"), value=_("Yes, {} is available").format(data["info"]["version"])
            )
        if custom_info:
            embed.add_field(name="About this instance", value=custom_info, inline=False)
        embed.add_field(
            name="\N{PUSHPIN}" "About {}".format(ctx.bot.user.name), value=about, inline=False
        )

        embed.set_image(url="https://i.imgur.com/BLClEw2.png")

        embed.set_footer(
            text="Bringing joy since 02 Jan 2016 (over {} days ago!)".format(days_since),
            icon_url="https://images-ext-2.discordapp.net/external/tlTHs8liCJaeXY6qdrHUrdMft6nQCaGctzbEdUxP4QU/%3Fsize%3D1024/https/cdn.discordapp.com/icons/133049272517001216/a_aab012f3206eb514cac0432182e9e9ec.gif",
        )
        try:
            await ctx.send(embed=embed)
        except discord.HTTPException:
            await ctx.send(_("I need the `Embed links` permission to send this"))

    def star_wars_phrases(self):
        phrases = choice(
            [
                "Flying with Poe for: ",
                "Serving the resistance for: ",
                "Fixing X-Wings for: ",
                "Fighting the Empire for: ",
                "Hanging out with R2D2 and C3PO for: ",
                "Flying through the Stars at light speed for: ",
                "Tumbling around the Millennium Falcon for: ",
                "Fighting with Chewie for: ",
                "Destroying Imperial ships for: ",
                "Giving flame thumbs up for: ",
                "Circuits have bee online for:",
            ]
        )
        return phrases

    @commands.command()
    async def uptime(self, ctx: commands.Context):
        """Shows [botname]'s uptime"""
        since = ctx.bot.uptime.strftime("%Y-%m-%d %H:%M:%S")
        delta = datetime.datetime.utcnow() - self.bot.uptime
        uptime_str = humanize_timedelta(timedelta=delta) or _("Less than one second")
        await ctx.send(
            _("{} **{time_quantity}** (since {timestamp} UTC)").format(
                self.star_wars_phrases(), time_quantity=uptime_str, timestamp=since
            )
        )

    @commands.group()
    async def embedset(self, ctx: commands.Context):
        """
        Commands for toggling embeds on or off.

        This setting determines whether or not to
        use embeds as a response to a command (for
        commands that support it). The default is to
        use embeds.
        """
        if ctx.invoked_subcommand is None:
            text = _("Embed settings:\n\n")
            global_default = await self.bot._config.embeds()
            text += _("Global default: {}\n").format(global_default)
            if ctx.guild:
                guild_setting = await self.bot._config.guild(ctx.guild).embeds()
                text += _("Guild setting: {}\n").format(guild_setting)
            user_setting = await self.bot._config.user(ctx.author).embeds()
            text += _("User setting: {}").format(user_setting)
            await ctx.send(box(text))

    @embedset.command(name="global")
    @checks.is_owner()
    async def embedset_global(self, ctx: commands.Context):
        """
        Toggle the global embed setting.

        This is used as a fallback if the user
        or guild hasn't set a preference. The
        default is to use embeds.
        """
        current = await self.bot._config.embeds()
        await self.bot._config.embeds.set(not current)
        await ctx.send(
            _("Embeds are now {} by default.").format(_("disabled") if current else _("enabled"))
        )

    @embedset.command(name="guild")
    @checks.guildowner_or_permissions(administrator=True)
    @commands.guild_only()
    async def embedset_guild(self, ctx: commands.Context, enabled: bool = None):
        """
        Toggle the guild's embed setting.

        If enabled is None, the setting will be unset and
        the global default will be used instead.

        If set, this is used instead of the global default
        to determine whether or not to use embeds. This is
        used for all commands done in a guild channel except
        for help commands.
        """
        await self.bot._config.guild(ctx.guild).embeds.set(enabled)
        if enabled is None:
            await ctx.send(_("Embeds will now fall back to the global setting."))
        else:
            await ctx.send(
                _("Embeds are now {} for this guild.").format(
                    _("enabled") if enabled else _("disabled")
                )
            )

    @embedset.command(name="user")
    async def embedset_user(self, ctx: commands.Context, enabled: bool = None):
        """
        Toggle the user's embed setting.

        If enabled is None, the setting will be unset and
        the global default will be used instead.

        If set, this is used instead of the global default
        to determine whether or not to use embeds. This is
        used for all commands done in a DM with the bot, as
        well as all help commands everywhere.
        """
        await self.bot._config.user(ctx.author).embeds.set(enabled)
        if enabled is None:
            await ctx.send(_("Embeds will now fall back to the global setting."))
        else:
            await ctx.send(
                _("Embeds are now {} for you.").format(_("enabled") if enabled else _("disabled"))
            )

    @commands.command()
    @checks.is_owner()
    async def traceback(self, ctx: commands.Context, public: bool = False):
        """Sends to the owner the last command exception that has occurred

        If public (yes is specified), it will be sent to the chat instead"""
        if not public:
            destination = ctx.author
        else:
            destination = ctx.channel

        if self.bot._last_exception:
            for page in pagify(self.bot._last_exception, shorten_by=10):
                await destination.send(box(page, lang="py"))
        else:
            await ctx.send(_("No exception has occurred yet"))

    @commands.command()
    @commands.check(CoreLogic._can_get_invite_url)
    async def invite(self, ctx):
        """Show's [botname]'s invite url"""
        try:
            await ctx.author.send(await self._invite_url())
        except discord.errors.Forbidden:
            await ctx.send(
                "I couldn't send the invite message to you in DM. "
                "Either you blocked me or you disabled DMs in this server."
            )

    @commands.group()
    @checks.is_owner()
    async def inviteset(self, ctx):
        """Setup the bot's invite"""
        pass

    @inviteset.command()
    async def public(self, ctx, confirm: bool = False):
        """
        Define if the command should be accessible for the average user.
        """
        if await self.bot._config.invite_public():
            await self.bot._config.invite_public.set(False)
            await ctx.send("The invite is now private.")
            return
        app_info = await self.bot.application_info()
        if not app_info.bot_public:
            await ctx.send(
                "I am not a public bot. That means that nobody except "
                "you can invite me on new servers.\n\n"
                "You can change this by ticking `Public bot` in "
                "your token settings: "
                "https://discordapp.com/developers/applications/me/{0}".format(self.bot.user.id)
            )
            return
        if not confirm:
            await ctx.send(
                "You're about to make the `{0}invite` command public. "
                "All users will be able to invite me on their server.\n\n"
                "If you agree, you can type `{0}inviteset public yes`.".format(ctx.prefix)
            )
        else:
            await self.bot._config.invite_public.set(True)
            await ctx.send("The invite command is now public.")

    @inviteset.command()
    async def perms(self, ctx, level: int):
        """
        Make the bot create its own role with permissions on join.

        The bot will create its own role with the desired permissions\
        when it joins a new server. This is a special role that can't be\
        deleted or removed from the bot.

        For that, you need to provide a valid permissions level.
        You can generate one here: https://discordapi.com/permissions.html

        Please note that you might need two factor authentification for\
        some permissions.
        """
        await self.bot._config.invite_perm.set(level)
        await ctx.send("The new permissions level has been set.")

    @commands.command()
    @commands.guild_only()
    @checks.is_owner()
    async def leave(self, ctx: commands.Context):
        """Leaves server"""
        await ctx.send(_("Are you sure you want me to leave this server? (y/n)"))

        pred = MessagePredicate.yes_or_no(ctx)
        try:
            await self.bot.wait_for("message", check=pred)
        except asyncio.TimeoutError:
            await ctx.send(_("Response timed out."))
            return
        else:
            if pred.result is True:
                await ctx.send(_("Alright. Bye :wave:"))
                log.debug(_("Leaving guild '{}'").format(ctx.guild.name))
                await ctx.guild.leave()
            else:
                await ctx.send(_("Alright, I'll stay then :)"))

    @commands.command()
    @checks.is_owner()
    async def servers(self, ctx: commands.Context):
        """Lists and allows to leave servers"""
        guilds = sorted(list(self.bot.guilds), key=lambda s: s.name.lower())
        msg = ""
        responses = []
        for i, server in enumerate(guilds, 1):
            msg += "{}: {} (`{}`)\n".format(i, server.name, server.id)
            responses.append(str(i))

        for page in pagify(msg, ["\n"]):
            await ctx.send(page)

        query = await ctx.send(_("To leave a server, just type its number."))

        pred = MessagePredicate.contained_in(responses, ctx)
        try:
            await self.bot.wait_for("message", check=pred, timeout=15)
        except asyncio.TimeoutError:
            try:
                await query.delete()
            except discord.errors.NotFound:
                pass
        else:
            await self.leave_confirmation(guilds[pred.result], ctx)

    async def leave_confirmation(self, guild, ctx):
        if guild.owner.id == ctx.bot.user.id:
            await ctx.send(_("I cannot leave a guild I am the owner of."))
            return

        await ctx.send(_("Are you sure you want me to leave {}? (yes/no)").format(guild.name))
        pred = MessagePredicate.yes_or_no(ctx)
        try:
            await self.bot.wait_for("message", check=pred, timeout=15)
            if pred.result is True:
                await guild.leave()
                if guild != ctx.guild:
                    await ctx.send(_("Done."))
            else:
                await ctx.send(_("Alright then."))
        except asyncio.TimeoutError:
            await ctx.send(_("Response timed out."))

    @commands.command()
    @checks.is_owner()
    async def load(self, ctx: commands.Context, *cogs: str):
        """Loads packages"""
        if not cogs:
            return await ctx.send_help()
        cogs = tuple(map(lambda cog: cog.rstrip(","), cogs))
        async with ctx.typing():
            (
                loaded,
                failed,
                not_found,
                already_loaded,
                failed_with_reason,
                repos_with_shared_libs,
            ) = await self._load(cogs)

        output = []

        if loaded:
            loaded_packages = humanize_list([inline(package) for package in loaded])
            formed = _("Loaded {packs}.").format(packs=loaded_packages)
            output.append(formed)

        if already_loaded:
            if len(already_loaded) == 1:
                formed = _("The following package is already loaded: {pack}").format(
                    pack=inline(already_loaded[0])
                )
            else:
                formed = _("The following packages are already loaded: {packs}").format(
                    packs=humanize_list([inline(package) for package in already_loaded])
                )
            output.append(formed)

        if failed:
            if len(failed) == 1:
                formed = _(
                    "Failed to load the following package: {pack}."
                    "\nCheck your console or logs for details."
                ).format(pack=inline(failed[0]))
            else:
                formed = _(
                    "Failed to load the following packages: {packs}"
                    "\nCheck your console or logs for details."
                ).format(packs=humanize_list([inline(package) for package in failed]))
            output.append(formed)

        if not_found:
            if len(not_found) == 1:
                formed = _("The following package was not found in any cog path: {pack}.").format(
                    pack=inline(not_found[0])
                )
            else:
                formed = _(
                    "The following packages were not found in any cog path: {packs}"
                ).format(packs=humanize_list([inline(package) for package in not_found]))
            output.append(formed)

        if failed_with_reason:
            reasons = "\n".join([f"`{x}`: {y}" for x, y in failed_with_reason])
            if len(failed_with_reason) == 1:
                formed = _(
                    "This package could not be loaded for the following reason:\n\n{reason}"
                ).format(reason=reasons)
            else:
                formed = _(
                    "These packages could not be loaded for the following reasons:\n\n{reasons}"
                ).format(reasons=reasons)
            output.append(formed)

        if repos_with_shared_libs:
            if len(repos_with_shared_libs) == 1:
                formed = _(
                    "**WARNING**: The following repo is using shared libs"
                    " which are marked for removal in Red 3.3: {repo}.\n"
                    "You should inform maintainer of the repo about this message."
                ).format(repo=inline(repos_with_shared_libs.pop()))
            else:
                formed = _(
                    "**WARNING**: The following repos are using shared libs"
                    " which are marked for removal in Red 3.3: {repos}.\n"
                    "You should inform maintainers of these repos about this message."
                ).format(repos=humanize_list([inline(repo) for repo in repos_with_shared_libs]))
            output.append(formed)

        if output:
            total_message = "\n\n".join(output)
            for page in pagify(total_message):
                await ctx.send(page)

    @commands.command()
    @checks.is_owner()
    async def unload(self, ctx: commands.Context, *cogs: str):
        """Unloads packages"""
        if not cogs:
            return await ctx.send_help()
        cogs = tuple(map(lambda cog: cog.rstrip(","), cogs))
        unloaded, failed = await self._unload(cogs)

        output = []

        if unloaded:
            if len(unloaded) == 1:
                formed = _("The following package was unloaded: {pack}.").format(
                    pack=inline(unloaded[0])
                )
            else:
                formed = _("The following packages were unloaded: {packs}.").format(
                    packs=humanize_list([inline(package) for package in unloaded])
                )
            output.append(formed)

        if failed:
            if len(failed) == 1:
                formed = _("The following package was not loaded: {pack}.").format(
                    pack=inline(failed[0])
                )
            else:
                formed = _("The following packages were not loaded: {packs}.").format(
                    packs=humanize_list([inline(package) for package in failed])
                )
            output.append(formed)

        if output:
            total_message = "\n\n".join(output)
            for page in pagify(total_message):
                await ctx.send(page)

    @commands.command(name="reload")
    @checks.is_owner()
    async def reload(self, ctx: commands.Context, *cogs: str):
        """Reloads packages"""
        if not cogs:
            return await ctx.send_help()
        cogs = tuple(map(lambda cog: cog.rstrip(","), cogs))
        async with ctx.typing():
            (
                loaded,
                failed,
                not_found,
                already_loaded,
                failed_with_reason,
                repos_with_shared_libs,
            ) = await self._reload(cogs)

        output = []

        if loaded:
            loaded_packages = humanize_list([inline(package) for package in loaded])
            formed = _("Reloaded {packs}.").format(packs=loaded_packages)
            output.append(formed)

        if failed:
            if len(failed) == 1:
                formed = _(
                    "Failed to reload the following package: {pack}."
                    "\nCheck your console or logs for details."
                ).format(pack=inline(failed[0]))
            else:
                formed = _(
                    "Failed to reload the following packages: {packs}"
                    "\nCheck your console or logs for details."
                ).format(packs=humanize_list([inline(package) for package in failed]))
            output.append(formed)

        if not_found:
            if len(not_found) == 1:
                formed = _("The following package was not found in any cog path: {pack}.").format(
                    pack=inline(not_found[0])
                )
            else:
                formed = _(
                    "The following packages were not found in any cog path: {packs}"
                ).format(packs=humanize_list([inline(package) for package in not_found]))
            output.append(formed)

        if failed_with_reason:
            reasons = "\n".join([f"`{x}`: {y}" for x, y in failed_with_reason])
            if len(failed_with_reason) == 1:
                formed = _(
                    "This package could not be reloaded for the following reason:\n\n{reason}"
                ).format(reason=reasons)
            else:
                formed = _(
                    "These packages could not be reloaded for the following reasons:\n\n{reasons}"
                ).format(reasons=reasons)
            output.append(formed)

        if repos_with_shared_libs:
            if len(repos_with_shared_libs) == 1:
                formed = _(
                    "**WARNING**: The following repo is using shared libs"
                    " which are marked for removal in Red 3.3: {repo}.\n"
                    "You should inform maintainers of these repos about this message."
                ).format(repo=inline(repos_with_shared_libs.pop()))
            else:
                formed = _(
                    "**WARNING**: The following repos are using shared libs"
                    " which are marked for removal in Red 3.3: {repos}.\n"
                    "You should inform maintainers of these repos about this message."
                ).format(repos=humanize_list([inline(repo) for repo in repos_with_shared_libs]))
            output.append(formed)

        if output:
            total_message = "\n\n".join(output)
            for page in pagify(total_message):
                await ctx.send(page)

    @commands.command(name="shutdown")
    @checks.is_owner()
    async def _shutdown(self, ctx: commands.Context, silently: bool = False):
        """Shuts down the bot"""
        wave = "\N{WAVING HAND SIGN}"
        skin = "\N{EMOJI MODIFIER FITZPATRICK TYPE-3}"
        with contextlib.suppress(discord.HTTPException):
            if not silently:
                await ctx.send(_("Shutting down... ") + wave + skin)
        await ctx.bot.shutdown()

    @commands.command(name="restart")
    @checks.is_owner()
    async def _restart(self, ctx: commands.Context, silently: bool = False):
        """Attempts to restart Red

        Makes Red quit with exit code 26
        The restart is not guaranteed: it must be dealt
        with by the process manager in use"""
        with contextlib.suppress(discord.HTTPException):
            if not silently:
                await ctx.send(_("Restarting..."))
        await ctx.bot.shutdown(restart=True)

    @commands.group(name="set")
    async def _set(self, ctx: commands.Context):
<<<<<<< HEAD
        """Changes BB-8's settings"""
=======
        """Changes [botname]'s settings"""
>>>>>>> 8570971f
        if ctx.invoked_subcommand is None:
            if ctx.guild:
                guild = ctx.guild
                admin_role_ids = await ctx.bot._config.guild(ctx.guild).admin_role()
                admin_role_names = [r.name for r in guild.roles if r.id in admin_role_ids]
                admin_roles_str = (
                    humanize_list(admin_role_names) if admin_role_names else "Not Set."
                )
                mod_role_ids = await ctx.bot._config.guild(ctx.guild).mod_role()
                mod_role_names = [r.name for r in guild.roles if r.id in mod_role_ids]
                mod_roles_str = humanize_list(mod_role_names) if mod_role_names else "Not Set."
                guild_settings = _("Admin roles: {admin}\nMod roles: {mod}\n").format(
                    admin=admin_roles_str, mod=mod_roles_str
                )
            else:
                guild_settings = ""

            prefixes = await ctx.bot._prefix_cache.get_prefixes(ctx.guild)
            locale = await ctx.bot._config.locale()

            prefix_string = " ".join(prefixes)
            settings = (
                f"{ctx.bot.user.name} Settings:\n\n"
                f"Prefixes: {prefix_string}\n"
                f"{guild_settings}"
            )
            for page in pagify(settings):
                await ctx.send(box(page))

    @checks.is_owner()
    @_set.command(name="description")
    async def setdescription(self, ctx: commands.Context, *, description: str = ""):
        """
        Sets the bot's description.
        Use without a description to reset.
        This is shown in a few locations, including the help menu.

        The default is "Red V3"
        """
        if not description:
            await ctx.bot._config.description.clear()
            ctx.bot.description = "Red V3"
            await ctx.send(_("Description reset."))
        elif len(description) > 250:  # While the limit is 256, we bold it adding characters.
            await ctx.send(
                _(
                    "This description is too long to properly display. "
                    "Please try again with below 250 characters"
                )
            )
        else:
            await ctx.bot._config.description.set(description)
            ctx.bot.description = description
            await ctx.tick()

    @_set.command()
    @checks.guildowner()
    @commands.guild_only()
    async def addadminrole(self, ctx: commands.Context, *, role: discord.Role):
        """
        Adds an admin role for this guild.
        """
        async with ctx.bot._config.guild(ctx.guild).admin_role() as roles:
            if role.id in roles:
                return await ctx.send(_("This role is already an admin role."))
            roles.append(role.id)
        await ctx.send(_("That role is now considered an admin role."))

    @_set.command()
    @checks.guildowner()
    @commands.guild_only()
    async def addmodrole(self, ctx: commands.Context, *, role: discord.Role):
        """
        Adds a mod role for this guild.
        """
        async with ctx.bot._config.guild(ctx.guild).mod_role() as roles:
            if role.id in roles:
                return await ctx.send(_("This role is already a mod role."))
            roles.append(role.id)
        await ctx.send(_("That role is now considered a mod role."))

    @_set.command(aliases=["remadmindrole", "deladminrole", "deleteadminrole"])
    @checks.guildowner()
    @commands.guild_only()
    async def removeadminrole(self, ctx: commands.Context, *, role: discord.Role):
        """
        Removes an admin role for this guild.
        """
        async with ctx.bot._config.guild(ctx.guild).admin_role() as roles:
            if role.id not in roles:
                return await ctx.send(_("That role was not an admin role to begin with."))
            roles.remove(role.id)
        await ctx.send(_("That role is no longer considered an admin role."))

    @_set.command(aliases=["remmodrole", "delmodrole", "deletemodrole"])
    @checks.guildowner()
    @commands.guild_only()
    async def removemodrole(self, ctx: commands.Context, *, role: discord.Role):
        """
        Removes a mod role for this guild.
        """
        async with ctx.bot._config.guild(ctx.guild).mod_role() as roles:
            if role.id not in roles:
                return await ctx.send(_("That role was not a mod role to begin with."))
            roles.remove(role.id)
        await ctx.send(_("That role is no longer considered a mod role."))

    @_set.command(aliases=["usebotcolor"])
    @checks.guildowner()
    @commands.guild_only()
    async def usebotcolour(self, ctx: commands.Context):
        """
        Toggle whether to use the bot owner-configured colour for embeds.

        Default is to use the bot's configured colour.
        Otherwise, the colour used will be the colour of the bot's top role.
        """
        current_setting = await ctx.bot._config.guild(ctx.guild).use_bot_color()
        await ctx.bot._config.guild(ctx.guild).use_bot_color.set(not current_setting)
        await ctx.send(
            _("The bot {} use its configured color for embeds.").format(
                _("will not") if not current_setting else _("will")
            )
        )

    @_set.command()
    @checks.guildowner()
    @commands.guild_only()
    async def serverfuzzy(self, ctx: commands.Context):
        """
        Toggle whether to enable fuzzy command search for the server.

        Default is for fuzzy command search to be disabled.
        """
        current_setting = await ctx.bot._config.guild(ctx.guild).fuzzy()
        await ctx.bot._config.guild(ctx.guild).fuzzy.set(not current_setting)
        await ctx.send(
            _("Fuzzy command search has been {} for this server.").format(
                _("disabled") if current_setting else _("enabled")
            )
        )

    @_set.command()
    @checks.is_owner()
    async def fuzzy(self, ctx: commands.Context):
        """
        Toggle whether to enable fuzzy command search in DMs.

        Default is for fuzzy command search to be disabled.
        """
        current_setting = await ctx.bot._config.fuzzy()
        await ctx.bot._config.fuzzy.set(not current_setting)
        await ctx.send(
            _("Fuzzy command search has been {} in DMs.").format(
                _("disabled") if current_setting else _("enabled")
            )
        )

    @_set.command(aliases=["color"])
    @checks.is_owner()
    async def colour(self, ctx: commands.Context, *, colour: discord.Colour = None):
        """
        Sets a default colour to be used for the bot's embeds.

        Acceptable values for the colour parameter can be found at:

        https://discordpy.readthedocs.io/en/stable/ext/commands/api.html#discord.ext.commands.ColourConverter
        """
        if colour is None:
            ctx.bot._color = discord.Color.red()
            await ctx.bot._config.color.set(discord.Color.red().value)
            return await ctx.send(_("The color has been reset."))
        ctx.bot._color = colour
        await ctx.bot._config.color.set(colour.value)
        await ctx.send(_("The color has been set."))

    @_set.command()
    @checks.is_owner()
    async def avatar(self, ctx: commands.Context, url: str):
        """Sets [botname]'s avatar"""
        async with aiohttp.ClientSession() as session:
            async with session.get(url) as r:
                data = await r.read()

        try:
            await ctx.bot.user.edit(avatar=data)
        except discord.HTTPException:
            await ctx.send(
                _(
                    "Failed. Remember that you can edit my avatar "
                    "up to two times a hour. The URL must be a "
                    "direct link to a JPG / PNG."
                )
            )
        except discord.InvalidArgument:
            await ctx.send(_("JPG / PNG format only."))
        else:
            await ctx.send(_("Done."))

    @_set.command(name="game")
    @checks.bot_in_a_guild()
    @checks.is_owner()
    async def _game(self, ctx: commands.Context, *, game: str = None):
        """Sets [botname]'s playing status"""

        if game:
            game = discord.Game(name=game)
        else:
            game = None
        status = ctx.bot.guilds[0].me.status if len(ctx.bot.guilds) > 0 else discord.Status.online
        await ctx.bot.change_presence(status=status, activity=game)
        await ctx.send(_("Game set."))

    @_set.command(name="listening")
    @checks.bot_in_a_guild()
    @checks.is_owner()
    async def _listening(self, ctx: commands.Context, *, listening: str = None):
        """Sets [botname]'s listening status"""

        status = ctx.bot.guilds[0].me.status if len(ctx.bot.guilds) > 0 else discord.Status.online
        if listening:
            activity = discord.Activity(name=listening, type=discord.ActivityType.listening)
        else:
            activity = None
        await ctx.bot.change_presence(status=status, activity=activity)
        await ctx.send(_("Listening set."))

    @_set.command(name="watching")
    @checks.bot_in_a_guild()
    @checks.is_owner()
    async def _watching(self, ctx: commands.Context, *, watching: str = None):
        """Sets [botname]'s watching status"""

        status = ctx.bot.guilds[0].me.status if len(ctx.bot.guilds) > 0 else discord.Status.online
        if watching:
            activity = discord.Activity(name=watching, type=discord.ActivityType.watching)
        else:
            activity = None
        await ctx.bot.change_presence(status=status, activity=activity)
        await ctx.send(_("Watching set."))

    @_set.command()
    @checks.bot_in_a_guild()
    @checks.is_owner()
    async def status(self, ctx: commands.Context, *, status: str):
        """Sets [botname]'s status

        Available statuses:
            online
            idle
            dnd
            invisible
        """

        statuses = {
            "online": discord.Status.online,
            "idle": discord.Status.idle,
            "dnd": discord.Status.dnd,
            "invisible": discord.Status.invisible,
        }

        game = ctx.bot.guilds[0].me.activity if len(ctx.bot.guilds) > 0 else None
        try:
            status = statuses[status.lower()]
        except KeyError:
            await ctx.send_help()
        else:
            await ctx.bot.change_presence(status=status, activity=game)
            await ctx.send(_("Status changed to {}.").format(status))

    @_set.command()
    @checks.bot_in_a_guild()
    @checks.is_owner()
    async def stream(self, ctx: commands.Context, streamer=None, *, stream_title=None):
        """Sets [botname]'s streaming status
        Leaving both streamer and stream_title empty will clear it."""

        status = ctx.bot.guilds[0].me.status if len(ctx.bot.guilds) > 0 else None

        if stream_title:
            stream_title = stream_title.strip()
            if "twitch.tv/" not in streamer:
                streamer = "https://www.twitch.tv/" + streamer
            activity = discord.Streaming(url=streamer, name=stream_title)
            await ctx.bot.change_presence(status=status, activity=activity)
        elif streamer is not None:
            await ctx.send_help()
            return
        else:
            await ctx.bot.change_presence(activity=None, status=status)
        await ctx.send(_("Done."))

    @_set.command(name="username", aliases=["name"])
    @checks.is_owner()
    async def _username(self, ctx: commands.Context, *, username: str):
        """Sets [botname]'s username"""
        try:
            await self._name(name=username)
        except discord.HTTPException:
            await ctx.send(
                _(
                    "Failed to change name. Remember that you can "
                    "only do it up to 2 times an hour. Use "
                    "nicknames if you need frequent changes. "
                    "`{}set nickname`"
                ).format(ctx.prefix)
            )
        else:
            await ctx.send(_("Done."))

    @_set.command(name="nickname")
    @checks.admin()
    @commands.guild_only()
    async def _nickname(self, ctx: commands.Context, *, nickname: str = None):
        """Sets [botname]'s nickname"""
        try:
            await ctx.guild.me.edit(nick=nickname)
        except discord.Forbidden:
            await ctx.send(_("I lack the permissions to change my own nickname."))
        else:
            await ctx.send(_("Done."))

    @_set.command(aliases=["prefixes"])
    @checks.is_owner()
    async def prefix(self, ctx: commands.Context, *prefixes: str):
<<<<<<< HEAD
        """Sets BB-8's global prefix(es)"""
=======
        """Sets [botname]'s global prefix(es)"""
>>>>>>> 8570971f
        if not prefixes:
            await ctx.send_help()
            return
        await self._prefixes(prefixes)
        await ctx.send(_("Prefix set."))

    @_set.command(aliases=["serverprefixes"])
    @checks.admin()
    @commands.guild_only()
    async def serverprefix(self, ctx: commands.Context, *prefixes: str):
<<<<<<< HEAD
        """Sets BB-8's server prefix(es)"""
=======
        """Sets [botname]'s server prefix(es)"""
>>>>>>> 8570971f
        if not prefixes:
            await ctx.bot._prefix_cache.set_prefixes(guild=ctx.guild, prefixes=[])
            await ctx.send(_("Guild prefixes have been reset."))
            return
        prefixes = sorted(prefixes, reverse=True)
        await ctx.bot._prefix_cache.set_prefixes(guild=ctx.guild, prefixes=prefixes)
        await ctx.send(_("Prefix set."))

    @_set.command()
    @checks.is_owner()
    async def locale(self, ctx: commands.Context, locale_name: str):
        """
        Changes bot locale.

        Use [p]listlocales to get a list of available locales.

        To reset to English, use "en-US".
        """
        red_dist = pkg_resources.get_distribution("red-discordbot")
        red_path = Path(red_dist.location) / "redbot"
        locale_list = [loc.stem.lower() for loc in list(red_path.glob("**/*.po"))]
        if locale_name.lower() in locale_list or locale_name.lower() == "en-us":
            i18n.set_locale(locale_name)
            await ctx.bot._config.locale.set(locale_name)
            await ctx.send(_("Locale has been set."))
        else:
            await ctx.send(
                _(
                    "Invalid locale. Use `{prefix}listlocales` to get "
                    "a list of available locales."
                ).format(prefix=ctx.prefix)
            )

    @_set.command()
    @checks.is_owner()
    async def custominfo(self, ctx: commands.Context, *, text: str = None):
        """Customizes a section of [p]info

        The maximum amount of allowed characters is 1024.
        Supports markdown, links and "mentions".
        Link example:
        `[My link](https://example.com)`
        """
        if not text:
            await ctx.bot._config.custom_info.clear()
            await ctx.send(_("The custom text has been cleared."))
            return
        if len(text) <= 1024:
            await ctx.bot._config.custom_info.set(text)
            await ctx.send(_("The custom text has been set."))
            await ctx.invoke(self.info)
        else:
            await ctx.bot.send(_("Characters must be fewer than 1024."))

    @_set.command()
    @checks.is_owner()
    async def api(self, ctx: commands.Context, service: str, *, tokens: TokenConverter):
        """Set various external API tokens.

        This setting will be asked for by some 3rd party cogs and some core cogs.

        To add the keys provide the service name and the tokens as a comma separated
        list of key,values as described by the cog requesting this command.

        Note: API tokens are sensitive and should only be used in a private channel
        or in DM with the bot.
        """
        if ctx.channel.permissions_for(ctx.me).manage_messages:
            await ctx.message.delete()
        await ctx.bot.set_shared_api_tokens(service, **tokens)
        await ctx.send(_("`{service}` API tokens have been set.").format(service=service))

    @commands.group()
    @checks.is_owner()
    async def helpset(self, ctx: commands.Context):
        """Manage settings for the help command."""
        pass

    @helpset.command(name="usemenus")
    async def helpset_usemenus(self, ctx: commands.Context, use_menus: bool = None):
        """
        Allows the help command to be sent as a paginated menu instead of seperate
        messages.

        This defaults to False.
        Using this without a setting will toggle.
        """
        if use_menus is None:
            use_menus = not await ctx.bot._config.help.use_menus()
        await ctx.bot._config.help.use_menus.set(use_menus)
        if use_menus:
            await ctx.send(_("Help will use menus."))
        else:
            await ctx.send(_("Help will not use menus."))

    @helpset.command(name="showhidden")
    async def helpset_showhidden(self, ctx: commands.Context, show_hidden: bool = None):
        """
        This allows the help command to show hidden commands

        This defaults to False.
        Using this without a setting will toggle.
        """
        if show_hidden is None:
            show_hidden = not await ctx.bot._config.help.show_hidden()
        await ctx.bot._config.help.show_hidden.set(show_hidden)
        if show_hidden:
            await ctx.send(_("Help will not filter hidden commands"))
        else:
            await ctx.send(_("Help will filter hidden commands."))

    @helpset.command(name="verifychecks")
    async def helpset_permfilter(self, ctx: commands.Context, verify: bool = None):
        """
        Sets if commands which can't be run in the current context should be
        filtered from help

        Defaults to True.
        Using this without a setting will toggle.
        """
        if verify is None:
            verify = not await ctx.bot._config.help.verify_checks()
        await ctx.bot._config.help.verify_checks.set(verify)
        if verify:
            await ctx.send(_("Help will only show for commands which can be run."))
        else:
            await ctx.send(_("Help will show up without checking if the commands can be run."))

    @helpset.command(name="verifyexists")
    async def helpset_verifyexists(self, ctx: commands.Context, verify: bool = None):
        """
        This allows the bot to respond indicating the existence of a specific
        help topic even if the user can't use it.

        Note: This setting on it's own does not fully prevent command enumeration.

        Defaults to False.
        Using this without a setting will toggle.
        """
        if verify is None:
            verify = not await ctx.bot._config.help.verify_exists()
        await ctx.bot._config.help.verify_exists.set(verify)
        if verify:
            await ctx.send(_("Help will verify the existence of help topics."))
        else:
            await ctx.send(
                _(
                    "Help will only verify the existence of "
                    "help topics via fuzzy help (if enabled)."
                )
            )

    @helpset.command(name="pagecharlimit")
    async def helpset_pagecharlimt(self, ctx: commands.Context, limit: int):
        """Set the character limit for each page in the help message.

        This setting only applies to embedded help.

        The default value is 1000 characters. The minimum value is 500.
        The maximum is based on the lower of what you provide and what discord allows.

        Please note that setting a relatively small character limit may
        mean some pages will exceed this limit.
        """
        if limit < 500:
            await ctx.send(_("You must give a value of at least 500 characters."))
            return

        await ctx.bot._config.help.page_char_limit.set(limit)
        await ctx.send(_("Done. The character limit per page has been set to {}.").format(limit))

    @helpset.command(name="maxpages")
    async def helpset_maxpages(self, ctx: commands.Context, pages: int):
        """Set the maximum number of help pages sent in a server channel.

        This setting only applies to embedded help.

        If a help message contains more pages than this value, the help message will
        be sent to the command author via DM. This is to help reduce spam in server
        text channels.

        The default value is 2 pages.
        """
        if pages < 0:
            await ctx.send(_("You must give a value of zero or greater!"))
            return

        await ctx.bot._config.help.max_pages_in_guild.set(pages)
        await ctx.send(_("Done. The page limit has been set to {}.").format(pages))

    @helpset.command(name="tagline")
    async def helpset_tagline(self, ctx: commands.Context, *, tagline: str = None):
        """
        Set the tagline to be used.

        This setting only applies to embedded help. If no tagline is
        specified, the default will be used instead.
        """
        if tagline is None:
            await ctx.bot._config.help.tagline.set("")
            return await ctx.send(_("The tagline has been reset."))

        if len(tagline) > 2048:
            await ctx.send(
                _(
                    "Your tagline is too long! Please shorten it to be "
                    "no more than 2048 characters long."
                )
            )
            return

        await ctx.bot._config.help.tagline.set(tagline)
        await ctx.send(_("The tagline has been set."))

    @commands.command()
    @checks.is_owner()
    async def listlocales(self, ctx: commands.Context):
        """
        Lists all available locales

        Use `[p]set locale` to set a locale
        """
        async with ctx.channel.typing():
            red_dist = pkg_resources.get_distribution("red-discordbot")
            red_path = Path(red_dist.location) / "redbot"
            locale_list = [loc.stem for loc in list(red_path.glob("**/*.po"))]
            locale_list.append("en-US")
            locale_list = sorted(set(locale_list))
            if not locale_list:
                await ctx.send(_("No languages found."))
                return
            pages = pagify("\n".join(locale_list), shorten_by=26)

        await ctx.send_interactive(pages, box_lang="Available Locales:")

    @commands.command()
    @commands.cooldown(1, 60, commands.BucketType.user)
    async def contact(self, ctx: commands.Context, *, message: str):
        """Sends a message to the owner"""
        guild = ctx.message.guild
        author = ctx.message.author
        footer = _("User ID: {}").format(author.id)

        if ctx.guild is None:
            source = _("through DM")
        else:
            source = _("from {}").format(guild)
            footer += _(" | Server ID: {}").format(guild.id)

        # We need to grab the DM command prefix (global)
        # Since it can also be set through cli flags, bot._config is not a reliable
        # source. So we'll just mock a DM message instead.
        fake_message = namedtuple("Message", "guild")
        prefixes = await ctx.bot.command_prefix(ctx.bot, fake_message(guild=None))
        prefix = prefixes[0]

        content = _("Use `{}dm {} <text>` to reply to this user").format(prefix, author.id)

        description = _("Sent by {} {}").format(author, source)

        destinations = await ctx.bot.get_owner_notification_destinations()

        if not destinations:
            await ctx.send(_("I've been configured not to send this anywhere."))
            return

        successful = False

        for destination in destinations:

            is_dm = isinstance(destination, discord.User)
            send_embed = None

            if is_dm:
                send_embed = await ctx.bot._config.user(destination).embeds()
            else:
                if not destination.permissions_for(destination.guild.me).send_messages:
                    continue
                if destination.permissions_for(destination.guild.me).embed_links:
                    send_embed = await ctx.bot._config.guild(destination.guild).embeds()
                else:
                    send_embed = False

            if send_embed is None:
                send_embed = await ctx.bot._config.embeds()

            if send_embed:

                if not is_dm:
                    color = await ctx.bot.get_embed_color(destination)
                else:
                    color = ctx.bot._color

                e = discord.Embed(colour=color, description=message)
                if author.avatar_url:
                    e.set_author(name=description, icon_url=author.avatar_url)
                else:
                    e.set_author(name=description)

                e.set_footer(text=footer)

                try:
                    await destination.send(embed=e)
                except discord.Forbidden:
                    log.exception(f"Contact failed to {destination}({destination.id})")
                    # Should this automatically opt them out?
                except discord.HTTPException:
                    log.exception(
                        f"An unexpected error happened while attempting to"
                        f" send contact to {destination}({destination.id})"
                    )
                else:
                    successful = True

            else:

                msg_text = "{}\nMessage:\n\n{}\n{}".format(description, message, footer)

                try:
                    await destination.send("{}\n{}".format(content, box(msg_text)))
                except discord.Forbidden:
                    log.exception(f"Contact failed to {destination}({destination.id})")
                    # Should this automatically opt them out?
                except discord.HTTPException:
                    log.exception(
                        f"An unexpected error happened while attempting to"
                        f" send contact to {destination}({destination.id})"
                    )
                else:
                    successful = True

        if successful:
            await ctx.send(_("Your message has been sent."))
        else:
            await ctx.send(_("I'm unable to deliver your message. Sorry."))

    @commands.command()
    @checks.is_owner()
    async def dm(self, ctx: commands.Context, user_id: int, *, message: str):
        """Sends a DM to a user

        This command needs a user id to work.
        To get a user id enable 'developer mode' in Discord's
        settings, 'appearance' tab. Then right click a user
        and copy their id"""
        destination = discord.utils.get(ctx.bot.get_all_members(), id=user_id)
        if destination is None:
            await ctx.send(
                _(
                    "Invalid ID or user not found. You can only "
                    "send messages to people I share a server "
                    "with."
                )
            )
            return

        fake_message = namedtuple("Message", "guild")
        prefixes = await ctx.bot.command_prefix(ctx.bot, fake_message(guild=None))
        prefix = prefixes[0]
        description = _("Owner of {}").format(ctx.bot.user)
        content = _("You can reply to this message with {}contact").format(prefix)
        if await ctx.embed_requested():
            e = discord.Embed(colour=discord.Colour.red(), description=message)

            e.set_footer(text=content)
            if ctx.bot.user.avatar_url:
                e.set_author(name=description, icon_url=ctx.bot.user.avatar_url)
            else:
                e.set_author(name=description)

            try:
                await destination.send(embed=e)
            except discord.HTTPException:
                await ctx.send(
                    _("Sorry, I couldn't deliver your message to {}").format(destination)
                )
            else:
                await ctx.send(_("Message delivered to {}").format(destination))
        else:
            response = "{}\nMessage:\n\n{}".format(description, message)
            try:
                await destination.send("{}\n{}".format(box(response), content))
            except discord.HTTPException:
                await ctx.send(
                    _("Sorry, I couldn't deliver your message to {}").format(destination)
                )
            else:
                await ctx.send(_("Message delivered to {}").format(destination))

    @commands.command(hidden=True)
    @checks.is_owner()
    async def datapath(self, ctx: commands.Context):
        """Prints the bot's data path."""
        from redbot.core.data_manager import basic_config

        data_dir = Path(basic_config["DATA_PATH"])
        msg = _("Data path: {path}").format(path=data_dir)
        await ctx.send(box(msg))

    @commands.command(hidden=True)
    @checks.is_owner()
    async def debuginfo(self, ctx: commands.Context):
        """Shows debug information useful for debugging.."""

        if sys.platform == "linux":
            import distro  # pylint: disable=import-error

        IS_WINDOWS = os.name == "nt"
        IS_MAC = sys.platform == "darwin"
        IS_LINUX = sys.platform == "linux"

        pyver = "{}.{}.{} ({})".format(*sys.version_info[:3], platform.architecture()[0])
        pipver = pip.__version__
        redver = red_version_info
        dpy_version = discord.__version__
        if IS_WINDOWS:
            os_info = platform.uname()
            osver = "{} {} (version {})".format(os_info.system, os_info.release, os_info.version)
        elif IS_MAC:
            os_info = platform.mac_ver()
            osver = "Mac OSX {} {}".format(os_info[0], os_info[2])
        elif IS_LINUX:
            os_info = distro.linux_distribution()
            osver = "{} {}".format(os_info[0], os_info[1]).strip()
        else:
            osver = "Could not parse OS, report this on Github."
        user_who_ran = getpass.getuser()

        if await ctx.embed_requested():
            e = discord.Embed(color=await ctx.embed_colour())
            e.title = "Debug Info for Red"
            e.add_field(name="Red version", value=redver, inline=True)
            e.add_field(name="Python version", value=pyver, inline=True)
            e.add_field(name="Discord.py version", value=dpy_version, inline=True)
            e.add_field(name="Pip version", value=pipver, inline=True)
            e.add_field(name="System arch", value=platform.machine(), inline=True)
            e.add_field(name="User", value=user_who_ran, inline=True)
            e.add_field(name="OS version", value=osver, inline=False)
            e.add_field(
                name="Python executable",
                value=escape(sys.executable, formatting=True),
                inline=False,
            )
            await ctx.send(embed=e)
        else:
            info = (
                "Debug Info for Red\n\n"
                + "Red version: {}\n".format(redver)
                + "Python version: {}\n".format(pyver)
                + "Python executable: {}\n".format(sys.executable)
                + "Discord.py version: {}\n".format(dpy_version)
                + "Pip version: {}\n".format(pipver)
                + "System arch: {}\n".format(platform.machine())
                + "User: {}\n".format(user_who_ran)
                + "OS version: {}\n".format(osver)
            )
            await ctx.send(box(info))

    @commands.group()
    @checks.is_owner()
    async def whitelist(self, ctx: commands.Context):
        """
        Whitelist management commands.
        """
        pass

    @whitelist.command(name="add")
    async def whitelist_add(self, ctx, *, user: Union[discord.Member, int]):
        """
        Adds a user to the whitelist.
        """
        uid = getattr(user, "id", user)
        async with ctx.bot._config.whitelist() as curr_list:
            if uid not in curr_list:
                curr_list.append(uid)

        await ctx.send(_("User added to whitelist."))

    @whitelist.command(name="list")
    async def whitelist_list(self, ctx: commands.Context):
        """
        Lists whitelisted users.
        """
        curr_list = await ctx.bot._config.whitelist()

        if not curr_list:
            await ctx.send("Whitelist is empty.")
            return

        msg = _("Whitelisted Users:")
        for user in curr_list:
            msg += "\n\t- {}".format(user)

        for page in pagify(msg):
            await ctx.send(box(page))

    @whitelist.command(name="remove")
    async def whitelist_remove(self, ctx: commands.Context, *, user: Union[discord.Member, int]):
        """
        Removes user from whitelist.
        """
        removed = False
        uid = getattr(user, "id", user)
        async with ctx.bot._config.whitelist() as curr_list:
            if uid in curr_list:
                removed = True
                curr_list.remove(uid)

        if removed:
            await ctx.send(_("User has been removed from whitelist."))
        else:
            await ctx.send(_("User was not in the whitelist."))

    @whitelist.command(name="clear")
    async def whitelist_clear(self, ctx: commands.Context):
        """
        Clears the whitelist.
        """
        await ctx.bot._config.whitelist.set([])
        await ctx.send(_("Whitelist has been cleared."))

    @commands.group()
    @checks.is_owner()
    async def blacklist(self, ctx: commands.Context):
        """
        Blacklist management commands.
        """
        pass

    @blacklist.command(name="add")
    async def blacklist_add(self, ctx: commands.Context, *, user: Union[discord.Member, int]):
        """
        Adds a user to the blacklist.
        """
        if await ctx.bot.is_owner(user):
            await ctx.send(_("You cannot blacklist an owner!"))
            return

        uid = getattr(user, "id", user)
        async with ctx.bot._config.blacklist() as curr_list:
            if uid not in curr_list:
                curr_list.append(uid)

        await ctx.send(_("User added to blacklist."))

    @blacklist.command(name="list")
    async def blacklist_list(self, ctx: commands.Context):
        """
        Lists blacklisted users.
        """
        curr_list = await ctx.bot._config.blacklist()

        if not curr_list:
            await ctx.send("Blacklist is empty.")
            return

        msg = _("Blacklisted Users:")
        for user in curr_list:
            msg += "\n\t- {}".format(user)

        for page in pagify(msg):
            await ctx.send(box(page))

    @blacklist.command(name="remove")
    async def blacklist_remove(self, ctx: commands.Context, *, user: Union[discord.Member, int]):
        """
        Removes user from blacklist.
        """
        removed = False

        uid = getattr(user, "id", user)
        async with ctx.bot._config.blacklist() as curr_list:
            if uid in curr_list:
                removed = True
                curr_list.remove(uid)

        if removed:
            await ctx.send(_("User has been removed from blacklist."))
        else:
            await ctx.send(_("User was not in the blacklist."))

    @blacklist.command(name="clear")
    async def blacklist_clear(self, ctx: commands.Context):
        """
        Clears the blacklist.
        """
        await ctx.bot._config.blacklist.set([])
        await ctx.send(_("Blacklist has been cleared."))

    @commands.group()
    @commands.guild_only()
    @checks.admin_or_permissions(administrator=True)
    async def localwhitelist(self, ctx: commands.Context):
        """
        Whitelist management commands.
        """
        pass

    @localwhitelist.command(name="add")
    async def localwhitelist_add(
        self, ctx: commands.Context, *, user_or_role: Union[discord.Member, discord.Role, int]
    ):
        """
        Adds a user or role to the whitelist.
        """
        user = isinstance(user_or_role, discord.Member)
        if isinstance(user_or_role, int):
            user_or_role = discord.Object(id=user_or_role)
            user = True

        async with ctx.bot._config.guild(ctx.guild).whitelist() as curr_list:
            if user_or_role.id not in curr_list:
                curr_list.append(user_or_role.id)

        if user:
            await ctx.send(_("User added to whitelist."))
        else:
            await ctx.send(_("Role added to whitelist."))

    @localwhitelist.command(name="list")
    async def localwhitelist_list(self, ctx: commands.Context):
        """
        Lists whitelisted users and roles.
        """
        curr_list = await ctx.bot._config.guild(ctx.guild).whitelist()

        if not curr_list:
            await ctx.send("Local whitelist is empty.")
            return

        msg = _("Whitelisted Users and roles:")
        for obj in curr_list:
            msg += "\n\t- {}".format(obj)

        for page in pagify(msg):
            await ctx.send(box(page))

    @localwhitelist.command(name="remove")
    async def localwhitelist_remove(
        self, ctx: commands.Context, *, user_or_role: Union[discord.Member, discord.Role, int]
    ):
        """
        Removes user or role from whitelist.
        """
        user = isinstance(user_or_role, discord.Member)
        if isinstance(user_or_role, int):
            user_or_role = discord.Object(id=user_or_role)
            user = True

        removed = False
        async with ctx.bot._config.guild(ctx.guild).whitelist() as curr_list:
            if user_or_role.id in curr_list:
                removed = True
                curr_list.remove(user_or_role.id)

        if removed:
            if user:
                await ctx.send(_("User has been removed from whitelist."))
            else:
                await ctx.send(_("Role has been removed from whitelist."))
        else:
            if user:
                await ctx.send(_("User was not in the whitelist."))
            else:
                await ctx.send(_("Role was not in the whitelist."))

    @localwhitelist.command(name="clear")
    async def localwhitelist_clear(self, ctx: commands.Context):
        """
        Clears the whitelist.
        """
        await ctx.bot._config.guild(ctx.guild).whitelist.set([])
        await ctx.send(_("Whitelist has been cleared."))

    @commands.group()
    @commands.guild_only()
    @checks.admin_or_permissions(administrator=True)
    async def localblacklist(self, ctx: commands.Context):
        """
        blacklist management commands.
        """
        pass

    @localblacklist.command(name="add")
    async def localblacklist_add(
        self, ctx: commands.Context, *, user_or_role: Union[discord.Member, discord.Role, int]
    ):
        """
        Adds a user or role to the blacklist.
        """
        user = isinstance(user_or_role, discord.Member)
        if isinstance(user_or_role, int):
            user_or_role = discord.Object(id=user_or_role)
            user = True

        if user:
            if user_or_role.id == ctx.author.id:
                await ctx.send(_("You cannot blacklist yourself!"))
                return
            if user_or_role.id == ctx.guild.owner_id and not await ctx.bot.is_owner(ctx.author):
                await ctx.send(_("You cannot blacklist the guild owner!"))
                return
            if await ctx.bot.is_owner(user_or_role):
                await ctx.send(_("You cannot blacklist a bot owner!"))
                return

        async with ctx.bot._config.guild(ctx.guild).blacklist() as curr_list:
            if user_or_role.id not in curr_list:
                curr_list.append(user_or_role.id)

        if user:
            await ctx.send(_("User added to blacklist."))
        else:
            await ctx.send(_("Role added to blacklist."))

    @localblacklist.command(name="list")
    async def localblacklist_list(self, ctx: commands.Context):
        """
        Lists blacklisted users and roles.
        """
        curr_list = await ctx.bot._config.guild(ctx.guild).blacklist()

        if not curr_list:
            await ctx.send("Local blacklist is empty.")
            return

        msg = _("Blacklisted Users and Roles:")
        for obj in curr_list:
            msg += "\n\t- {}".format(obj)

        for page in pagify(msg):
            await ctx.send(box(page))

    @localblacklist.command(name="remove")
    async def localblacklist_remove(
        self, ctx: commands.Context, *, user_or_role: Union[discord.Member, discord.Role, int]
    ):
        """
        Removes user or role from blacklist.
        """
        removed = False
        user = isinstance(user_or_role, discord.Member)
        if isinstance(user_or_role, int):
            user_or_role = discord.Object(id=user_or_role)
            user = True

        async with ctx.bot._config.guild(ctx.guild).blacklist() as curr_list:
            if user_or_role.id in curr_list:
                removed = True
                curr_list.remove(user_or_role.id)

        if removed:
            if user:
                await ctx.send(_("User has been removed from blacklist."))
            else:
                await ctx.send(_("Role has been removed from blacklist."))
        else:
            if user:
                await ctx.send(_("User was not in the blacklist."))
            else:
                await ctx.send(_("Role was not in the blacklist."))

    @localblacklist.command(name="clear")
    async def localblacklist_clear(self, ctx: commands.Context):
        """
        Clears the blacklist.
        """
        await ctx.bot._config.guild(ctx.guild).blacklist.set([])
        await ctx.send(_("Blacklist has been cleared."))

    @checks.guildowner_or_permissions(administrator=True)
    @commands.group(name="command")
    async def command_manager(self, ctx: commands.Context):
        """Manage the bot's commands."""
        pass

    @command_manager.group(name="listdisabled", invoke_without_command=True)
    async def list_disabled(self, ctx: commands.Context):
        """
        List disabled commands.

        If you're the bot owner, this will show global disabled commands by default.
        """
        # Select the scope based on the author's privileges
        if await ctx.bot.is_owner(ctx.author):
            await ctx.invoke(self.list_disabled_global)
        else:
            await ctx.invoke(self.list_disabled_guild)

    @list_disabled.command(name="global")
    async def list_disabled_global(self, ctx: commands.Context):
        """List disabled commands globally."""
        disabled_list = await self.bot._config.disabled_commands()
        if not disabled_list:
            return await ctx.send(_("There aren't any globally disabled commands."))

        if len(disabled_list) > 1:
            header = _("{} commands are disabled globally.\n").format(
                humanize_number(len(disabled_list))
            )
        else:
            header = _("1 command is disabled globally.\n")
        paged = [box(x) for x in pagify(humanize_list(disabled_list), page_length=1000)]
        paged[0] = header + paged[0]
        await ctx.send_interactive(paged)

    @list_disabled.command(name="guild")
    async def list_disabled_guild(self, ctx: commands.Context):
        """List disabled commands in this server."""
        disabled_list = await self.bot._config.guild(ctx.guild).disabled_commands()
        if not disabled_list:
            return await ctx.send(_("There aren't any disabled commands in {}.").format(ctx.guild))

        if len(disabled_list) > 1:
            header = _("{} commands are disabled in {}.\n").format(
                humanize_number(len(disabled_list)), ctx.guild
            )
        else:
            header = _("1 command is disabled in {}.\n").format(ctx.guild)
        paged = [box(x) for x in pagify(humanize_list(disabled_list), page_length=1000)]
        paged[0] = header + paged[0]
        await ctx.send_interactive(paged)

    @command_manager.group(name="disable", invoke_without_command=True)
    async def command_disable(self, ctx: commands.Context, *, command: str):
        """Disable a command.

        If you're the bot owner, this will disable commands
        globally by default.
        """
        # Select the scope based on the author's privileges
        if await ctx.bot.is_owner(ctx.author):
            await ctx.invoke(self.command_disable_global, command=command)
        else:
            await ctx.invoke(self.command_disable_guild, command=command)

    @checks.is_owner()
    @command_disable.command(name="global")
    async def command_disable_global(self, ctx: commands.Context, *, command: str):
        """Disable a command globally."""
        command_obj: commands.Command = ctx.bot.get_command(command)
        if command_obj is None:
            await ctx.send(
                _("I couldn't find that command. Please note that it is case sensitive.")
            )
            return

        if self.command_manager in command_obj.parents or self.command_manager == command_obj:
            await ctx.send(
                _("The command to disable cannot be `command` or any of its subcommands.")
            )
            return

        if isinstance(command_obj, commands.commands._AlwaysAvailableCommand):
            await ctx.send(
                _("This command is designated as being always available and cannot be disabled.")
            )
            return

        async with ctx.bot._config.disabled_commands() as disabled_commands:
            if command not in disabled_commands:
                disabled_commands.append(command_obj.qualified_name)

        if not command_obj.enabled:
            await ctx.send(_("That command is already disabled globally."))
            return
        command_obj.enabled = False

        await ctx.tick()

    @commands.guild_only()
    @command_disable.command(name="server", aliases=["guild"])
    async def command_disable_guild(self, ctx: commands.Context, *, command: str):
        """Disable a command in this server only."""
        command_obj: commands.Command = ctx.bot.get_command(command)
        if command_obj is None:
            await ctx.send(
                _("I couldn't find that command. Please note that it is case sensitive.")
            )
            return

        if self.command_manager in command_obj.parents or self.command_manager == command_obj:
            await ctx.send(
                _("The command to disable cannot be `command` or any of its subcommands.")
            )
            return

        if isinstance(command_obj, commands.commands._AlwaysAvailableCommand):
            await ctx.send(
                _("This command is designated as being always available and cannot be disabled.")
            )
            return

        if command_obj.requires.privilege_level > await PrivilegeLevel.from_ctx(ctx):
            await ctx.send(_("You are not allowed to disable that command."))
            return

        async with ctx.bot._config.guild(ctx.guild).disabled_commands() as disabled_commands:
            if command not in disabled_commands:
                disabled_commands.append(command_obj.qualified_name)

        done = command_obj.disable_in(ctx.guild)

        if not done:
            await ctx.send(_("That command is already disabled in this server."))
        else:
            await ctx.tick()

    @command_manager.group(name="enable", invoke_without_command=True)
    async def command_enable(self, ctx: commands.Context, *, command: str):
        """Enable a command.

        If you're a bot owner, this will try to enable a globally
        disabled command by default.
        """
        if await ctx.bot.is_owner(ctx.author):
            await ctx.invoke(self.command_enable_global, command=command)
        else:
            await ctx.invoke(self.command_enable_guild, command=command)

    @commands.is_owner()
    @command_enable.command(name="global")
    async def command_enable_global(self, ctx: commands.Context, *, command: str):
        """Enable a command globally."""
        command_obj: commands.Command = ctx.bot.get_command(command)
        if command_obj is None:
            await ctx.send(
                _("I couldn't find that command. Please note that it is case sensitive.")
            )
            return

        async with ctx.bot._config.disabled_commands() as disabled_commands:
            with contextlib.suppress(ValueError):
                disabled_commands.remove(command_obj.qualified_name)

        if command_obj.enabled:
            await ctx.send(_("That command is already enabled globally."))
            return

        command_obj.enabled = True
        await ctx.tick()

    @commands.guild_only()
    @command_enable.command(name="server", aliases=["guild"])
    async def command_enable_guild(self, ctx: commands.Context, *, command: str):
        """Enable a command in this server."""
        command_obj: commands.Command = ctx.bot.get_command(command)
        if command_obj is None:
            await ctx.send(
                _("I couldn't find that command. Please note that it is case sensitive.")
            )
            return

        if command_obj.requires.privilege_level > await PrivilegeLevel.from_ctx(ctx):
            await ctx.send(_("You are not allowed to enable that command."))
            return

        async with ctx.bot._config.guild(ctx.guild).disabled_commands() as disabled_commands:
            with contextlib.suppress(ValueError):
                disabled_commands.remove(command_obj.qualified_name)

        done = command_obj.enable_in(ctx.guild)

        if not done:
            await ctx.send(_("That command is already enabled in this server."))
        else:
            await ctx.tick()

    @checks.is_owner()
    @command_manager.command(name="disabledmsg")
    async def command_disabledmsg(self, ctx: commands.Context, *, message: str = ""):
        """Set the bot's response to disabled commands.

        Leave blank to send nothing.

        To include the command name in the message, include the
        `{command}` placeholder.
        """
        await ctx.bot._config.disabled_command_msg.set(message)
        await ctx.tick()

    @commands.guild_only()
    @checks.guildowner_or_permissions(manage_guild=True)
    @commands.group(name="autoimmune")
    async def autoimmune_group(self, ctx: commands.Context):
        """
        Server settings for immunity from automated actions
        """
        pass

    @autoimmune_group.command(name="list")
    async def autoimmune_list(self, ctx: commands.Context):
        """
        Get's the current members and roles

        configured for automatic moderation action immunity
        """
        ai_ids = await ctx.bot._config.guild(ctx.guild).autoimmune_ids()

        roles = {r.name for r in ctx.guild.roles if r.id in ai_ids}
        members = {str(m) for m in ctx.guild.members if m.id in ai_ids}

        output = ""
        if roles:
            output += _("Roles immune from automated moderation actions:\n")
            output += ", ".join(roles)
        if members:
            if roles:
                output += "\n"
            output += _("Members immune from automated moderation actions:\n")
            output += ", ".join(members)

        if not output:
            output = _("No immunty settings here.")

        for page in pagify(output):
            await ctx.send(page)

    @autoimmune_group.command(name="add")
    async def autoimmune_add(
        self, ctx: commands.Context, *, user_or_role: Union[discord.Member, discord.Role]
    ):
        """
        Makes a user or roles immune from automated moderation actions
        """
        async with ctx.bot._config.guild(ctx.guild).autoimmune_ids() as ai_ids:
            if user_or_role.id in ai_ids:
                return await ctx.send(_("Already added."))
            ai_ids.append(user_or_role.id)
        await ctx.tick()

    @autoimmune_group.command(name="remove")
    async def autoimmune_remove(
        self, ctx: commands.Context, *, user_or_role: Union[discord.Member, discord.Role]
    ):
        """
        Makes a user or roles immune from automated moderation actions
        """
        async with ctx.bot._config.guild(ctx.guild).autoimmune_ids() as ai_ids:
            if user_or_role.id not in ai_ids:
                return await ctx.send(_("Not in list."))
            ai_ids.remove(user_or_role.id)
        await ctx.tick()

    @autoimmune_group.command(name="isimmune")
    async def autoimmune_checkimmune(
        self, ctx: commands.Context, *, user_or_role: Union[discord.Member, discord.Role]
    ):
        """
        Checks if a user or role would be considered immune from automated actions
        """

        if await ctx.bot.is_automod_immune(user_or_role):
            await ctx.send(_("They are immune"))
        else:
            await ctx.send(_("They are not Immune"))

    @checks.is_owner()
    @_set.group()
    async def ownernotifications(self, ctx: commands.Context):
        """
        Commands for configuring owner notifications.
        """
        pass

    @ownernotifications.command()
    async def optin(self, ctx: commands.Context):
        """
        Opt-in on recieving owner notifications.

        This is the default state.
        """
        async with ctx.bot._config.owner_opt_out_list() as opt_outs:
            if ctx.author.id in opt_outs:
                opt_outs.remove(ctx.author.id)

        await ctx.tick()

    @ownernotifications.command()
    async def optout(self, ctx: commands.Context):
        """
        Opt-out of recieving owner notifications.
        """
        async with ctx.bot._config.owner_opt_out_list() as opt_outs:
            if ctx.author.id not in opt_outs:
                opt_outs.append(ctx.author.id)

        await ctx.tick()

    @ownernotifications.command()
    async def adddestination(
        self, ctx: commands.Context, *, channel: Union[discord.TextChannel, int]
    ):
        """
        Adds a destination text channel to recieve owner notifications
        """

        try:
            channel_id = channel.id
        except AttributeError:
            channel_id = channel

        async with ctx.bot._config.extra_owner_destinations() as extras:
            if channel_id not in extras:
                extras.append(channel_id)

        await ctx.tick()

    @ownernotifications.command(aliases=["remdestination", "deletedestination", "deldestination"])
    async def removedestination(
        self, ctx: commands.Context, *, channel: Union[discord.TextChannel, int]
    ):
        """
        Removes a destination text channel from recieving owner notifications.
        """

        try:
            channel_id = channel.id
        except AttributeError:
            channel_id = channel

        async with ctx.bot._config.extra_owner_destinations() as extras:
            if channel_id in extras:
                extras.remove(channel_id)

        await ctx.tick()

    @ownernotifications.command()
    async def listdestinations(self, ctx: commands.Context):
        """
        Lists the configured extra destinations for owner notifications
        """

        channel_ids = await ctx.bot._config.extra_owner_destinations()

        if not channel_ids:
            await ctx.send(_("There are no extra channels being sent to."))
            return

        data = []

        for channel_id in channel_ids:
            channel = ctx.bot.get_channel(channel_id)
            if channel:
                # This includes the channel name in case the user can't see the channel.
                data.append(f"{channel.mention} {channel} ({channel.id})")
            else:
                data.append(_("Unknown channel with id: {id}").format(id=channel_id))

        output = "\n".join(data)
        for page in pagify(output):
            await ctx.send(page)

    @commands.command()
    async def credits(self, ctx):
        """
        List credits of the bot
        """
        org_repo = "https://github.com/Cog-Creators"
        red_repo = org_repo + "/Red-DiscordBot"
        author_repo = "https://github.com/Twentysix26"
        embed = discord.Embed(
            title="BB-8 Credits",
            description=(
                "Credits for all of the people who have made various cogs for the bot and "
                "have helped to make it what is is today!"
            ),
            color=await ctx.embed_color(),
        )
        embed.add_field(
            name="Red Discord Bot:",
            value=(
                "BB-8 is a custom fork of [Red, an open source Discord bot]({}) "
                "created by [Twentysix]({}) and [improved by many]({}).\n\n"
                "To run your own instance of red checkout the docs at "
                "https://red-discordbot.readthedocs.io/en/stable/index.html"
            ).format(red_repo, author_repo, org_repo),
        )
        embed.add_field(
            name="Cog Creators:",
            value=(
                "Here's the list of cog creators that have helped to make BB-8 as great as it is,"
                "with some cogs being modified to fit BB-8 better\n\n"
                "**Adrian** https://github.com/designbyadrian/CogsByAdrian\n"
                "**Aikaterna** https://github.com/aikaterna/aikaterna-cogs\n"
                "**Aioxas** https://github.com/Aioxas/ax-cogs/tree/V3\n"
                "**Baiumbg** https://github.com/baiumbg/baiumbg-Cogs\n"
                "**Colt** https://github.com/coltoutram/Colts-Cogs\n"
                "**Fixator10** https://github.com/fixator10/Fixator10-Cogs\n"
                "**Flame** https://github.com/Flame442/FlameCogs\n"
                "**Flapjack** https://github.com/flapjax/FlapJack-Cogs\n"
                "**Flare** https://github.com/flaree/Flare-Cogs\n"
                "**Grande** https://github.com/HarukiGrande/GrandeCogs-V3\n"
                "**Jintaku** https://github.com/Jintaku/Jintaku-Cogs-V3\n"
            ),
            inline=False,
        )
        embed.add_field(
            name="Cog Creators Cont.:",
            value=(
                "**Laggron** https://github.com/retke/Laggrons-Dumb-Cogs\n"
                "**Neuro Assassin** https://github.com/NeuroAssassin/Toxic-Cogs\n"
                "**Palm** https://github.com/palmtree5/palmtree5-cogs\n"
                "**Predä** https://github.com/predaAa/predacogs\n"
                "**Redjumpman** https://github.com/Redjumpman/Jumper-Plugins\n"
                "**Saurichable** https://github.com/elijabesu/SauriCogs/\n"
                "**Sinbad** https://github.com/mikeshardmind/SinbadCogs\n"
                "**tmerc** https://github.com/tmercswims/tmerc-cogs\n"
                "**Tobotimus** https://github.com/Tobotimus/Tobo-Cogs\n"
                "**Trusty** https://github.com/TrustyJAID/Trusty-cogs/\n"
                "**Wyn** https://github.com/Wyn10/Wyn-RedV3Cogs"
            ),
            inline=False,
        )
        embed.add_field(
            name="Contributors",
            value="Predä - 尝试赢。#1001\nFlame#2941\nNeuro Assassin#4779\naikaterna#1393\nDraper#6666",
        )
        embed.set_thumbnail(url=ctx.bot.user.avatar_url_as(static_format="png"))
        await ctx.send(embed=embed)

    # RPC handlers
    async def rpc_load(self, request):
        cog_name = request.params[0]

        spec = await self.bot._cog_mgr.find_cog(cog_name)
        if spec is None:
            raise LookupError("No such cog found.")

        self._cleanup_and_refresh_modules(spec.name)

        await self.bot.load_extension(spec)

    async def rpc_unload(self, request):
        cog_name = request.params[0]

        self.bot.unload_extension(cog_name)

    async def rpc_reload(self, request):
        await self.rpc_unload(request)
        await self.rpc_load(request)


# Removing this command from forks is a violation of the GPLv3 under which it is licensed.
# Otherwise interfering with the ability for this command to be accessible is also a violation.
@commands.command(cls=commands.commands._AlwaysAvailableCommand, name="licenseinfo", i18n=_)
async def license_info_command(ctx):
    """
    Get info about Red's licenses
    """

    message = (
        "This bot is an instance of Red-DiscordBot (hereafter refered to as Red)\n"
        "Red is a free and open source application made available to the public and "
        "licensed under the GNU GPLv3. The full text of this license is available to you at "
        "<https://github.com/Cog-Creators/Red-DiscordBot/blob/V3/develop/LICENSE>"
    )
    await ctx.send(message)
    # We need a link which contains a thank you to other projects which we use at some point.<|MERGE_RESOLUTION|>--- conflicted
+++ resolved
@@ -864,11 +864,7 @@
 
     @commands.group(name="set")
     async def _set(self, ctx: commands.Context):
-<<<<<<< HEAD
-        """Changes BB-8's settings"""
-=======
         """Changes [botname]'s settings"""
->>>>>>> 8570971f
         if ctx.invoked_subcommand is None:
             if ctx.guild:
                 guild = ctx.guild
@@ -1194,11 +1190,7 @@
     @_set.command(aliases=["prefixes"])
     @checks.is_owner()
     async def prefix(self, ctx: commands.Context, *prefixes: str):
-<<<<<<< HEAD
-        """Sets BB-8's global prefix(es)"""
-=======
         """Sets [botname]'s global prefix(es)"""
->>>>>>> 8570971f
         if not prefixes:
             await ctx.send_help()
             return
@@ -1209,11 +1201,7 @@
     @checks.admin()
     @commands.guild_only()
     async def serverprefix(self, ctx: commands.Context, *prefixes: str):
-<<<<<<< HEAD
-        """Sets BB-8's server prefix(es)"""
-=======
         """Sets [botname]'s server prefix(es)"""
->>>>>>> 8570971f
         if not prefixes:
             await ctx.bot._prefix_cache.set_prefixes(guild=ctx.guild, prefixes=[])
             await ctx.send(_("Guild prefixes have been reset."))
