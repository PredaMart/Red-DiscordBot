import asyncio
import contextlib
import datetime
import importlib
import itertools
import logging
import os
import sys
import platform
import getpass
import pip
import traceback
from random import choice
from collections import namedtuple
from pathlib import Path
from typing import TYPE_CHECKING, Union, Tuple, List, Optional, Iterable, Sequence, Dict, Set

import aiohttp
import discord
import pkg_resources

from . import (
    __version__,
    version_info as red_version_info,
    VersionInfo,
    checks,
    commands,
    drivers,
    errors,
    i18n,
    config,
)
from .utils.predicates import MessagePredicate
from .utils.chat_formatting import (
    box,
    escape,
    humanize_list,
    humanize_number,
    humanize_timedelta,
    inline,
    pagify,
)
from .commands.requires import PrivilegeLevel


if TYPE_CHECKING:
    from redbot.core.bot import Red

__all__ = ["Core"]

log = logging.getLogger("red")


_ = i18n.Translator("Core", __file__)

TokenConverter = commands.get_dict_converter(delims=[" ", ",", ";"])


class CoreLogic:
    def __init__(self, bot: "Red"):
        self.bot = bot
        self.bot.register_rpc_handler(self._load)
        self.bot.register_rpc_handler(self._unload)
        self.bot.register_rpc_handler(self._reload)
        self.bot.register_rpc_handler(self._name)
        self.bot.register_rpc_handler(self._prefixes)
        self.bot.register_rpc_handler(self._version_info)
        self.bot.register_rpc_handler(self._invite_url)

    async def _load(
        self, cog_names: Iterable[str]
    ) -> Tuple[List[str], List[str], List[str], List[str], List[Tuple[str, str]], Set[str]]:
        """
        Loads cogs by name.
        Parameters
        ----------
        cog_names : list of str

        Returns
        -------
        tuple
            4-tuple of loaded, failed, not found and already loaded cogs.
        """
        failed_packages = []
        loaded_packages = []
        notfound_packages = []
        alreadyloaded_packages = []
        failed_with_reason_packages = []
        repos_with_shared_libs = set()

        bot = self.bot

        cogspecs = []

        for name in cog_names:
            try:
                spec = await bot._cog_mgr.find_cog(name)
                if spec:
                    cogspecs.append((spec, name))
                else:
                    notfound_packages.append(name)
            except Exception as e:
                log.exception("Package import failed", exc_info=e)

                exception_log = "Exception during import of cog\n"
                exception_log += "".join(traceback.format_exception(type(e), e, e.__traceback__))
                bot._last_exception = exception_log
                failed_packages.append(name)

        for spec, name in cogspecs:
            try:
                self._cleanup_and_refresh_modules(spec.name)
                await bot.load_extension(spec)
            except errors.PackageAlreadyLoaded:
                alreadyloaded_packages.append(name)
            except errors.CogLoadError as e:
                failed_with_reason_packages.append((name, str(e)))
            except Exception as e:
                log.exception("Package loading failed", exc_info=e)

                exception_log = "Exception during loading of cog\n"
                exception_log += "".join(traceback.format_exception(type(e), e, e.__traceback__))
                bot._last_exception = exception_log
                failed_packages.append(name)
            else:
                await bot.add_loaded_package(name)
                loaded_packages.append(name)
                # remove in Red 3.3
                downloader = bot.get_cog("Downloader")
                if downloader is None:
                    continue
                try:
                    maybe_repo = await downloader._shared_lib_load_check(name)
                except Exception:
                    log.exception(
                        "Shared library check failed,"
                        " if you're not using modified Downloader, report this issue."
                    )
                    maybe_repo = None
                if maybe_repo is not None:
                    repos_with_shared_libs.add(maybe_repo.name)

        return (
            loaded_packages,
            failed_packages,
            notfound_packages,
            alreadyloaded_packages,
            failed_with_reason_packages,
            repos_with_shared_libs,
        )

    @staticmethod
    def _cleanup_and_refresh_modules(module_name: str) -> None:
        """Interally reloads modules so that changes are detected"""
        splitted = module_name.split(".")

        def maybe_reload(new_name):
            try:
                lib = sys.modules[new_name]
            except KeyError:
                pass
            else:
                importlib._bootstrap._exec(lib.__spec__, lib)

        # noinspection PyTypeChecker
        modules = itertools.accumulate(splitted, "{}.{}".format)
        for m in modules:
            maybe_reload(m)

        children = {name: lib for name, lib in sys.modules.items() if name.startswith(module_name)}
        for child_name, lib in children.items():
            importlib._bootstrap._exec(lib.__spec__, lib)

    async def _unload(self, cog_names: Iterable[str]) -> Tuple[List[str], List[str]]:
        """
        Unloads cogs with the given names.

        Parameters
        ----------
        cog_names : list of str

        Returns
        -------
        tuple
            2 element tuple of successful unloads and failed unloads.
        """
        failed_packages = []
        unloaded_packages = []

        bot = self.bot

        for name in cog_names:
            if name in bot.extensions:
                bot.unload_extension(name)
                await bot.remove_loaded_package(name)
                unloaded_packages.append(name)
            else:
                failed_packages.append(name)

        return unloaded_packages, failed_packages

    async def _reload(
        self, cog_names: Sequence[str]
    ) -> Tuple[List[str], List[str], List[str], List[str], List[Tuple[str, str]], Set[str]]:
        await self._unload(cog_names)

        (
            loaded,
            load_failed,
            not_found,
            already_loaded,
            load_failed_with_reason,
            repos_with_shared_libs,
        ) = await self._load(cog_names)

        return (
            loaded,
            load_failed,
            not_found,
            already_loaded,
            load_failed_with_reason,
            repos_with_shared_libs,
        )

    async def _name(self, name: Optional[str] = None) -> str:
        """
        Gets or sets the bot's username.

        Parameters
        ----------
        name : str
            If passed, the bot will change it's username.

        Returns
        -------
        str
            The current (or new) username of the bot.
        """
        if name is not None:
            await self.bot.user.edit(username=name)

        return self.bot.user.name

    async def _prefixes(self, prefixes: Optional[Sequence[str]] = None) -> List[str]:
        """
        Gets or sets the bot's global prefixes.

        Parameters
        ----------
        prefixes : list of str
            If passed, the bot will set it's global prefixes.

        Returns
        -------
        list of str
            The current (or new) list of prefixes.
        """
        if prefixes:
            prefixes = sorted(prefixes, reverse=True)
            await self.bot._config.prefix.set(prefixes)
            return prefixes
        return await self.bot._config.prefix()

    @classmethod
    async def _version_info(cls) -> Dict[str, str]:
        """
        Version information for Red and discord.py

        Returns
        -------
        dict
            `redbot` and `discordpy` keys containing version information for both.
        """
        return {"redbot": __version__, "discordpy": discord.__version__}

    async def _invite_url(self) -> str:
        """
        Generates the invite URL for the bot.

        Returns
        -------
        str
            Invite URL.
        """
        app_info = await self.bot.application_info()
        perms_int = await self.bot._config.invite_perm()
        permissions = discord.Permissions(perms_int)
        return discord.utils.oauth_url(app_info.id, permissions)

    @staticmethod
    async def _can_get_invite_url(ctx):
        is_owner = await ctx.bot.is_owner(ctx.author)
        is_invite_public = await ctx.bot._config.invite_public()
        return is_owner or is_invite_public


@i18n.cog_i18n(_)
class Core(commands.Cog, CoreLogic):
    """Commands related to core functions"""

    @commands.command(hidden=True)
    async def ping(self, ctx: commands.Context):
        """Pong."""
        await ctx.send("Beep Boop.")

    @commands.command()
    async def info(self, ctx: commands.Context):
        """Shows info about Red"""
        author_repo = "https://github.com/Twentysix26"
        org_repo = "https://github.com/Cog-Creators"
        red_repo = org_repo + "/Red-DiscordBot"
        red_pypi = "https://pypi.python.org/pypi/Red-DiscordBot"
        support_server_url = "https://discord.gg/red"
        dpy_repo = "https://github.com/Rapptz/discord.py"
        python_url = "https://www.python.org/"
        since = datetime.datetime(2016, 1, 2, 0, 0)
        days_since = (datetime.datetime.utcnow() - since).days
        dpy_version = "[{}]({})".format(discord.__version__, dpy_repo)
        python_version = "[{}.{}.{}]({})".format(*sys.version_info[:3], python_url)
        red_version = "[{}]({})".format(__version__, red_pypi)
        app_info = await self.bot.application_info()
        owner = app_info.owner
        custom_info = await self.bot._config.custom_info()
        discord_server = "https://discord.gg/TEeXcDY"

        async with aiohttp.ClientSession() as session:
            async with session.get("{}/json".format(red_pypi)) as r:
                data = await r.json()
        outdated = VersionInfo.from_str(data["info"]["version"]) > red_version_info
        about = (
            "This is an custom fork of [Red, an open source Discord bot]({}) "
            "created by [Twentysix]({}) and [improved by many]({}).\n\n"
            "Please do not bother Red Support for issues with my bot as they will not be able to help you. "
            "For support with this bot please join my support [discord server]({})\n\n"
<<<<<<< HEAD
            
=======
>>>>>>> 411ed634
            "This fork has numerous modifications to core Red. Some may get merged into "
            "the main project via PR at a later date, but most changes are custom for {}\n\n"
            "Orginal Copyright to (c) Cog Creators"
            "".format(red_repo, author_repo, org_repo, discord_server, ctx.bot.user.name)
        )

        embed = discord.Embed(color=(await ctx.embed_colour()))
        embed.set_thumbnail(url=ctx.bot.user.avatar_url_as(static_format="png"))
<<<<<<< HEAD
        embed.add_field(name="\N{HAMMER AND WRENCH}""Instance owned by", value=str(owner))
        embed.add_field(name="\N{GEAR}""Libraries", value="Python: {} \nDiscord.py {} \nRed Version: {}".format(python_version, dpy_version, red_version))
        
=======
        embed.add_field(name="\N{HAMMER AND WRENCH}" "Instance owned by", value=str(owner))
        embed.add_field(
            name="\N{GEAR}" "Libraries",
            value="Python: {} \nDiscord.py {} \nRed Version: {}".format(
                python_version, dpy_version, red_version
            ),
        )

>>>>>>> 411ed634
        if outdated:
            embed.add_field(
                name=_("Outdated"), value=_("Yes, {} is available").format(data["info"]["version"])
            )
        if custom_info:
            embed.add_field(name="About this instance", value=custom_info, inline=False)
<<<<<<< HEAD
        embed.add_field(name="\N{PUSHPIN}""About {}".format(ctx.bot.user.name), value=about, inline=False)
=======
        embed.add_field(
            name="\N{PUSHPIN}" "About {}".format(ctx.bot.user.name), value=about, inline=False
        )
>>>>>>> 411ed634

        embed.set_image(url="https://i.imgur.com/BLClEw2.png")

        embed.set_footer(
            text="Bringing joy since 02 Jan 2016 (over {} days ago!)".format(days_since),
<<<<<<< HEAD
            icon_url="https://images-ext-2.discordapp.net/external/tlTHs8liCJaeXY6qdrHUrdMft6nQCaGctzbEdUxP4QU/%3Fsize%3D1024/https/cdn.discordapp.com/icons/133049272517001216/a_aab012f3206eb514cac0432182e9e9ec.gif"
=======
            icon_url="https://images-ext-2.discordapp.net/external/tlTHs8liCJaeXY6qdrHUrdMft6nQCaGctzbEdUxP4QU/%3Fsize%3D1024/https/cdn.discordapp.com/icons/133049272517001216/a_aab012f3206eb514cac0432182e9e9ec.gif",
>>>>>>> 411ed634
        )
        try:
            await ctx.send(embed=embed)
        except discord.HTTPException:
            await ctx.send(_("I need the `Embed links` permission to send this"))

    def star_wars_phrases(self):
        phrases = choice(
            [
                "Flying with Poe for: ",
<<<<<<< HEAD
                "Serving the resistance for: ",
=======
                "Service the resistance for: ",
>>>>>>> 411ed634
                "Fixing X-Wings for: ",
                "Fighting the Empire for: ",
                "Hanging out with R2D2 and C3PO for: ",
                "Flying through the Stars at light speed for: ",
                "Tumbling around the Millennium Falcon for: ",
                "Fighting with Chewie for: ",
                "Destroying Imperial ships for: ",
                "Giving flame thumbs up for: ",
                "Circuits have bee online for:",
            ]
        )
        return phrases
<<<<<<< HEAD
    
=======

>>>>>>> 411ed634
    @commands.command()
    async def uptime(self, ctx: commands.Context):
        """Shows Red's uptime"""
        since = ctx.bot.uptime.strftime("%Y-%m-%d %H:%M:%S")
        delta = datetime.datetime.utcnow() - self.bot.uptime
        uptime_str = humanize_timedelta(timedelta=delta) or _("Less than one second")
        await ctx.send(
            _("{} **{time_quantity}** (since {timestamp} UTC)").format(
                self.star_wars_phrases(), time_quantity=uptime_str, timestamp=since
            )
        )

    @commands.group()
    async def embedset(self, ctx: commands.Context):
        """
        Commands for toggling embeds on or off.

        This setting determines whether or not to
        use embeds as a response to a command (for
        commands that support it). The default is to
        use embeds.
        """
        if ctx.invoked_subcommand is None:
            text = _("Embed settings:\n\n")
            global_default = await self.bot._config.embeds()
            text += _("Global default: {}\n").format(global_default)
            if ctx.guild:
                guild_setting = await self.bot._config.guild(ctx.guild).embeds()
                text += _("Guild setting: {}\n").format(guild_setting)
            user_setting = await self.bot._config.user(ctx.author).embeds()
            text += _("User setting: {}").format(user_setting)
            await ctx.send(box(text))

    @embedset.command(name="global")
    @checks.is_owner()
    async def embedset_global(self, ctx: commands.Context):
        """
        Toggle the global embed setting.

        This is used as a fallback if the user
        or guild hasn't set a preference. The
        default is to use embeds.
        """
        current = await self.bot._config.embeds()
        await self.bot._config.embeds.set(not current)
        await ctx.send(
            _("Embeds are now {} by default.").format(_("disabled") if current else _("enabled"))
        )

    @embedset.command(name="guild")
    @checks.guildowner_or_permissions(administrator=True)
    @commands.guild_only()
    async def embedset_guild(self, ctx: commands.Context, enabled: bool = None):
        """
        Toggle the guild's embed setting.

        If enabled is None, the setting will be unset and
        the global default will be used instead.

        If set, this is used instead of the global default
        to determine whether or not to use embeds. This is
        used for all commands done in a guild channel except
        for help commands.
        """
        await self.bot._config.guild(ctx.guild).embeds.set(enabled)
        if enabled is None:
            await ctx.send(_("Embeds will now fall back to the global setting."))
        else:
            await ctx.send(
                _("Embeds are now {} for this guild.").format(
                    _("enabled") if enabled else _("disabled")
                )
            )

    @embedset.command(name="user")
    async def embedset_user(self, ctx: commands.Context, enabled: bool = None):
        """
        Toggle the user's embed setting.

        If enabled is None, the setting will be unset and
        the global default will be used instead.

        If set, this is used instead of the global default
        to determine whether or not to use embeds. This is
        used for all commands done in a DM with the bot, as
        well as all help commands everywhere.
        """
        await self.bot._config.user(ctx.author).embeds.set(enabled)
        if enabled is None:
            await ctx.send(_("Embeds will now fall back to the global setting."))
        else:
            await ctx.send(
                _("Embeds are now {} for you.").format(_("enabled") if enabled else _("disabled"))
            )

    @commands.command()
    @checks.is_owner()
    async def traceback(self, ctx: commands.Context, public: bool = False):
        """Sends to the owner the last command exception that has occurred

        If public (yes is specified), it will be sent to the chat instead"""
        if not public:
            destination = ctx.author
        else:
            destination = ctx.channel

        if self.bot._last_exception:
            for page in pagify(self.bot._last_exception, shorten_by=10):
                await destination.send(box(page, lang="py"))
        else:
            await ctx.send(_("No exception has occurred yet"))

    @commands.command()
    @commands.check(CoreLogic._can_get_invite_url)
    async def invite(self, ctx):
        """Show's Red's invite url"""
        try:
            await ctx.author.send(await self._invite_url())
        except discord.errors.Forbidden:
            await ctx.send(
                "I couldn't send the invite message to you in DM. "
                "Either you blocked me or you disabled DMs in this server."
            )

    @commands.group()
    @checks.is_owner()
    async def inviteset(self, ctx):
        """Setup the bot's invite"""
        pass

    @inviteset.command()
    async def public(self, ctx, confirm: bool = False):
        """
        Define if the command should be accessible for the average user.
        """
        if await self.bot._config.invite_public():
            await self.bot._config.invite_public.set(False)
            await ctx.send("The invite is now private.")
            return
        app_info = await self.bot.application_info()
        if not app_info.bot_public:
            await ctx.send(
                "I am not a public bot. That means that nobody except "
                "you can invite me on new servers.\n\n"
                "You can change this by ticking `Public bot` in "
                "your token settings: "
                "https://discordapp.com/developers/applications/me/{0}".format(self.bot.user.id)
            )
            return
        if not confirm:
            await ctx.send(
                "You're about to make the `{0}invite` command public. "
                "All users will be able to invite me on their server.\n\n"
                "If you agree, you can type `{0}inviteset public yes`.".format(ctx.prefix)
            )
        else:
            await self.bot._config.invite_public.set(True)
            await ctx.send("The invite command is now public.")

    @inviteset.command()
    async def perms(self, ctx, level: int):
        """
        Make the bot create its own role with permissions on join.

        The bot will create its own role with the desired permissions\
        when it joins a new server. This is a special role that can't be\
        deleted or removed from the bot.

        For that, you need to provide a valid permissions level.
        You can generate one here: https://discordapi.com/permissions.html

        Please note that you might need two factor authentification for\
        some permissions.
        """
        await self.bot._config.invite_perm.set(level)
        await ctx.send("The new permissions level has been set.")

    @commands.command()
    @commands.guild_only()
    @checks.is_owner()
    async def leave(self, ctx: commands.Context):
        """Leaves server"""
        await ctx.send(_("Are you sure you want me to leave this server? (y/n)"))

        pred = MessagePredicate.yes_or_no(ctx)
        try:
            await self.bot.wait_for("message", check=pred)
        except asyncio.TimeoutError:
            await ctx.send(_("Response timed out."))
            return
        else:
            if pred.result is True:
                await ctx.send(_("Alright. Bye :wave:"))
                log.debug(_("Leaving guild '{}'").format(ctx.guild.name))
                await ctx.guild.leave()
            else:
                await ctx.send(_("Alright, I'll stay then :)"))

    @commands.command()
    @checks.is_owner()
    async def servers(self, ctx: commands.Context):
        """Lists and allows to leave servers"""
        guilds = sorted(list(self.bot.guilds), key=lambda s: s.name.lower())
        msg = ""
        responses = []
        for i, server in enumerate(guilds, 1):
            msg += "{}: {}\n".format(i, server.name)
            responses.append(str(i))

        for page in pagify(msg, ["\n"]):
            await ctx.send(page)

        query = await ctx.send(_("To leave a server, just type its number."))

        pred = MessagePredicate.contained_in(responses, ctx)
        try:
            await self.bot.wait_for("message", check=pred, timeout=15)
        except asyncio.TimeoutError:
            try:
                await query.delete()
            except discord.errors.NotFound:
                pass
        else:
            await self.leave_confirmation(guilds[pred.result], ctx)

    async def leave_confirmation(self, guild, ctx):
        if guild.owner.id == ctx.bot.user.id:
            await ctx.send(_("I cannot leave a guild I am the owner of."))
            return

        await ctx.send(_("Are you sure you want me to leave {}? (yes/no)").format(guild.name))
        pred = MessagePredicate.yes_or_no(ctx)
        try:
            await self.bot.wait_for("message", check=pred, timeout=15)
            if pred.result is True:
                await guild.leave()
                if guild != ctx.guild:
                    await ctx.send(_("Done."))
            else:
                await ctx.send(_("Alright then."))
        except asyncio.TimeoutError:
            await ctx.send(_("Response timed out."))

    @commands.command()
    @checks.is_owner()
    async def load(self, ctx: commands.Context, *cogs: str):
        """Loads packages"""
        if not cogs:
            return await ctx.send_help()
        cogs = tuple(map(lambda cog: cog.rstrip(","), cogs))
        async with ctx.typing():
            (
                loaded,
                failed,
                not_found,
                already_loaded,
                failed_with_reason,
                repos_with_shared_libs,
            ) = await self._load(cogs)

        output = []

        if loaded:
            loaded_packages = humanize_list([inline(package) for package in loaded])
            formed = _("Loaded {packs}.").format(packs=loaded_packages)
            output.append(formed)

        if already_loaded:
            if len(already_loaded) == 1:
                formed = _("The following package is already loaded: {pack}").format(
                    pack=inline(already_loaded[0])
                )
            else:
                formed = _("The following packages are already loaded: {packs}").format(
                    packs=humanize_list([inline(package) for package in already_loaded])
                )
            output.append(formed)

        if failed:
            if len(failed) == 1:
                formed = _(
                    "Failed to load the following package: {pack}."
                    "\nCheck your console or logs for details."
                ).format(pack=inline(failed[0]))
            else:
                formed = _(
                    "Failed to load the following packages: {packs}"
                    "\nCheck your console or logs for details."
                ).format(packs=humanize_list([inline(package) for package in failed]))
            output.append(formed)

        if not_found:
            if len(not_found) == 1:
                formed = _("The following package was not found in any cog path: {pack}.").format(
                    pack=inline(not_found[0])
                )
            else:
                formed = _(
                    "The following packages were not found in any cog path: {packs}"
                ).format(packs=humanize_list([inline(package) for package in not_found]))
            output.append(formed)

        if failed_with_reason:
            reasons = "\n".join([f"`{x}`: {y}" for x, y in failed_with_reason])
            if len(failed_with_reason) == 1:
                formed = _(
                    "This package could not be loaded for the following reason:\n\n{reason}"
                ).format(reason=reasons)
            else:
                formed = _(
                    "These packages could not be loaded for the following reasons:\n\n{reasons}"
                ).format(reasons=reasons)
            output.append(formed)

        if repos_with_shared_libs:
            if len(repos_with_shared_libs) == 1:
                formed = _(
                    "**WARNING**: The following repo is using shared libs"
                    " which are marked for removal in Red 3.3: {repo}.\n"
                    "You should inform maintainer of the repo about this message."
                ).format(repo=inline(repos_with_shared_libs.pop()))
            else:
                formed = _(
                    "**WARNING**: The following repos are using shared libs"
                    " which are marked for removal in Red 3.3: {repos}.\n"
                    "You should inform maintainers of these repos about this message."
                ).format(repos=humanize_list([inline(repo) for repo in repos_with_shared_libs]))
            output.append(formed)

        if output:
            total_message = "\n\n".join(output)
            for page in pagify(total_message):
                await ctx.send(page)

    @commands.command()
    @checks.is_owner()
    async def unload(self, ctx: commands.Context, *cogs: str):
        """Unloads packages"""
        if not cogs:
            return await ctx.send_help()
        cogs = tuple(map(lambda cog: cog.rstrip(","), cogs))
        unloaded, failed = await self._unload(cogs)

        output = []

        if unloaded:
            if len(unloaded) == 1:
                formed = _("The following package was unloaded: {pack}.").format(
                    pack=inline(unloaded[0])
                )
            else:
                formed = _("The following packages were unloaded: {packs}.").format(
                    packs=humanize_list([inline(package) for package in unloaded])
                )
            output.append(formed)

        if failed:
            if len(failed) == 1:
                formed = _("The following package was not loaded: {pack}.").format(
                    pack=inline(failed[0])
                )
            else:
                formed = _("The following packages were not loaded: {packs}.").format(
                    packs=humanize_list([inline(package) for package in failed])
                )
            output.append(formed)

        if output:
            total_message = "\n\n".join(output)
            for page in pagify(total_message):
                await ctx.send(page)

    @commands.command(name="reload")
    @checks.is_owner()
    async def reload(self, ctx: commands.Context, *cogs: str):
        """Reloads packages"""
        if not cogs:
            return await ctx.send_help()
        cogs = tuple(map(lambda cog: cog.rstrip(","), cogs))
        async with ctx.typing():
            (
                loaded,
                failed,
                not_found,
                already_loaded,
                failed_with_reason,
                repos_with_shared_libs,
            ) = await self._reload(cogs)

        output = []

        if loaded:
            loaded_packages = humanize_list([inline(package) for package in loaded])
            formed = _("Reloaded {packs}.").format(packs=loaded_packages)
            output.append(formed)

        if failed:
            if len(failed) == 1:
                formed = _(
                    "Failed to reload the following package: {pack}."
                    "\nCheck your console or logs for details."
                ).format(pack=inline(failed[0]))
            else:
                formed = _(
                    "Failed to reload the following packages: {packs}"
                    "\nCheck your console or logs for details."
                ).format(packs=humanize_list([inline(package) for package in failed]))
            output.append(formed)

        if not_found:
            if len(not_found) == 1:
                formed = _("The following package was not found in any cog path: {pack}.").format(
                    pack=inline(not_found[0])
                )
            else:
                formed = _(
                    "The following packages were not found in any cog path: {packs}"
                ).format(packs=humanize_list([inline(package) for package in not_found]))
            output.append(formed)

        if failed_with_reason:
            reasons = "\n".join([f"`{x}`: {y}" for x, y in failed_with_reason])
            if len(failed_with_reason) == 1:
                formed = _(
                    "This package could not be reloaded for the following reason:\n\n{reason}"
                ).format(reason=reasons)
            else:
                formed = _(
                    "These packages could not be reloaded for the following reasons:\n\n{reasons}"
                ).format(reasons=reasons)
            output.append(formed)

        if repos_with_shared_libs:
            if len(repos_with_shared_libs) == 1:
                formed = _(
                    "**WARNING**: The following repo is using shared libs"
                    " which are marked for removal in Red 3.3: {repo}.\n"
                    "You should inform maintainers of these repos about this message."
                ).format(repo=inline(repos_with_shared_libs.pop()))
            else:
                formed = _(
                    "**WARNING**: The following repos are using shared libs"
                    " which are marked for removal in Red 3.3: {repos}.\n"
                    "You should inform maintainers of these repos about this message."
                ).format(repos=humanize_list([inline(repo) for repo in repos_with_shared_libs]))
            output.append(formed)

        if output:
            total_message = "\n\n".join(output)
            for page in pagify(total_message):
                await ctx.send(page)

    @commands.command(name="shutdown")
    @checks.is_owner()
    async def _shutdown(self, ctx: commands.Context, silently: bool = False):
        """Shuts down the bot"""
        wave = "\N{WAVING HAND SIGN}"
        skin = "\N{EMOJI MODIFIER FITZPATRICK TYPE-3}"
        with contextlib.suppress(discord.HTTPException):
            if not silently:
                await ctx.send(_("Shutting down... ") + wave + skin)
        await ctx.bot.shutdown()

    @commands.command(name="restart")
    @checks.is_owner()
    async def _restart(self, ctx: commands.Context, silently: bool = False):
        """Attempts to restart Red

        Makes Red quit with exit code 26
        The restart is not guaranteed: it must be dealt
        with by the process manager in use"""
        with contextlib.suppress(discord.HTTPException):
            if not silently:
                await ctx.send(_("Restarting..."))
        await ctx.bot.shutdown(restart=True)

    @commands.group(name="set")
    async def _set(self, ctx: commands.Context):
        """Changes BB-8's settings"""
        if ctx.invoked_subcommand is None:
            if ctx.guild:
                guild = ctx.guild
                admin_role_ids = await ctx.bot._config.guild(ctx.guild).admin_role()
                admin_role_names = [r.name for r in guild.roles if r.id in admin_role_ids]
                admin_roles_str = (
                    humanize_list(admin_role_names) if admin_role_names else "Not Set."
                )
                mod_role_ids = await ctx.bot._config.guild(ctx.guild).mod_role()
                mod_role_names = [r.name for r in guild.roles if r.id in mod_role_ids]
                mod_roles_str = humanize_list(mod_role_names) if mod_role_names else "Not Set."
                prefixes = await ctx.bot._config.guild(ctx.guild).prefix()
                guild_settings = _("Admin roles: {admin}\nMod roles: {mod}\n").format(
                    admin=admin_roles_str, mod=mod_roles_str
                )
            else:
                guild_settings = ""
                prefixes = None  # This is correct. The below can happen in a guild.
            if not prefixes:
                prefixes = await ctx.bot._config.prefix()
            locale = await ctx.bot._config.locale()

            prefix_string = " ".join(prefixes)
            settings = (
                f"{ctx.bot.user.name} Settings:\n\n"
                f"Prefixes: {prefix_string}\n"
                f"{guild_settings}"
            )
            for page in pagify(settings):
                await ctx.send(box(page))

    @_set.command()
    @checks.guildowner()
    @commands.guild_only()
    async def addadminrole(self, ctx: commands.Context, *, role: discord.Role):
        """
        Adds an admin role for this guild.
        """
        async with ctx.bot._config.guild(ctx.guild).admin_role() as roles:
            if role.id in roles:
                return await ctx.send(_("This role is already an admin role."))
            roles.append(role.id)
        await ctx.send(_("That role is now considered an admin role."))

    @_set.command()
    @checks.guildowner()
    @commands.guild_only()
    async def addmodrole(self, ctx: commands.Context, *, role: discord.Role):
        """
        Adds a mod role for this guild.
        """
        async with ctx.bot._config.guild(ctx.guild).mod_role() as roles:
            if role.id in roles:
                return await ctx.send(_("This role is already a mod role."))
            roles.append(role.id)
        await ctx.send(_("That role is now considered a mod role."))

    @_set.command(aliases=["remadmindrole", "deladminrole", "deleteadminrole"])
    @checks.guildowner()
    @commands.guild_only()
    async def removeadminrole(self, ctx: commands.Context, *, role: discord.Role):
        """
        Removes an admin role for this guild.
        """
        async with ctx.bot._config.guild(ctx.guild).admin_role() as roles:
            if role.id not in roles:
                return await ctx.send(_("That role was not an admin role to begin with."))
            roles.remove(role.id)
        await ctx.send(_("That role is no longer considered an admin role."))

    @_set.command(aliases=["remmodrole", "delmodrole", "deletemodrole"])
    @checks.guildowner()
    @commands.guild_only()
    async def removemodrole(self, ctx: commands.Context, *, role: discord.Role):
        """
        Removes a mod role for this guild.
        """
        async with ctx.bot._config.guild(ctx.guild).mod_role() as roles:
            if role.id not in roles:
                return await ctx.send(_("That role was not a mod role to begin with."))
            roles.remove(role.id)
        await ctx.send(_("That role is no longer considered a mod role."))

    @_set.command(aliases=["usebotcolor"])
    @checks.guildowner()
    @commands.guild_only()
    async def usebotcolour(self, ctx: commands.Context):
        """
        Toggle whether to use the bot owner-configured colour for embeds.

        Default is to use the bot's configured colour.
        Otherwise, the colour used will be the colour of the bot's top role.
        """
        current_setting = await ctx.bot._config.guild(ctx.guild).use_bot_color()
        await ctx.bot._config.guild(ctx.guild).use_bot_color.set(not current_setting)
        await ctx.send(
            _("The bot {} use its configured color for embeds.").format(
                _("will not") if not current_setting else _("will")
            )
        )

    @_set.command()
    @checks.guildowner()
    @commands.guild_only()
    async def serverfuzzy(self, ctx: commands.Context):
        """
        Toggle whether to enable fuzzy command search for the server.

        Default is for fuzzy command search to be disabled.
        """
        current_setting = await ctx.bot._config.guild(ctx.guild).fuzzy()
        await ctx.bot._config.guild(ctx.guild).fuzzy.set(not current_setting)
        await ctx.send(
            _("Fuzzy command search has been {} for this server.").format(
                _("disabled") if current_setting else _("enabled")
            )
        )

    @_set.command()
    @checks.is_owner()
    async def fuzzy(self, ctx: commands.Context):
        """
        Toggle whether to enable fuzzy command search in DMs.

        Default is for fuzzy command search to be disabled.
        """
        current_setting = await ctx.bot._config.fuzzy()
        await ctx.bot._config.fuzzy.set(not current_setting)
        await ctx.send(
            _("Fuzzy command search has been {} in DMs.").format(
                _("disabled") if current_setting else _("enabled")
            )
        )

    @_set.command(aliases=["color"])
    @checks.is_owner()
    async def colour(self, ctx: commands.Context, *, colour: discord.Colour = None):
        """
        Sets a default colour to be used for the bot's embeds.

        Acceptable values for the colour parameter can be found at:

        https://discordpy.readthedocs.io/en/stable/ext/commands/api.html#discord.ext.commands.ColourConverter
        """
        if colour is None:
            ctx.bot._color = discord.Color.red()
            await ctx.bot._config.color.set(discord.Color.red().value)
            return await ctx.send(_("The color has been reset."))
        ctx.bot._color = colour
        await ctx.bot._config.color.set(colour.value)
        await ctx.send(_("The color has been set."))

    @_set.command()
    @checks.is_owner()
    async def avatar(self, ctx: commands.Context, url: str):
        """Sets Red's avatar"""
        async with aiohttp.ClientSession() as session:
            async with session.get(url) as r:
                data = await r.read()

        try:
            await ctx.bot.user.edit(avatar=data)
        except discord.HTTPException:
            await ctx.send(
                _(
                    "Failed. Remember that you can edit my avatar "
                    "up to two times a hour. The URL must be a "
                    "direct link to a JPG / PNG."
                )
            )
        except discord.InvalidArgument:
            await ctx.send(_("JPG / PNG format only."))
        else:
            await ctx.send(_("Done."))

    @_set.command(name="game")
    @checks.bot_in_a_guild()
    @checks.is_owner()
    async def _game(self, ctx: commands.Context, *, game: str = None):
        """Sets Red's playing status"""

        if game:
            game = discord.Game(name=game)
        else:
            game = None
        status = ctx.bot.guilds[0].me.status if len(ctx.bot.guilds) > 0 else discord.Status.online
        await ctx.bot.change_presence(status=status, activity=game)
        await ctx.send(_("Game set."))

    @_set.command(name="listening")
    @checks.bot_in_a_guild()
    @checks.is_owner()
    async def _listening(self, ctx: commands.Context, *, listening: str = None):
        """Sets Red's listening status"""

        status = ctx.bot.guilds[0].me.status if len(ctx.bot.guilds) > 0 else discord.Status.online
        if listening:
            activity = discord.Activity(name=listening, type=discord.ActivityType.listening)
        else:
            activity = None
        await ctx.bot.change_presence(status=status, activity=activity)
        await ctx.send(_("Listening set."))

    @_set.command(name="watching")
    @checks.bot_in_a_guild()
    @checks.is_owner()
    async def _watching(self, ctx: commands.Context, *, watching: str = None):
        """Sets Red's watching status"""

        status = ctx.bot.guilds[0].me.status if len(ctx.bot.guilds) > 0 else discord.Status.online
        if watching:
            activity = discord.Activity(name=watching, type=discord.ActivityType.watching)
        else:
            activity = None
        await ctx.bot.change_presence(status=status, activity=activity)
        await ctx.send(_("Watching set."))

    @_set.command()
    @checks.bot_in_a_guild()
    @checks.is_owner()
    async def status(self, ctx: commands.Context, *, status: str):
        """Sets Red's status

        Available statuses:
            online
            idle
            dnd
            invisible
        """

        statuses = {
            "online": discord.Status.online,
            "idle": discord.Status.idle,
            "dnd": discord.Status.dnd,
            "invisible": discord.Status.invisible,
        }

        game = ctx.bot.guilds[0].me.activity if len(ctx.bot.guilds) > 0 else None
        try:
            status = statuses[status.lower()]
        except KeyError:
            await ctx.send_help()
        else:
            await ctx.bot.change_presence(status=status, activity=game)
            await ctx.send(_("Status changed to {}.").format(status))

    @_set.command()
    @checks.bot_in_a_guild()
    @checks.is_owner()
    async def stream(self, ctx: commands.Context, streamer=None, *, stream_title=None):
        """Sets Red's streaming status
        Leaving both streamer and stream_title empty will clear it."""

        status = ctx.bot.guilds[0].me.status if len(ctx.bot.guilds) > 0 else None

        if stream_title:
            stream_title = stream_title.strip()
            if "twitch.tv/" not in streamer:
                streamer = "https://www.twitch.tv/" + streamer
            activity = discord.Streaming(url=streamer, name=stream_title)
            await ctx.bot.change_presence(status=status, activity=activity)
        elif streamer is not None:
            await ctx.send_help()
            return
        else:
            await ctx.bot.change_presence(activity=None, status=status)
        await ctx.send(_("Done."))

    @_set.command(name="username", aliases=["name"])
    @checks.is_owner()
    async def _username(self, ctx: commands.Context, *, username: str):
        """Sets Red's username"""
        try:
            await self._name(name=username)
        except discord.HTTPException:
            await ctx.send(
                _(
                    "Failed to change name. Remember that you can "
                    "only do it up to 2 times an hour. Use "
                    "nicknames if you need frequent changes. "
                    "`{}set nickname`"
                ).format(ctx.prefix)
            )
        else:
            await ctx.send(_("Done."))

    @_set.command(name="nickname")
    @checks.admin()
    @commands.guild_only()
    async def _nickname(self, ctx: commands.Context, *, nickname: str = None):
        """Sets Red's nickname"""
        try:
            await ctx.guild.me.edit(nick=nickname)
        except discord.Forbidden:
            await ctx.send(_("I lack the permissions to change my own nickname."))
        else:
            await ctx.send(_("Done."))

    @_set.command(aliases=["prefixes"])
    @checks.is_owner()
    async def prefix(self, ctx: commands.Context, *prefixes: str):
        """Sets BB-8's global prefix(es)"""
        if not prefixes:
            await ctx.send_help()
            return
        await self._prefixes(prefixes)
        await ctx.send(_("Prefix set."))

    @_set.command(aliases=["serverprefixes"])
    @checks.admin()
    @commands.guild_only()
    async def serverprefix(self, ctx: commands.Context, *prefixes: str):
        """Sets BB-8's server prefix(es)"""
        if not prefixes:
            await ctx.bot._config.guild(ctx.guild).prefix.set([])
            await ctx.send(_("Guild prefixes have been reset."))
            return
        prefixes = sorted(prefixes, reverse=True)
        await ctx.bot._config.guild(ctx.guild).prefix.set(prefixes)
        await ctx.send(_("Prefix set."))

    @_set.command()
    @checks.is_owner()
    async def locale(self, ctx: commands.Context, locale_name: str):
        """
        Changes bot locale.

        Use [p]listlocales to get a list of available locales.

        To reset to English, use "en-US".
        """
        red_dist = pkg_resources.get_distribution("red-discordbot")
        red_path = Path(red_dist.location) / "redbot"
        locale_list = [loc.stem.lower() for loc in list(red_path.glob("**/*.po"))]
        if locale_name.lower() in locale_list or locale_name.lower() == "en-us":
            i18n.set_locale(locale_name)
            await ctx.bot._config.locale.set(locale_name)
            await ctx.send(_("Locale has been set."))
        else:
            await ctx.send(
                _(
                    "Invalid locale. Use `{prefix}listlocales` to get "
                    "a list of available locales."
                ).format(prefix=ctx.prefix)
            )

    @_set.command()
    @checks.is_owner()
    async def custominfo(self, ctx: commands.Context, *, text: str = None):
        """Customizes a section of [p]info

        The maximum amount of allowed characters is 1024.
        Supports markdown, links and "mentions".
        Link example:
        `[My link](https://example.com)`
        """
        if not text:
            await ctx.bot._config.custom_info.clear()
            await ctx.send(_("The custom text has been cleared."))
            return
        if len(text) <= 1024:
            await ctx.bot._config.custom_info.set(text)
            await ctx.send(_("The custom text has been set."))
            await ctx.invoke(self.info)
        else:
            await ctx.bot.send(_("Characters must be fewer than 1024."))

    @_set.command()
    @checks.is_owner()
    async def api(self, ctx: commands.Context, service: str, *, tokens: TokenConverter):
        """Set various external API tokens.

        This setting will be asked for by some 3rd party cogs and some core cogs.

        To add the keys provide the service name and the tokens as a comma separated
        list of key,values as described by the cog requesting this command.

        Note: API tokens are sensitive and should only be used in a private channel
        or in DM with the bot.
        """
        if ctx.channel.permissions_for(ctx.me).manage_messages:
            await ctx.message.delete()
        await ctx.bot.set_shared_api_tokens(service, **tokens)
        await ctx.send(_("`{service}` API tokens have been set.").format(service=service))

    @commands.group()
    @checks.is_owner()
    async def helpset(self, ctx: commands.Context):
        """Manage settings for the help command."""
        pass

    @helpset.command(name="usemenus")
    async def helpset_usemenus(self, ctx: commands.Context, use_menus: bool = None):
        """
        Allows the help command to be sent as a paginated menu instead of seperate
        messages.

        This defaults to False.
        Using this without a setting will toggle.
        """
        if use_menus is None:
            use_menus = not await ctx.bot._config.help.use_menus()
        await ctx.bot._config.help.use_menus.set(use_menus)
        if use_menus:
            await ctx.send(_("Help will use menus."))
        else:
            await ctx.send(_("Help will not use menus."))

    @helpset.command(name="showhidden")
    async def helpset_showhidden(self, ctx: commands.Context, show_hidden: bool = None):
        """
        This allows the help command to show hidden commands

        This defaults to False.
        Using this without a setting will toggle.
        """
        if show_hidden is None:
            show_hidden = not await ctx.bot._config.help.show_hidden()
        await ctx.bot._config.help.show_hidden.set(show_hidden)
        if show_hidden:
            await ctx.send(_("Help will not filter hidden commands"))
        else:
            await ctx.send(_("Help will filter hidden commands."))

    @helpset.command(name="verifychecks")
    async def helpset_permfilter(self, ctx: commands.Context, verify: bool = None):
        """
        Sets if commands which can't be run in the current context should be
        filtered from help

        Defaults to True.
        Using this without a setting will toggle.
        """
        if verify is None:
            verify = not await ctx.bot._config.help.verify_checks()
        await ctx.bot._config.help.verify_checks.set(verify)
        if verify:
            await ctx.send(_("Help will only show for commands which can be run."))
        else:
            await ctx.send(_("Help will show up without checking if the commands can be run."))

    @helpset.command(name="verifyexists")
    async def helpset_verifyexists(self, ctx: commands.Context, verify: bool = None):
        """
        This allows the bot to respond indicating the existence of a specific
        help topic even if the user can't use it.

        Note: This setting on it's own does not fully prevent command enumeration.

        Defaults to False.
        Using this without a setting will toggle.
        """
        if verify is None:
            verify = not await ctx.bot._config.help.verify_exists()
        await ctx.bot._config.help.verify_exists.set(verify)
        if verify:
            await ctx.send(_("Help will verify the existence of help topics."))
        else:
            await ctx.send(
                _(
                    "Help will only verify the existence of "
                    "help topics via fuzzy help (if enabled)."
                )
            )

    @helpset.command(name="pagecharlimit")
    async def helpset_pagecharlimt(self, ctx: commands.Context, limit: int):
        """Set the character limit for each page in the help message.

        This setting only applies to embedded help.

        The default value is 1000 characters. The minimum value is 500.
        The maximum is based on the lower of what you provide and what discord allows.

        Please note that setting a relatively small character limit may
        mean some pages will exceed this limit.
        """
        if limit < 500:
            await ctx.send(_("You must give a value of at least 500 characters."))
            return

        await ctx.bot._config.help.page_char_limit.set(limit)
        await ctx.send(_("Done. The character limit per page has been set to {}.").format(limit))

    @helpset.command(name="maxpages")
    async def helpset_maxpages(self, ctx: commands.Context, pages: int):
        """Set the maximum number of help pages sent in a server channel.

        This setting only applies to embedded help.

        If a help message contains more pages than this value, the help message will
        be sent to the command author via DM. This is to help reduce spam in server
        text channels.

        The default value is 2 pages.
        """
        if pages < 0:
            await ctx.send(_("You must give a value of zero or greater!"))
            return

        await ctx.bot._config.help.max_pages_in_guild.set(pages)
        await ctx.send(_("Done. The page limit has been set to {}.").format(pages))

    @helpset.command(name="tagline")
    async def helpset_tagline(self, ctx: commands.Context, *, tagline: str = None):
        """
        Set the tagline to be used.

        This setting only applies to embedded help. If no tagline is
        specified, the default will be used instead.
        """
        if tagline is None:
            await ctx.bot._config.help.tagline.set("")
            return await ctx.send(_("The tagline has been reset."))

        if len(tagline) > 2048:
            await ctx.send(
                _(
                    "Your tagline is too long! Please shorten it to be "
                    "no more than 2048 characters long."
                )
            )
            return

        await ctx.bot._config.help.tagline.set(tagline)
        await ctx.send(_("The tagline has been set."))

    @commands.command()
    @checks.is_owner()
    async def listlocales(self, ctx: commands.Context):
        """
        Lists all available locales

        Use `[p]set locale` to set a locale
        """
        async with ctx.channel.typing():
            red_dist = pkg_resources.get_distribution("red-discordbot")
            red_path = Path(red_dist.location) / "redbot"
            locale_list = [loc.stem for loc in list(red_path.glob("**/*.po"))]
            locale_list.append("en-US")
            locale_list = sorted(set(locale_list))
            if not locale_list:
                await ctx.send(_("No languages found."))
                return
            pages = pagify("\n".join(locale_list), shorten_by=26)

        await ctx.send_interactive(pages, box_lang="Available Locales:")

    @commands.command()
    @commands.cooldown(1, 60, commands.BucketType.user)
    async def contact(self, ctx: commands.Context, *, message: str):
        """Sends a message to the owner"""
        guild = ctx.message.guild
        author = ctx.message.author
        footer = _("User ID: {}").format(author.id)

        if ctx.guild is None:
            source = _("through DM")
        else:
            source = _("from {}").format(guild)
            footer += _(" | Server ID: {}").format(guild.id)

        # We need to grab the DM command prefix (global)
        # Since it can also be set through cli flags, bot._config is not a reliable
        # source. So we'll just mock a DM message instead.
        fake_message = namedtuple("Message", "guild")
        prefixes = await ctx.bot.command_prefix(ctx.bot, fake_message(guild=None))
        prefix = prefixes[0]

        content = _("Use `{}dm {} <text>` to reply to this user").format(prefix, author.id)

        description = _("Sent by {} {}").format(author, source)

        destinations = await ctx.bot.get_owner_notification_destinations()

        if not destinations:
            await ctx.send(_("I've been configured not to send this anywhere."))
            return

        successful = False

        for destination in destinations:

            is_dm = isinstance(destination, discord.User)
            send_embed = None

            if is_dm:
                send_embed = await ctx.bot._config.user(destination).embeds()
            else:
                if not destination.permissions_for(destination.guild.me).send_messages:
                    continue
                if destination.permissions_for(destination.guild.me).embed_links:
                    send_embed = await ctx.bot._config.guild(destination.guild).embeds()
                else:
                    send_embed = False

            if send_embed is None:
                send_embed = await ctx.bot._config.embeds()

            if send_embed:

                if not is_dm:
                    color = await ctx.bot.get_embed_color(destination)
                else:
                    color = ctx.bot._color

                e = discord.Embed(colour=color, description=message)
                if author.avatar_url:
                    e.set_author(name=description, icon_url=author.avatar_url)
                else:
                    e.set_author(name=description)

                e.set_footer(text=footer)

                try:
                    await destination.send(embed=e)
                except discord.Forbidden:
                    log.exception(f"Contact failed to {destination}({destination.id})")
                    # Should this automatically opt them out?
                except discord.HTTPException:
                    log.exception(
                        f"An unexpected error happened while attempting to"
                        f" send contact to {destination}({destination.id})"
                    )
                else:
                    successful = True

            else:

                msg_text = "{}\nMessage:\n\n{}\n{}".format(description, message, footer)

                try:
                    await destination.send("{}\n{}".format(content, box(msg_text)))
                except discord.Forbidden:
                    log.exception(f"Contact failed to {destination}({destination.id})")
                    # Should this automatically opt them out?
                except discord.HTTPException:
                    log.exception(
                        f"An unexpected error happened while attempting to"
                        f" send contact to {destination}({destination.id})"
                    )
                else:
                    successful = True

        if successful:
            await ctx.send(_("Your message has been sent."))
        else:
            await ctx.send(_("I'm unable to deliver your message. Sorry."))

    @commands.command()
    @checks.is_owner()
    async def dm(self, ctx: commands.Context, user_id: int, *, message: str):
        """Sends a DM to a user

        This command needs a user id to work.
        To get a user id enable 'developer mode' in Discord's
        settings, 'appearance' tab. Then right click a user
        and copy their id"""
        destination = discord.utils.get(ctx.bot.get_all_members(), id=user_id)
        if destination is None:
            await ctx.send(
                _(
                    "Invalid ID or user not found. You can only "
                    "send messages to people I share a server "
                    "with."
                )
            )
            return

        fake_message = namedtuple("Message", "guild")
        prefixes = await ctx.bot.command_prefix(ctx.bot, fake_message(guild=None))
        prefix = prefixes[0]
        description = _("Owner of {}").format(ctx.bot.user)
        content = _("You can reply to this message with {}contact").format(prefix)
        if await ctx.embed_requested():
            e = discord.Embed(colour=discord.Colour.red(), description=message)

            e.set_footer(text=content)
            if ctx.bot.user.avatar_url:
                e.set_author(name=description, icon_url=ctx.bot.user.avatar_url)
            else:
                e.set_author(name=description)

            try:
                await destination.send(embed=e)
            except discord.HTTPException:
                await ctx.send(
                    _("Sorry, I couldn't deliver your message to {}").format(destination)
                )
            else:
                await ctx.send(_("Message delivered to {}").format(destination))
        else:
            response = "{}\nMessage:\n\n{}".format(description, message)
            try:
                await destination.send("{}\n{}".format(box(response), content))
            except discord.HTTPException:
                await ctx.send(
                    _("Sorry, I couldn't deliver your message to {}").format(destination)
                )
            else:
                await ctx.send(_("Message delivered to {}").format(destination))

    @commands.command(hidden=True)
    @checks.is_owner()
    async def datapath(self, ctx: commands.Context):
        """Prints the bot's data path."""
        from redbot.core.data_manager import basic_config

        data_dir = Path(basic_config["DATA_PATH"])
        msg = _("Data path: {path}").format(path=data_dir)
        await ctx.send(box(msg))

    @commands.command(hidden=True)
    @checks.is_owner()
    async def debuginfo(self, ctx: commands.Context):
        """Shows debug information useful for debugging.."""

        if sys.platform == "linux":
            import distro  # pylint: disable=import-error

        IS_WINDOWS = os.name == "nt"
        IS_MAC = sys.platform == "darwin"
        IS_LINUX = sys.platform == "linux"

        pyver = "{}.{}.{} ({})".format(*sys.version_info[:3], platform.architecture()[0])
        pipver = pip.__version__
        redver = red_version_info
        dpy_version = discord.__version__
        if IS_WINDOWS:
            os_info = platform.uname()
            osver = "{} {} (version {})".format(os_info.system, os_info.release, os_info.version)
        elif IS_MAC:
            os_info = platform.mac_ver()
            osver = "Mac OSX {} {}".format(os_info[0], os_info[2])
        elif IS_LINUX:
            os_info = distro.linux_distribution()
            osver = "{} {}".format(os_info[0], os_info[1]).strip()
        else:
            osver = "Could not parse OS, report this on Github."
        user_who_ran = getpass.getuser()

        if await ctx.embed_requested():
            e = discord.Embed(color=await ctx.embed_colour())
            e.title = "Debug Info for Red"
            e.add_field(name="Red version", value=redver, inline=True)
            e.add_field(name="Python version", value=pyver, inline=True)
            e.add_field(name="Discord.py version", value=dpy_version, inline=True)
            e.add_field(name="Pip version", value=pipver, inline=True)
            e.add_field(name="System arch", value=platform.machine(), inline=True)
            e.add_field(name="User", value=user_who_ran, inline=True)
            e.add_field(name="OS version", value=osver, inline=False)
            e.add_field(
                name="Python executable",
                value=escape(sys.executable, formatting=True),
                inline=False,
            )
            await ctx.send(embed=e)
        else:
            info = (
                "Debug Info for Red\n\n"
                + "Red version: {}\n".format(redver)
                + "Python version: {}\n".format(pyver)
                + "Python executable: {}\n".format(sys.executable)
                + "Discord.py version: {}\n".format(dpy_version)
                + "Pip version: {}\n".format(pipver)
                + "System arch: {}\n".format(platform.machine())
                + "User: {}\n".format(user_who_ran)
                + "OS version: {}\n".format(osver)
            )
            await ctx.send(box(info))

    @commands.group()
    @checks.is_owner()
    async def whitelist(self, ctx: commands.Context):
        """
        Whitelist management commands.
        """
        pass

    @whitelist.command(name="add")
    async def whitelist_add(self, ctx, *, user: Union[discord.Member, int]):
        """
        Adds a user to the whitelist.
        """
        uid = getattr(user, "id", user)
        async with ctx.bot._config.whitelist() as curr_list:
            if uid not in curr_list:
                curr_list.append(uid)

        await ctx.send(_("User added to whitelist."))

    @whitelist.command(name="list")
    async def whitelist_list(self, ctx: commands.Context):
        """
        Lists whitelisted users.
        """
        curr_list = await ctx.bot._config.whitelist()

        if not curr_list:
            await ctx.send("Whitelist is empty.")
            return

        msg = _("Whitelisted Users:")
        for user in curr_list:
            msg += "\n\t- {}".format(user)

        for page in pagify(msg):
            await ctx.send(box(page))

    @whitelist.command(name="remove")
    async def whitelist_remove(self, ctx: commands.Context, *, user: Union[discord.Member, int]):
        """
        Removes user from whitelist.
        """
        removed = False
        uid = getattr(user, "id", user)
        async with ctx.bot._config.whitelist() as curr_list:
            if uid in curr_list:
                removed = True
                curr_list.remove(uid)

        if removed:
            await ctx.send(_("User has been removed from whitelist."))
        else:
            await ctx.send(_("User was not in the whitelist."))

    @whitelist.command(name="clear")
    async def whitelist_clear(self, ctx: commands.Context):
        """
        Clears the whitelist.
        """
        await ctx.bot._config.whitelist.set([])
        await ctx.send(_("Whitelist has been cleared."))

    @commands.group()
    @checks.is_owner()
    async def blacklist(self, ctx: commands.Context):
        """
        Blacklist management commands.
        """
        pass

    @blacklist.command(name="add")
    async def blacklist_add(self, ctx: commands.Context, *, user: Union[discord.Member, int]):
        """
        Adds a user to the blacklist.
        """
        if await ctx.bot.is_owner(user):
            await ctx.send(_("You cannot blacklist an owner!"))
            return

        uid = getattr(user, "id", user)
        async with ctx.bot._config.blacklist() as curr_list:
            if uid not in curr_list:
                curr_list.append(uid)

        await ctx.send(_("User added to blacklist."))

    @blacklist.command(name="list")
    async def blacklist_list(self, ctx: commands.Context):
        """
        Lists blacklisted users.
        """
        curr_list = await ctx.bot._config.blacklist()

        if not curr_list:
            await ctx.send("Blacklist is empty.")
            return

        msg = _("Blacklisted Users:")
        for user in curr_list:
            msg += "\n\t- {}".format(user)

        for page in pagify(msg):
            await ctx.send(box(page))

    @blacklist.command(name="remove")
    async def blacklist_remove(self, ctx: commands.Context, *, user: Union[discord.Member, int]):
        """
        Removes user from blacklist.
        """
        removed = False

        uid = getattr(user, "id", user)
        async with ctx.bot._config.blacklist() as curr_list:
            if uid in curr_list:
                removed = True
                curr_list.remove(uid)

        if removed:
            await ctx.send(_("User has been removed from blacklist."))
        else:
            await ctx.send(_("User was not in the blacklist."))

    @blacklist.command(name="clear")
    async def blacklist_clear(self, ctx: commands.Context):
        """
        Clears the blacklist.
        """
        await ctx.bot._config.blacklist.set([])
        await ctx.send(_("Blacklist has been cleared."))

    @commands.group()
    @commands.guild_only()
    @checks.admin_or_permissions(administrator=True)
    async def localwhitelist(self, ctx: commands.Context):
        """
        Whitelist management commands.
        """
        pass

    @localwhitelist.command(name="add")
    async def localwhitelist_add(
        self, ctx: commands.Context, *, user_or_role: Union[discord.Member, discord.Role, int]
    ):
        """
        Adds a user or role to the whitelist.
        """
        user = isinstance(user_or_role, discord.Member)
        if isinstance(user_or_role, int):
            user_or_role = discord.Object(id=user_or_role)
            user = True

        async with ctx.bot._config.guild(ctx.guild).whitelist() as curr_list:
            if user_or_role.id not in curr_list:
                curr_list.append(user_or_role.id)

        if user:
            await ctx.send(_("User added to whitelist."))
        else:
            await ctx.send(_("Role added to whitelist."))

    @localwhitelist.command(name="list")
    async def localwhitelist_list(self, ctx: commands.Context):
        """
        Lists whitelisted users and roles.
        """
        curr_list = await ctx.bot._config.guild(ctx.guild).whitelist()

        if not curr_list:
            await ctx.send("Local whitelist is empty.")
            return

        msg = _("Whitelisted Users and roles:")
        for obj in curr_list:
            msg += "\n\t- {}".format(obj)

        for page in pagify(msg):
            await ctx.send(box(page))

    @localwhitelist.command(name="remove")
    async def localwhitelist_remove(
        self, ctx: commands.Context, *, user_or_role: Union[discord.Member, discord.Role, int]
    ):
        """
        Removes user or role from whitelist.
        """
        user = isinstance(user_or_role, discord.Member)
        if isinstance(user_or_role, int):
            user_or_role = discord.Object(id=user_or_role)
            user = True

        removed = False
        async with ctx.bot._config.guild(ctx.guild).whitelist() as curr_list:
            if user_or_role.id in curr_list:
                removed = True
                curr_list.remove(user_or_role.id)

        if removed:
            if user:
                await ctx.send(_("User has been removed from whitelist."))
            else:
                await ctx.send(_("Role has been removed from whitelist."))
        else:
            if user:
                await ctx.send(_("User was not in the whitelist."))
            else:
                await ctx.send(_("Role was not in the whitelist."))

    @localwhitelist.command(name="clear")
    async def localwhitelist_clear(self, ctx: commands.Context):
        """
        Clears the whitelist.
        """
        await ctx.bot._config.guild(ctx.guild).whitelist.set([])
        await ctx.send(_("Whitelist has been cleared."))

    @commands.group()
    @commands.guild_only()
    @checks.admin_or_permissions(administrator=True)
    async def localblacklist(self, ctx: commands.Context):
        """
        blacklist management commands.
        """
        pass

    @localblacklist.command(name="add")
    async def localblacklist_add(
        self, ctx: commands.Context, *, user_or_role: Union[discord.Member, discord.Role, int]
    ):
        """
        Adds a user or role to the blacklist.
        """
        user = isinstance(user_or_role, discord.Member)
        if isinstance(user_or_role, int):
            user_or_role = discord.Object(id=user_or_role)
            user = True

        if user:
            if user_or_role.id == ctx.author.id:
                await ctx.send(_("You cannot blacklist yourself!"))
                return
            if user_or_role.id == ctx.guild.owner_id and not await ctx.bot.is_owner(ctx.author):
                await ctx.send(_("You cannot blacklist the guild owner!"))
                return
            if await ctx.bot.is_owner(user_or_role):
                await ctx.send(_("You cannot blacklist a bot owner!"))
                return

        async with ctx.bot._config.guild(ctx.guild).blacklist() as curr_list:
            if user_or_role.id not in curr_list:
                curr_list.append(user_or_role.id)

        if user:
            await ctx.send(_("User added to blacklist."))
        else:
            await ctx.send(_("Role added to blacklist."))

    @localblacklist.command(name="list")
    async def localblacklist_list(self, ctx: commands.Context):
        """
        Lists blacklisted users and roles.
        """
        curr_list = await ctx.bot._config.guild(ctx.guild).blacklist()

        if not curr_list:
            await ctx.send("Local blacklist is empty.")
            return

        msg = _("Blacklisted Users and Roles:")
        for obj in curr_list:
            msg += "\n\t- {}".format(obj)

        for page in pagify(msg):
            await ctx.send(box(page))

    @localblacklist.command(name="remove")
    async def localblacklist_remove(
        self, ctx: commands.Context, *, user_or_role: Union[discord.Member, discord.Role, int]
    ):
        """
        Removes user or role from blacklist.
        """
        removed = False
        user = isinstance(user_or_role, discord.Member)
        if isinstance(user_or_role, int):
            user_or_role = discord.Object(id=user_or_role)
            user = True

        async with ctx.bot._config.guild(ctx.guild).blacklist() as curr_list:
            if user_or_role.id in curr_list:
                removed = True
                curr_list.remove(user_or_role.id)

        if removed:
            if user:
                await ctx.send(_("User has been removed from blacklist."))
            else:
                await ctx.send(_("Role has been removed from blacklist."))
        else:
            if user:
                await ctx.send(_("User was not in the blacklist."))
            else:
                await ctx.send(_("Role was not in the blacklist."))

    @localblacklist.command(name="clear")
    async def localblacklist_clear(self, ctx: commands.Context):
        """
        Clears the blacklist.
        """
        await ctx.bot._config.guild(ctx.guild).blacklist.set([])
        await ctx.send(_("Blacklist has been cleared."))

    @checks.guildowner_or_permissions(administrator=True)
    @commands.group(name="command")
    async def command_manager(self, ctx: commands.Context):
        """Manage the bot's commands."""
        pass

    @command_manager.group(name="listdisabled", invoke_without_command=True)
    async def list_disabled(self, ctx: commands.Context):
        """
        List disabled commands.

        If you're the bot owner, this will show global disabled commands by default.
        """
        # Select the scope based on the author's privileges
        if await ctx.bot.is_owner(ctx.author):
            await ctx.invoke(self.list_disabled_global)
        else:
            await ctx.invoke(self.list_disabled_guild)

    @list_disabled.command(name="global")
    async def list_disabled_global(self, ctx: commands.Context):
        """List disabled commands globally."""
        disabled_list = await self.bot._config.disabled_commands()
        if not disabled_list:
            return await ctx.send(_("There aren't any globally disabled commands."))

        if len(disabled_list) > 1:
            header = _("{} commands are disabled globally.\n").format(
                humanize_number(len(disabled_list))
            )
        else:
            header = _("1 command is disabled globally.\n")
        paged = [box(x) for x in pagify(humanize_list(disabled_list), page_length=1000)]
        paged[0] = header + paged[0]
        await ctx.send_interactive(paged)

    @list_disabled.command(name="guild")
    async def list_disabled_guild(self, ctx: commands.Context):
        """List disabled commands in this server."""
        disabled_list = await self.bot._config.guild(ctx.guild).disabled_commands()
        if not disabled_list:
            return await ctx.send(_("There aren't any disabled commands in {}.").format(ctx.guild))

        if len(disabled_list) > 1:
            header = _("{} commands are disabled in {}.\n").format(
                humanize_number(len(disabled_list)), ctx.guild
            )
        else:
            header = _("1 command is disabled in {}.\n").format(ctx.guild)
        paged = [box(x) for x in pagify(humanize_list(disabled_list), page_length=1000)]
        paged[0] = header + paged[0]
        await ctx.send_interactive(paged)

    @command_manager.group(name="disable", invoke_without_command=True)
    async def command_disable(self, ctx: commands.Context, *, command: str):
        """Disable a command.

        If you're the bot owner, this will disable commands
        globally by default.
        """
        # Select the scope based on the author's privileges
        if await ctx.bot.is_owner(ctx.author):
            await ctx.invoke(self.command_disable_global, command=command)
        else:
            await ctx.invoke(self.command_disable_guild, command=command)

    @checks.is_owner()
    @command_disable.command(name="global")
    async def command_disable_global(self, ctx: commands.Context, *, command: str):
        """Disable a command globally."""
        command_obj: commands.Command = ctx.bot.get_command(command)
        if command_obj is None:
            await ctx.send(
                _("I couldn't find that command. Please note that it is case sensitive.")
            )
            return

        if self.command_manager in command_obj.parents or self.command_manager == command_obj:
            await ctx.send(
                _("The command to disable cannot be `command` or any of its subcommands.")
            )
            return

        if isinstance(command_obj, commands.commands._AlwaysAvailableCommand):
            await ctx.send(
                _("This command is designated as being always available and cannot be disabled.")
            )
            return

        async with ctx.bot._config.disabled_commands() as disabled_commands:
            if command not in disabled_commands:
                disabled_commands.append(command_obj.qualified_name)

        if not command_obj.enabled:
            await ctx.send(_("That command is already disabled globally."))
            return
        command_obj.enabled = False

        await ctx.tick()

    @commands.guild_only()
    @command_disable.command(name="server", aliases=["guild"])
    async def command_disable_guild(self, ctx: commands.Context, *, command: str):
        """Disable a command in this server only."""
        command_obj: commands.Command = ctx.bot.get_command(command)
        if command_obj is None:
            await ctx.send(
                _("I couldn't find that command. Please note that it is case sensitive.")
            )
            return

        if self.command_manager in command_obj.parents or self.command_manager == command_obj:
            await ctx.send(
                _("The command to disable cannot be `command` or any of its subcommands.")
            )
            return

        if isinstance(command_obj, commands.commands._AlwaysAvailableCommand):
            await ctx.send(
                _("This command is designated as being always available and cannot be disabled.")
            )
            return

        if command_obj.requires.privilege_level > await PrivilegeLevel.from_ctx(ctx):
            await ctx.send(_("You are not allowed to disable that command."))
            return

        async with ctx.bot._config.guild(ctx.guild).disabled_commands() as disabled_commands:
            if command not in disabled_commands:
                disabled_commands.append(command_obj.qualified_name)

        done = command_obj.disable_in(ctx.guild)

        if not done:
            await ctx.send(_("That command is already disabled in this server."))
        else:
            await ctx.tick()

    @command_manager.group(name="enable", invoke_without_command=True)
    async def command_enable(self, ctx: commands.Context, *, command: str):
        """Enable a command.

        If you're a bot owner, this will try to enable a globally
        disabled command by default.
        """
        if await ctx.bot.is_owner(ctx.author):
            await ctx.invoke(self.command_enable_global, command=command)
        else:
            await ctx.invoke(self.command_enable_guild, command=command)

    @commands.is_owner()
    @command_enable.command(name="global")
    async def command_enable_global(self, ctx: commands.Context, *, command: str):
        """Enable a command globally."""
        command_obj: commands.Command = ctx.bot.get_command(command)
        if command_obj is None:
            await ctx.send(
                _("I couldn't find that command. Please note that it is case sensitive.")
            )
            return

        async with ctx.bot._config.disabled_commands() as disabled_commands:
            with contextlib.suppress(ValueError):
                disabled_commands.remove(command_obj.qualified_name)

        if command_obj.enabled:
            await ctx.send(_("That command is already enabled globally."))
            return

        command_obj.enabled = True
        await ctx.tick()

    @commands.guild_only()
    @command_enable.command(name="server", aliases=["guild"])
    async def command_enable_guild(self, ctx: commands.Context, *, command: str):
        """Enable a command in this server."""
        command_obj: commands.Command = ctx.bot.get_command(command)
        if command_obj is None:
            await ctx.send(
                _("I couldn't find that command. Please note that it is case sensitive.")
            )
            return

        if command_obj.requires.privilege_level > await PrivilegeLevel.from_ctx(ctx):
            await ctx.send(_("You are not allowed to enable that command."))
            return

        async with ctx.bot._config.guild(ctx.guild).disabled_commands() as disabled_commands:
            with contextlib.suppress(ValueError):
                disabled_commands.remove(command_obj.qualified_name)

        done = command_obj.enable_in(ctx.guild)

        if not done:
            await ctx.send(_("That command is already enabled in this server."))
        else:
            await ctx.tick()

    @checks.is_owner()
    @command_manager.command(name="disabledmsg")
    async def command_disabledmsg(self, ctx: commands.Context, *, message: str = ""):
        """Set the bot's response to disabled commands.

        Leave blank to send nothing.

        To include the command name in the message, include the
        `{command}` placeholder.
        """
        await ctx.bot._config.disabled_command_msg.set(message)
        await ctx.tick()

    @commands.guild_only()
    @checks.guildowner_or_permissions(manage_guild=True)
    @commands.group(name="autoimmune")
    async def autoimmune_group(self, ctx: commands.Context):
        """
        Server settings for immunity from automated actions
        """
        pass

    @autoimmune_group.command(name="list")
    async def autoimmune_list(self, ctx: commands.Context):
        """
        Get's the current members and roles

        configured for automatic moderation action immunity
        """
        ai_ids = await ctx.bot._config.guild(ctx.guild).autoimmune_ids()

        roles = {r.name for r in ctx.guild.roles if r.id in ai_ids}
        members = {str(m) for m in ctx.guild.members if m.id in ai_ids}

        output = ""
        if roles:
            output += _("Roles immune from automated moderation actions:\n")
            output += ", ".join(roles)
        if members:
            if roles:
                output += "\n"
            output += _("Members immune from automated moderation actions:\n")
            output += ", ".join(members)

        if not output:
            output = _("No immunty settings here.")

        for page in pagify(output):
            await ctx.send(page)

    @autoimmune_group.command(name="add")
    async def autoimmune_add(
        self, ctx: commands.Context, *, user_or_role: Union[discord.Member, discord.Role]
    ):
        """
        Makes a user or roles immune from automated moderation actions
        """
        async with ctx.bot._config.guild(ctx.guild).autoimmune_ids() as ai_ids:
            if user_or_role.id in ai_ids:
                return await ctx.send(_("Already added."))
            ai_ids.append(user_or_role.id)
        await ctx.tick()

    @autoimmune_group.command(name="remove")
    async def autoimmune_remove(
        self, ctx: commands.Context, *, user_or_role: Union[discord.Member, discord.Role]
    ):
        """
        Makes a user or roles immune from automated moderation actions
        """
        async with ctx.bot._config.guild(ctx.guild).autoimmune_ids() as ai_ids:
            if user_or_role.id not in ai_ids:
                return await ctx.send(_("Not in list."))
            ai_ids.remove(user_or_role.id)
        await ctx.tick()

    @autoimmune_group.command(name="isimmune")
    async def autoimmune_checkimmune(
        self, ctx: commands.Context, *, user_or_role: Union[discord.Member, discord.Role]
    ):
        """
        Checks if a user or role would be considered immune from automated actions
        """

        if await ctx.bot.is_automod_immune(user_or_role):
            await ctx.send(_("They are immune"))
        else:
            await ctx.send(_("They are not Immune"))

    @checks.is_owner()
    @_set.group()
    async def ownernotifications(self, ctx: commands.Context):
        """
        Commands for configuring owner notifications.
        """
        pass

    @ownernotifications.command()
    async def optin(self, ctx: commands.Context):
        """
        Opt-in on recieving owner notifications.

        This is the default state.
        """
        async with ctx.bot._config.owner_opt_out_list() as opt_outs:
            if ctx.author.id in opt_outs:
                opt_outs.remove(ctx.author.id)

        await ctx.tick()

    @ownernotifications.command()
    async def optout(self, ctx: commands.Context):
        """
        Opt-out of recieving owner notifications.
        """
        async with ctx.bot._config.owner_opt_out_list() as opt_outs:
            if ctx.author.id not in opt_outs:
                opt_outs.append(ctx.author.id)

        await ctx.tick()

    @ownernotifications.command()
    async def adddestination(
        self, ctx: commands.Context, *, channel: Union[discord.TextChannel, int]
    ):
        """
        Adds a destination text channel to recieve owner notifications
        """

        try:
            channel_id = channel.id
        except AttributeError:
            channel_id = channel

        async with ctx.bot._config.extra_owner_destinations() as extras:
            if channel_id not in extras:
                extras.append(channel_id)

        await ctx.tick()

    @ownernotifications.command(aliases=["remdestination", "deletedestination", "deldestination"])
    async def removedestination(
        self, ctx: commands.Context, *, channel: Union[discord.TextChannel, int]
    ):
        """
        Removes a destination text channel from recieving owner notifications.
        """

        try:
            channel_id = channel.id
        except AttributeError:
            channel_id = channel

        async with ctx.bot._config.extra_owner_destinations() as extras:
            if channel_id in extras:
                extras.remove(channel_id)

        await ctx.tick()

    @ownernotifications.command()
    async def listdestinations(self, ctx: commands.Context):
        """
        Lists the configured extra destinations for owner notifications
        """

        channel_ids = await ctx.bot._config.extra_owner_destinations()

        if not channel_ids:
            await ctx.send(_("There are no extra channels being sent to."))
            return

        data = []

        for channel_id in channel_ids:
            channel = ctx.bot.get_channel(channel_id)
            if channel:
                # This includes the channel name in case the user can't see the channel.
                data.append(f"{channel.mention} {channel} ({channel.id})")
            else:
                data.append(_("Unknown channel with id: {id}").format(id=channel_id))

        output = "\n".join(data)
        for page in pagify(output):
            await ctx.send(page)

    @commands.command()
    async def credits(self, ctx):
        """
        List credits of the bot
        """
        org_repo = "https://github.com/Cog-Creators"
        red_repo = org_repo + "/Red-DiscordBot"
        author_repo = "https://github.com/Twentysix26"
        embed = discord.Embed(
            title="BB-8 Credits",
            description="Credits for all of the people who have made various cogs for the bot and have helped to make it what is is today!",
<<<<<<< HEAD
            color = await ctx.embed_color(),
        )
        embed.add_field(name="Red Discord Bot:", value="BB-8 is a custom fork of [Red, an open source Discord bot]({}) "
                            "created by [Twentysix]({}) and [improved by many]({}).\n\n"
                            "To run your own instance of red checkout the docs at https://red-discordbot.readthedocs.io/en/stable/index.html".format(
                                red_repo, author_repo, org_repo)
                        )
=======
            color=await ctx.embed_color(),
        )
        embed.add_field(
            name="Red Discord Bot:",
            value="BB-8 is a custom fork of [Red, an open source Discord bot]({}) "
            "created by [Twentysix]({}) and [improved by many]({}).\n\n"
            "To run your own instance of red checkout the docs at https://red-discordbot.readthedocs.io/en/stable/index.html".format(
                red_repo, author_repo, org_repo
            ),
        )
>>>>>>> 411ed634
        embed.add_field(
            name="Cog Creators:",
            value=(
                "Here's the list of cog creators that have helped to make BB-8 as great as it is,"
                "with some cogs being modified to fit BB-8 better\n\n"
                "**Adrian** https://github.com/designbyadrian/CogsByAdrian\n"
                "**Aikaterna** https://github.com/aikaterna/aikaterna-cogs\n"
                "**Aioxas** https://github.com/Aioxas/ax-cogs/tree/V3\n"
                "**Baiumbg** https://github.com/baiumbg/baiumbg-Cogs\n"
                "**Colt** https://github.com/coltoutram/Colts-Cogs\n"
                "**Fixator10** https://github.com/fixator10/Fixator10-Cogs\n"
                "**Flame** https://github.com/Flame442/FlameCogs\n"
                "**Flapjack** https://github.com/flapjax/FlapJack-Cogs\n"
                "**Flare** https://github.com/flaree/Flare-Cogs\n"
                "**Grande** https://github.com/HarukiGrande/GrandeCogs-V3\n"
<<<<<<< HEAD
                "**Jintaku** https://github.com/Jintaku/Jintaku-Cogs-V3\n"),
            inline=False
            )
=======
                "**Jintaku** https://github.com/Jintaku/Jintaku-Cogs-V3\n"
            ),
            inline=False,
        )
>>>>>>> 411ed634
        embed.add_field(
            name="Cog Creators Cont.:",
            value=(
                "**Laggron** https://github.com/retke/Laggrons-Dumb-Cogs\n"
                "**Neuro Assassin** https://github.com/NeuroAssassin/Toxic-Cogs\n"
                "**Palm** https://github.com/palmtree5/palmtree5-cogs\n"
                "**Predä** https://github.com/predaAa/predacogs\n"
                "**Redjumpman** https://github.com/Redjumpman/Jumper-Plugins\n"
                "**Saurichable** https://github.com/elijabesu/SauriCogs/\n"
                "**Sinbad** https://github.com/mikeshardmind/SinbadCogs\n"
                "**tmerc** https://github.com/tmercswims/tmerc-cogs\n"
                "**Tobotimus** https://github.com/Tobotimus/Tobo-Cogs\n"
                "**Trusty** https://github.com/TrustyJAID/Trusty-cogs/\n"
<<<<<<< HEAD
                "**Wyn** https://github.com/Wyn10/Wyn-RedV3Cogs"),
            inline=False
            )
        embed.add_field(name="Contributors", value="Predä - 尝试赢。#1001\nFlame#2941\nNeuro Assassin#4779\naikaterna#1393\nDraper#6666")
=======
                "**Wyn** https://github.com/Wyn10/Wyn-RedV3Cogs"
            ),
            inline=False,
        )
        embed.add_field(
            name="Contributors",
            value="Predä - 尝试赢。#1001\nFlame#2941\nNeuro Assassin#4779\naikaterna#1393\nDraper#6666",
        )
>>>>>>> 411ed634
        embed.set_thumbnail(url=ctx.bot.user.avatar_url_as(static_format="png"))
        await ctx.send(embed=embed)

    # RPC handlers
    async def rpc_load(self, request):
        cog_name = request.params[0]

        spec = await self.bot._cog_mgr.find_cog(cog_name)
        if spec is None:
            raise LookupError("No such cog found.")

        self._cleanup_and_refresh_modules(spec.name)

        await self.bot.load_extension(spec)

    async def rpc_unload(self, request):
        cog_name = request.params[0]

        self.bot.unload_extension(cog_name)

    async def rpc_reload(self, request):
        await self.rpc_unload(request)
        await self.rpc_load(request)


# Removing this command from forks is a violation of the GPLv3 under which it is licensed.
# Otherwise interfering with the ability for this command to be accessible is also a violation.
@commands.command(cls=commands.commands._AlwaysAvailableCommand, name="licenseinfo", i18n=_)
async def license_info_command(ctx):
    """
    Get info about Red's licenses
    """

    message = (
        "This bot is an instance of Red-DiscordBot (hereafter refered to as Red)\n"
        "Red is a free and open source application made available to the public and "
        "licensed under the GNU GPLv3. The full text of this license is available to you at "
        "<https://github.com/Cog-Creators/Red-DiscordBot/blob/V3/develop/LICENSE>"
    )
    await ctx.send(message)
    # We need a link which contains a thank you to other projects which we use at some point.<|MERGE_RESOLUTION|>--- conflicted
+++ resolved
@@ -332,10 +332,6 @@
             "created by [Twentysix]({}) and [improved by many]({}).\n\n"
             "Please do not bother Red Support for issues with my bot as they will not be able to help you. "
             "For support with this bot please join my support [discord server]({})\n\n"
-<<<<<<< HEAD
-            
-=======
->>>>>>> 411ed634
             "This fork has numerous modifications to core Red. Some may get merged into "
             "the main project via PR at a later date, but most changes are custom for {}\n\n"
             "Orginal Copyright to (c) Cog Creators"
@@ -344,11 +340,6 @@
 
         embed = discord.Embed(color=(await ctx.embed_colour()))
         embed.set_thumbnail(url=ctx.bot.user.avatar_url_as(static_format="png"))
-<<<<<<< HEAD
-        embed.add_field(name="\N{HAMMER AND WRENCH}""Instance owned by", value=str(owner))
-        embed.add_field(name="\N{GEAR}""Libraries", value="Python: {} \nDiscord.py {} \nRed Version: {}".format(python_version, dpy_version, red_version))
-        
-=======
         embed.add_field(name="\N{HAMMER AND WRENCH}" "Instance owned by", value=str(owner))
         embed.add_field(
             name="\N{GEAR}" "Libraries",
@@ -357,30 +348,21 @@
             ),
         )
 
->>>>>>> 411ed634
         if outdated:
             embed.add_field(
                 name=_("Outdated"), value=_("Yes, {} is available").format(data["info"]["version"])
             )
         if custom_info:
             embed.add_field(name="About this instance", value=custom_info, inline=False)
-<<<<<<< HEAD
-        embed.add_field(name="\N{PUSHPIN}""About {}".format(ctx.bot.user.name), value=about, inline=False)
-=======
         embed.add_field(
             name="\N{PUSHPIN}" "About {}".format(ctx.bot.user.name), value=about, inline=False
         )
->>>>>>> 411ed634
 
         embed.set_image(url="https://i.imgur.com/BLClEw2.png")
 
         embed.set_footer(
             text="Bringing joy since 02 Jan 2016 (over {} days ago!)".format(days_since),
-<<<<<<< HEAD
-            icon_url="https://images-ext-2.discordapp.net/external/tlTHs8liCJaeXY6qdrHUrdMft6nQCaGctzbEdUxP4QU/%3Fsize%3D1024/https/cdn.discordapp.com/icons/133049272517001216/a_aab012f3206eb514cac0432182e9e9ec.gif"
-=======
             icon_url="https://images-ext-2.discordapp.net/external/tlTHs8liCJaeXY6qdrHUrdMft6nQCaGctzbEdUxP4QU/%3Fsize%3D1024/https/cdn.discordapp.com/icons/133049272517001216/a_aab012f3206eb514cac0432182e9e9ec.gif",
->>>>>>> 411ed634
         )
         try:
             await ctx.send(embed=embed)
@@ -391,11 +373,7 @@
         phrases = choice(
             [
                 "Flying with Poe for: ",
-<<<<<<< HEAD
                 "Serving the resistance for: ",
-=======
-                "Service the resistance for: ",
->>>>>>> 411ed634
                 "Fixing X-Wings for: ",
                 "Fighting the Empire for: ",
                 "Hanging out with R2D2 and C3PO for: ",
@@ -408,11 +386,7 @@
             ]
         )
         return phrases
-<<<<<<< HEAD
-    
-=======
-
->>>>>>> 411ed634
+
     @commands.command()
     async def uptime(self, ctx: commands.Context):
         """Shows Red's uptime"""
@@ -2369,15 +2343,6 @@
         embed = discord.Embed(
             title="BB-8 Credits",
             description="Credits for all of the people who have made various cogs for the bot and have helped to make it what is is today!",
-<<<<<<< HEAD
-            color = await ctx.embed_color(),
-        )
-        embed.add_field(name="Red Discord Bot:", value="BB-8 is a custom fork of [Red, an open source Discord bot]({}) "
-                            "created by [Twentysix]({}) and [improved by many]({}).\n\n"
-                            "To run your own instance of red checkout the docs at https://red-discordbot.readthedocs.io/en/stable/index.html".format(
-                                red_repo, author_repo, org_repo)
-                        )
-=======
             color=await ctx.embed_color(),
         )
         embed.add_field(
@@ -2388,7 +2353,6 @@
                 red_repo, author_repo, org_repo
             ),
         )
->>>>>>> 411ed634
         embed.add_field(
             name="Cog Creators:",
             value=(
@@ -2404,16 +2368,10 @@
                 "**Flapjack** https://github.com/flapjax/FlapJack-Cogs\n"
                 "**Flare** https://github.com/flaree/Flare-Cogs\n"
                 "**Grande** https://github.com/HarukiGrande/GrandeCogs-V3\n"
-<<<<<<< HEAD
-                "**Jintaku** https://github.com/Jintaku/Jintaku-Cogs-V3\n"),
-            inline=False
-            )
-=======
                 "**Jintaku** https://github.com/Jintaku/Jintaku-Cogs-V3\n"
             ),
             inline=False,
         )
->>>>>>> 411ed634
         embed.add_field(
             name="Cog Creators Cont.:",
             value=(
@@ -2427,12 +2385,6 @@
                 "**tmerc** https://github.com/tmercswims/tmerc-cogs\n"
                 "**Tobotimus** https://github.com/Tobotimus/Tobo-Cogs\n"
                 "**Trusty** https://github.com/TrustyJAID/Trusty-cogs/\n"
-<<<<<<< HEAD
-                "**Wyn** https://github.com/Wyn10/Wyn-RedV3Cogs"),
-            inline=False
-            )
-        embed.add_field(name="Contributors", value="Predä - 尝试赢。#1001\nFlame#2941\nNeuro Assassin#4779\naikaterna#1393\nDraper#6666")
-=======
                 "**Wyn** https://github.com/Wyn10/Wyn-RedV3Cogs"
             ),
             inline=False,
@@ -2441,7 +2393,6 @@
             name="Contributors",
             value="Predä - 尝试赢。#1001\nFlame#2941\nNeuro Assassin#4779\naikaterna#1393\nDraper#6666",
         )
->>>>>>> 411ed634
         embed.set_thumbnail(url=ctx.bot.user.avatar_url_as(static_format="png"))
         await ctx.send(embed=embed)
 
