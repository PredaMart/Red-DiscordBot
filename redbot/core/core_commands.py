import asyncio
import contextlib
import datetime
import importlib
import itertools
import logging
import os
import sys
import platform
import getpass
import pip
import traceback
from collections import namedtuple
from pathlib import Path
from random import SystemRandom
from string import ascii_letters, digits
from typing import TYPE_CHECKING, Union, Tuple, List, Optional, Iterable, Sequence, Dict

import aiohttp
import discord
import pkg_resources

from . import (
    __version__,
    version_info as red_version_info,
    VersionInfo,
    checks,
    commands,
    drivers,
    errors,
    i18n,
    config,
)
from .utils import create_backup
from .utils.predicates import MessagePredicate
from .utils.chat_formatting import humanize_timedelta, pagify, box, inline, humanize_list
from .commands.requires import PrivilegeLevel


if TYPE_CHECKING:
    from redbot.core.bot import Red

__all__ = ["Core"]

log = logging.getLogger("red")


_ = i18n.Translator("Core", __file__)

TokenConverter = commands.get_dict_converter(delims=[" ", ",", ";"])


class CoreLogic:
    def __init__(self, bot: "Red"):
        self.bot = bot
        self.bot.register_rpc_handler(self._load)
        self.bot.register_rpc_handler(self._unload)
        self.bot.register_rpc_handler(self._reload)
        self.bot.register_rpc_handler(self._name)
        self.bot.register_rpc_handler(self._prefixes)
        self.bot.register_rpc_handler(self._version_info)
        self.bot.register_rpc_handler(self._invite_url)

    async def _load(
        self, cog_names: Iterable[str]
    ) -> Tuple[List[str], List[str], List[str], List[str], List[Tuple[str, str]]]:
        """
        Loads cogs by name.
        Parameters
        ----------
        cog_names : list of str

        Returns
        -------
        tuple
            4-tuple of loaded, failed, not found and already loaded cogs.
        """
        failed_packages = []
        loaded_packages = []
        notfound_packages = []
        alreadyloaded_packages = []
        failed_with_reason_packages = []

        bot = self.bot

        cogspecs = []

        for name in cog_names:
            try:
                spec = await bot.cog_mgr.find_cog(name)
                if spec:
                    cogspecs.append((spec, name))
                else:
                    notfound_packages.append(name)
            except Exception as e:
                log.exception("Package import failed", exc_info=e)

                exception_log = "Exception during import of cog\n"
                exception_log += "".join(traceback.format_exception(type(e), e, e.__traceback__))
                bot._last_exception = exception_log
                failed_packages.append(name)

        for spec, name in cogspecs:
            try:
                self._cleanup_and_refresh_modules(spec.name)
                await bot.load_extension(spec)
            except errors.PackageAlreadyLoaded:
                alreadyloaded_packages.append(name)
            except errors.CogLoadError as e:
                failed_with_reason_packages.append((name, str(e)))
            except Exception as e:
                log.exception("Package loading failed", exc_info=e)

                exception_log = "Exception during loading of cog\n"
                exception_log += "".join(traceback.format_exception(type(e), e, e.__traceback__))
                bot._last_exception = exception_log
                failed_packages.append(name)
            else:
                await bot.add_loaded_package(name)
                loaded_packages.append(name)

        return (
            loaded_packages,
            failed_packages,
            notfound_packages,
            alreadyloaded_packages,
            failed_with_reason_packages,
        )

    @staticmethod
    def _cleanup_and_refresh_modules(module_name: str) -> None:
        """Interally reloads modules so that changes are detected"""
        splitted = module_name.split(".")

        def maybe_reload(new_name):
            try:
                lib = sys.modules[new_name]
            except KeyError:
                pass
            else:
                importlib._bootstrap._exec(lib.__spec__, lib)

        # noinspection PyTypeChecker
        modules = itertools.accumulate(splitted, "{}.{}".format)
        for m in modules:
            maybe_reload(m)

        children = {name: lib for name, lib in sys.modules.items() if name.startswith(module_name)}
        for child_name, lib in children.items():
            importlib._bootstrap._exec(lib.__spec__, lib)

    async def _unload(self, cog_names: Iterable[str]) -> Tuple[List[str], List[str]]:
        """
        Unloads cogs with the given names.

        Parameters
        ----------
        cog_names : list of str

        Returns
        -------
        tuple
            2 element tuple of successful unloads and failed unloads.
        """
        failed_packages = []
        unloaded_packages = []

        bot = self.bot

        for name in cog_names:
            if name in bot.extensions:
                bot.unload_extension(name)
                await bot.remove_loaded_package(name)
                unloaded_packages.append(name)
            else:
                failed_packages.append(name)

        return unloaded_packages, failed_packages

    async def _reload(
        self, cog_names: Sequence[str]
    ) -> Tuple[List[str], List[str], List[str], List[str], List[Tuple[str, str]]]:
        await self._unload(cog_names)

        loaded, load_failed, not_found, already_loaded, load_failed_with_reason = await self._load(
            cog_names
        )

        return loaded, load_failed, not_found, already_loaded, load_failed_with_reason

    async def _name(self, name: Optional[str] = None) -> str:
        """
        Gets or sets the bot's username.

        Parameters
        ----------
        name : str
            If passed, the bot will change it's username.

        Returns
        -------
        str
            The current (or new) username of the bot.
        """
        if name is not None:
            await self.bot.user.edit(username=name)

        return self.bot.user.name

    async def _prefixes(self, prefixes: Optional[Sequence[str]] = None) -> List[str]:
        """
        Gets or sets the bot's global prefixes.

        Parameters
        ----------
        prefixes : list of str
            If passed, the bot will set it's global prefixes.

        Returns
        -------
        list of str
            The current (or new) list of prefixes.
        """
        if prefixes:
            prefixes = sorted(prefixes, reverse=True)
            await self.bot._config.prefix.set(prefixes)
            return prefixes
        return await self.bot._config.prefix()

    @classmethod
    async def _version_info(cls) -> Dict[str, str]:
        """
        Version information for Red and discord.py

        Returns
        -------
        dict
            `redbot` and `discordpy` keys containing version information for both.
        """
        return {"redbot": __version__, "discordpy": discord.__version__}

    async def _invite_url(self) -> str:
        """
        Generates the invite URL for the bot.

        Returns
        -------
        str
            Invite URL.
        """
        app_info = await self.bot.application_info()
        perms_int = await self.bot._config.invite_perm()
        permissions = discord.Permissions(perms_int)
        return discord.utils.oauth_url(app_info.id, permissions)

    @staticmethod
    async def _can_get_invite_url(ctx):
        is_owner = await ctx.bot.is_owner(ctx.author)
        is_invite_public = await ctx.bot._config.invite_public()
        return is_owner or is_invite_public


@i18n.cog_i18n(_)
class Core(commands.Cog, CoreLogic):
    """Commands related to core functions"""

    @commands.command(hidden=True)
    async def ping(self, ctx: commands.Context):
        """Pong."""
        await ctx.send("Beep Boop.")

    @commands.command()
    async def info(self, ctx: commands.Context):
        """Shows info about Red"""
        author_repo = "https://github.com/Twentysix26"
        org_repo = "https://github.com/Cog-Creators"
        red_repo = org_repo + "/Red-DiscordBot"
        red_pypi = "https://pypi.python.org/pypi/Red-DiscordBot"
        support_server_url = "https://discord.gg/red"
        dpy_repo = "https://github.com/Rapptz/discord.py"
        python_url = "https://www.python.org/"
        since = datetime.datetime(2016, 1, 2, 0, 0)
        days_since = (datetime.datetime.utcnow() - since).days
        dpy_version = "[{}]({})".format(discord.__version__, dpy_repo)
        python_version = "[{}.{}.{}]({})".format(*sys.version_info[:3], python_url)
        red_version = "[{}]({})".format(__version__, red_pypi)
        app_info = await self.bot.application_info()
        owner = app_info.owner
        custom_info = await self.bot._config.custom_info()
        discord_server = "https://discord.gg/TEeXcDY"

        async with aiohttp.ClientSession() as session:
            async with session.get("{}/json".format(red_pypi)) as r:
                data = await r.json()
        outdated = VersionInfo.from_str(data["info"]["version"]) > red_version_info
        about = (
            "This is an custom fork of [Red, an open source Discord bot]({}) "
            "created by [Twentysix]({}) and [improved by many]({}).\n\n"
<<<<<<< HEAD
            "Please do not bother Red Support for issues with my bot as they will not be able to help you. "
            "For support with this bot please join my support [discord server]({})\n\n"
            
            "This fork has numerous modifications to core Red. Some may get merged into "
            "the main project via PR at a later date, but most changes are custom for {}\n\n"
            "".format(red_repo, author_repo, org_repo, discord_server, ctx.bot.user.name)
        )
=======
            "Red is backed by a passionate community who contributes and "
            "creates content for everyone to enjoy. [Join us today]({}) "
            "and help us improve!\n\n"
            "(c) Cog Creators"
        ).format(red_repo, author_repo, org_repo, support_server_url)
>>>>>>> ee3be8b6

        embed = discord.Embed(color=(await ctx.embed_colour()))
        embed.set_thumbnail(url=ctx.bot.user.avatar_url_as(static_format="png"))
        embed.add_field(name="\N{HAMMER AND WRENCH}""Instance owned by", value=str(owner))
        embed.add_field(name="\N{GEAR}""Libraries", value="Python: {} \nDiscord.py {} \nRed Version: {}".format(python_version, dpy_version, red_version))
        
        if outdated:
            embed.add_field(
                name=_("Outdated"), value=_("Yes, {} is available").format(data["info"]["version"])
            )
        if custom_info:
            embed.add_field(name="About this instance", value=custom_info, inline=False)
        embed.add_field(name="\N{PUSHPIN}""About {}".format(ctx.bot.user.name), value=about, inline=False)

        embed.set_image(url="https://photos.kstj.us/WobblySiennaSponge.png")

        embed.set_footer(
            text="Bringing joy since 02 Jan 2016 (over {} days ago!)".format(days_since),
            icon_url="https://cdn.discordapp.com/icons/133049272517001216/83b39ff510bb7c3f5aeb51270af09ad3.webp"
        )
        try:
            await ctx.send(embed=embed)
        except discord.HTTPException:
            await ctx.send(_("I need the `Embed links` permission to send this"))

    @commands.command()
    async def uptime(self, ctx: commands.Context):
        """Shows Red's uptime"""
        since = ctx.bot.uptime.strftime("%Y-%m-%d %H:%M:%S")
        delta = datetime.datetime.utcnow() - self.bot.uptime
        await ctx.send(
            _("Been up for: **{}** (since {} UTC)").format(
                humanize_timedelta(timedelta=delta), since
            )
        )

    @commands.group()
    async def embedset(self, ctx: commands.Context):
        """
        Commands for toggling embeds on or off.

        This setting determines whether or not to
        use embeds as a response to a command (for
        commands that support it). The default is to
        use embeds.
        """
        if ctx.invoked_subcommand is None:
            text = _("Embed settings:\n\n")
            global_default = await self.bot._config.embeds()
            text += _("Global default: {}\n").format(global_default)
            if ctx.guild:
                guild_setting = await self.bot._config.guild(ctx.guild).embeds()
                text += _("Guild setting: {}\n").format(guild_setting)
            user_setting = await self.bot._config.user(ctx.author).embeds()
            text += _("User setting: {}").format(user_setting)
            await ctx.send(box(text))

    @embedset.command(name="global")
    @checks.is_owner()
    async def embedset_global(self, ctx: commands.Context):
        """
        Toggle the global embed setting.

        This is used as a fallback if the user
        or guild hasn't set a preference. The
        default is to use embeds.
        """
        current = await self.bot._config.embeds()
        await self.bot._config.embeds.set(not current)
        await ctx.send(
            _("Embeds are now {} by default.").format(_("disabled") if current else _("enabled"))
        )

    @embedset.command(name="guild")
    @checks.guildowner_or_permissions(administrator=True)
    @commands.guild_only()
    async def embedset_guild(self, ctx: commands.Context, enabled: bool = None):
        """
        Toggle the guild's embed setting.

        If enabled is None, the setting will be unset and
        the global default will be used instead.

        If set, this is used instead of the global default
        to determine whether or not to use embeds. This is
        used for all commands done in a guild channel except
        for help commands.
        """
        await self.bot._config.guild(ctx.guild).embeds.set(enabled)
        if enabled is None:
            await ctx.send(_("Embeds will now fall back to the global setting."))
        else:
            await ctx.send(
                _("Embeds are now {} for this guild.").format(
                    _("enabled") if enabled else _("disabled")
                )
            )

    @embedset.command(name="user")
    async def embedset_user(self, ctx: commands.Context, enabled: bool = None):
        """
        Toggle the user's embed setting.

        If enabled is None, the setting will be unset and
        the global default will be used instead.

        If set, this is used instead of the global default
        to determine whether or not to use embeds. This is
        used for all commands done in a DM with the bot, as
        well as all help commands everywhere.
        """
        await self.bot._config.user(ctx.author).embeds.set(enabled)
        if enabled is None:
            await ctx.send(_("Embeds will now fall back to the global setting."))
        else:
            await ctx.send(
                _("Embeds are now {} for you.").format(_("enabled") if enabled else _("disabled"))
            )

    @commands.command()
    @checks.is_owner()
    async def traceback(self, ctx: commands.Context, public: bool = False):
        """Sends to the owner the last command exception that has occurred

        If public (yes is specified), it will be sent to the chat instead"""
        if not public:
            destination = ctx.author
        else:
            destination = ctx.channel

        if self.bot._last_exception:
            for page in pagify(self.bot._last_exception, shorten_by=10):
                await destination.send(box(page, lang="py"))
        else:
            await ctx.send(_("No exception has occurred yet"))

    @commands.command()
    async def invite(self, ctx: commands.Context):
        """Show's Red's invite url"""
        try:
            await ctx.author.send(await self._invite_url())
        except discord.errors.Forbidden:
            await ctx.send(
                "I couldn't send the invite message to you in DM. "
                "Either you blocked me or you disabled DMs in this server."
            )

    @commands.group()
    @checks.is_owner()
    async def inviteset(self, ctx):
        """Setup the bot's invite"""
        pass

    @inviteset.command()
    async def public(self, ctx, confirm: bool = False):
        """
        Define if the command should be accessible for the average user.
        """
        if await self.bot._config.invite_public():
            await self.bot._config.invite_public.set(False)
            await ctx.send("The invite is now private.")
            return
        app_info = await self.bot.application_info()
        if not app_info.bot_public:
            await ctx.send(
                "I am not a public bot. That means that nobody except "
                "you can invite me on new servers.\n\n"
                "You can change this by ticking `Public bot` in "
                "your token settings: "
                "https://discordapp.com/developers/applications/me/{0}".format(self.bot.user.id)
            )
            return
        if not confirm:
            await ctx.send(
                "You're about to make the `{0}invite` command public. "
                "All users will be able to invite me on their server.\n\n"
                "If you agree, you can type `{0}inviteset public yes`.".format(ctx.prefix)
            )
        else:
            await self.bot._config.invite_public.set(True)
            await ctx.send("The invite command is now public.")

    @inviteset.command()
    async def perms(self, ctx, level: int):
        """
        Make the bot create its own role with permissions on join.

        The bot will create its own role with the desired permissions\
        when it joins a new server. This is a special role that can't be\
        deleted or removed from the bot.

        For that, you need to provide a valid permissions level.
        You can generate one here: https://discordapi.com/permissions.html

        Please note that you might need two factor authentification for\
        some permissions.
        """
        await self.bot._config.invite_perm.set(level)
        await ctx.send("The new permissions level has been set.")

    @commands.command()
    @commands.guild_only()
    @checks.is_owner()
    async def leave(self, ctx: commands.Context):
        """Leaves server"""
        await ctx.send(_("Are you sure you want me to leave this server? (y/n)"))

        pred = MessagePredicate.yes_or_no(ctx)
        try:
            await self.bot.wait_for("message", check=pred)
        except asyncio.TimeoutError:
            await ctx.send(_("Response timed out."))
            return
        else:
            if pred.result is True:
                await ctx.send(_("Alright. Bye :wave:"))
                log.debug(_("Leaving guild '{}'").format(ctx.guild.name))
                await ctx.guild.leave()
            else:
                await ctx.send(_("Alright, I'll stay then :)"))

    @commands.command()
    @checks.is_owner()
    async def servers(self, ctx: commands.Context):
        """Lists and allows to leave servers"""
        guilds = sorted(list(self.bot.guilds), key=lambda s: s.name.lower())
        msg = ""
        responses = []
        for i, server in enumerate(guilds, 1):
            msg += "{}: {}\n".format(i, server.name)
            responses.append(str(i))

        for page in pagify(msg, ["\n"]):
            await ctx.send(page)

        query = await ctx.send(_("To leave a server, just type its number."))

        pred = MessagePredicate.contained_in(responses, ctx)
        try:
            await self.bot.wait_for("message", check=pred, timeout=15)
        except asyncio.TimeoutError:
            try:
                await query.delete()
            except discord.errors.NotFound:
                pass
        else:
            await self.leave_confirmation(guilds[pred.result], ctx)

    async def leave_confirmation(self, guild, ctx):
        if guild.owner.id == ctx.bot.user.id:
            await ctx.send(_("I cannot leave a guild I am the owner of."))
            return

        await ctx.send(_("Are you sure you want me to leave {}? (yes/no)").format(guild.name))
        pred = MessagePredicate.yes_or_no(ctx)
        try:
            await self.bot.wait_for("message", check=pred, timeout=15)
            if pred.result is True:
                await guild.leave()
                if guild != ctx.guild:
                    await ctx.send(_("Done."))
            else:
                await ctx.send(_("Alright then."))
        except asyncio.TimeoutError:
            await ctx.send(_("Response timed out."))

    @commands.command()
    @checks.is_owner()
    async def load(self, ctx: commands.Context, *cogs: str):
        """Loads packages"""
        if not cogs:
            return await ctx.send_help()
        cogs = tuple(map(lambda cog: cog.rstrip(","), cogs))
        async with ctx.typing():
            loaded, failed, not_found, already_loaded, failed_with_reason = await self._load(cogs)

        output = []

        if loaded:
            loaded_packages = humanize_list([inline(package) for package in loaded])
            formed = _("Loaded {packs}.").format(packs=loaded_packages)
            output.append(formed)

        if already_loaded:
            if len(already_loaded) == 1:
                formed = _("The following package is already loaded: {pack}").format(
                    pack=inline(already_loaded[0])
                )
            else:
                formed = _("The following packages are already loaded: {packs}").format(
                    packs=humanize_list([inline(package) for package in already_loaded])
                )
            output.append(formed)

        if failed:
            if len(failed) == 1:
                formed = _(
                    "Failed to load the following package: {pack}."
                    "\nCheck your console or logs for details."
                ).format(pack=inline(failed[0]))
            else:
                formed = _(
                    "Failed to load the following packages: {packs}"
                    "\nCheck your console or logs for details."
                ).format(packs=humanize_list([inline(package) for package in failed]))
            output.append(formed)

        if not_found:
            if len(not_found) == 1:
                formed = _("The following package was not found in any cog path: {pack}.").format(
                    pack=inline(not_found[0])
                )
            else:
                formed = _(
                    "The following packages were not found in any cog path: {packs}"
                ).format(packs=humanize_list([inline(package) for package in not_found]))
            output.append(formed)

        if failed_with_reason:
            reasons = "\n".join([f"`{x}`: {y}" for x, y in failed_with_reason])
            if len(failed_with_reason) == 1:
                formed = _(
                    "This package could not be loaded for the following reason:\n\n{reason}"
                ).format(reason=reasons)
            else:
                formed = _(
                    "These packages could not be loaded for the following reasons:\n\n{reasons}"
                ).format(reasons=reasons)
            output.append(formed)

        if output:
            total_message = "\n\n".join(output)
            for page in pagify(total_message):
                await ctx.send(page)

    @commands.command()
    @checks.is_owner()
    async def unload(self, ctx: commands.Context, *cogs: str):
        """Unloads packages"""
        if not cogs:
            return await ctx.send_help()
        cogs = tuple(map(lambda cog: cog.rstrip(","), cogs))
        unloaded, failed = await self._unload(cogs)

        output = []

        if unloaded:
            if len(unloaded) == 1:
                formed = _("The following package was unloaded: {pack}.").format(
                    pack=inline(unloaded[0])
                )
            else:
                formed = _("The following packages were unloaded: {packs}.").format(
                    packs=humanize_list([inline(package) for package in unloaded])
                )
            output.append(formed)

        if failed:
            if len(failed) == 1:
                formed = _("The following package was not loaded: {pack}.").format(
                    pack=inline(failed[0])
                )
            else:
                formed = _("The following packages were not loaded: {packs}.").format(
                    packs=humanize_list([inline(package) for package in failed])
                )
            output.append(formed)

        if output:
            total_message = "\n\n".join(output)
            for page in pagify(total_message):
                await ctx.send(page)

    @commands.command(name="reload")
    @checks.is_owner()
    async def reload(self, ctx: commands.Context, *cogs: str):
        """Reloads packages"""
        if not cogs:
            return await ctx.send_help()
        cogs = tuple(map(lambda cog: cog.rstrip(","), cogs))
        async with ctx.typing():
            loaded, failed, not_found, already_loaded, failed_with_reason = await self._reload(
                cogs
            )

        output = []

        if loaded:
            loaded_packages = humanize_list([inline(package) for package in loaded])
            formed = _("Reloaded {packs}.").format(packs=loaded_packages)
            output.append(formed)

        if failed:
            if len(failed) == 1:
                formed = _(
                    "Failed to reload the following package: {pack}."
                    "\nCheck your console or logs for details."
                ).format(pack=inline(failed[0]))
            else:
                formed = _(
                    "Failed to reload the following packages: {packs}"
                    "\nCheck your console or logs for details."
                ).format(packs=humanize_list([inline(package) for package in failed]))
            output.append(formed)

        if not_found:
            if len(not_found) == 1:
                formed = _("The following package was not found in any cog path: {pack}.").format(
                    pack=inline(not_found[0])
                )
            else:
                formed = _(
                    "The following packages were not found in any cog path: {packs}"
                ).format(packs=humanize_list([inline(package) for package in not_found]))
            output.append(formed)

        if failed_with_reason:
            reasons = "\n".join([f"`{x}`: {y}" for x, y in failed_with_reason])
            if len(failed_with_reason) == 1:
                formed = _(
                    "This package could not be reloaded for the following reason:\n\n{reason}"
                ).format(reason=reasons)
            else:
                formed = _(
                    "These packages could not be reloaded for the following reasons:\n\n{reasons}"
                ).format(reasons=reasons)
            output.append(formed)

        if output:
            total_message = "\n\n".join(output)
            for page in pagify(total_message):
                await ctx.send(page)

    @commands.command(name="shutdown")
    @checks.is_owner()
    async def _shutdown(self, ctx: commands.Context, silently: bool = False):
        """Shuts down the bot"""
        wave = "\N{WAVING HAND SIGN}"
        skin = "\N{EMOJI MODIFIER FITZPATRICK TYPE-3}"
        with contextlib.suppress(discord.HTTPException):
            if not silently:
                await ctx.send(_("Shutting down... ") + wave + skin)
        await ctx.bot.shutdown()

    @commands.command(name="restart")
    @checks.is_owner()
    async def _restart(self, ctx: commands.Context, silently: bool = False):
        """Attempts to restart Red

        Makes Red quit with exit code 26
        The restart is not guaranteed: it must be dealt
        with by the process manager in use"""
        with contextlib.suppress(discord.HTTPException):
            if not silently:
                await ctx.send(_("Restarting..."))
        await ctx.bot.shutdown(restart=True)

    @commands.group(name="set")
    async def _set(self, ctx: commands.Context):
        """Changes BB-8's settings"""
        if ctx.invoked_subcommand is None:
            if ctx.guild:
                guild = ctx.guild
                admin_role_ids = await ctx.bot._config.guild(ctx.guild).admin_role()
                admin_role_names = [r.name for r in guild.roles if r.id in admin_role_ids]
                admin_roles_str = (
                    humanize_list(admin_role_names) if admin_role_names else "Not Set."
                )
                mod_role_ids = await ctx.bot._config.guild(ctx.guild).mod_role()
                mod_role_names = [r.name for r in guild.roles if r.id in mod_role_ids]
                mod_roles_str = humanize_list(mod_role_names) if mod_role_names else "Not Set."
                prefixes = await ctx.bot._config.guild(ctx.guild).prefix()
                guild_settings = _("Admin roles: {admin}\nMod roles: {mod}\n").format(
                    admin=admin_roles_str, mod=mod_roles_str
                )
            else:
                guild_settings = ""
                prefixes = None  # This is correct. The below can happen in a guild.
            if not prefixes:
                prefixes = await ctx.bot._config.prefix()
            locale = await ctx.bot._config.locale()

            prefix_string = " ".join(prefixes)
            settings = (
                f"{ctx.bot.user.name} Settings:\n\n"
                f"Prefixes: {prefix_string}\n"
                f"{guild_settings}"
            )
            for page in pagify(settings):
                await ctx.send(box(page))

    @_set.command()
    @checks.guildowner()
    @commands.guild_only()
    async def addadminrole(self, ctx: commands.Context, *, role: discord.Role):
        """
        Adds an admin role for this guild.
        """
        async with ctx.bot._config.guild(ctx.guild).admin_role() as roles:
            if role.id in roles:
                return await ctx.send(_("This role is already an admin role."))
            roles.append(role.id)
        await ctx.send(_("That role is now considered an admin role."))

    @_set.command()
    @checks.guildowner()
    @commands.guild_only()
    async def addmodrole(self, ctx: commands.Context, *, role: discord.Role):
        """
        Adds a mod role for this guild.
        """
        async with ctx.bot._config.guild(ctx.guild).mod_role() as roles:
            if role.id in roles:
                return await ctx.send(_("This role is already a mod role."))
            roles.append(role.id)
        await ctx.send(_("That role is now considered a mod role."))

    @_set.command(aliases=["remadmindrole", "deladminrole", "deleteadminrole"])
    @checks.guildowner()
    @commands.guild_only()
    async def removeadminrole(self, ctx: commands.Context, *, role: discord.Role):
        """
        Removes an admin role for this guild.
        """
        async with ctx.bot._config.guild(ctx.guild).admin_role() as roles:
            if role.id not in roles:
                return await ctx.send(_("That role was not an admin role to begin with."))
            roles.remove(role.id)
        await ctx.send(_("That role is no longer considered an admin role."))

    @_set.command(aliases=["remmodrole", "delmodrole", "deletemodrole"])
    @checks.guildowner()
    @commands.guild_only()
    async def removemodrole(self, ctx: commands.Context, *, role: discord.Role):
        """
        Removes a mod role for this guild.
        """
        async with ctx.bot._config.guild(ctx.guild).mod_role() as roles:
            if role.id not in roles:
                return await ctx.send(_("That role was not a mod role to begin with."))
            roles.remove(role.id)
        await ctx.send(_("That role is no longer considered a mod role."))

    @_set.command(aliases=["usebotcolor"])
    @checks.guildowner()
    @commands.guild_only()
    async def usebotcolour(self, ctx: commands.Context):
        """
        Toggle whether to use the bot owner-configured colour for embeds.

        Default is to use the bot's configured colour.
        Otherwise, the colour used will be the colour of the bot's top role.
        """
        current_setting = await ctx.bot._config.guild(ctx.guild).use_bot_color()
        await ctx.bot._config.guild(ctx.guild).use_bot_color.set(not current_setting)
        await ctx.send(
            _("The bot {} use its configured color for embeds.").format(
                _("will not") if not current_setting else _("will")
            )
        )

    @_set.command()
    @checks.guildowner()
    @commands.guild_only()
    async def serverfuzzy(self, ctx: commands.Context):
        """
        Toggle whether to enable fuzzy command search for the server.

        Default is for fuzzy command search to be disabled.
        """
        current_setting = await ctx.bot._config.guild(ctx.guild).fuzzy()
        await ctx.bot._config.guild(ctx.guild).fuzzy.set(not current_setting)
        await ctx.send(
            _("Fuzzy command search has been {} for this server.").format(
                _("disabled") if current_setting else _("enabled")
            )
        )

    @_set.command()
    @checks.is_owner()
    async def fuzzy(self, ctx: commands.Context):
        """
        Toggle whether to enable fuzzy command search in DMs.

        Default is for fuzzy command search to be disabled.
        """
        current_setting = await ctx.bot._config.fuzzy()
        await ctx.bot._config.fuzzy.set(not current_setting)
        await ctx.send(
            _("Fuzzy command search has been {} in DMs.").format(
                _("disabled") if current_setting else _("enabled")
            )
        )

    @_set.command(aliases=["color"])
    @checks.is_owner()
    async def colour(self, ctx: commands.Context, *, colour: discord.Colour = None):
        """
        Sets a default colour to be used for the bot's embeds.

        Acceptable values for the colour parameter can be found at:

        https://discordpy.readthedocs.io/en/stable/ext/commands/api.html#discord.ext.commands.ColourConverter
        """
        if colour is None:
            ctx.bot._color = discord.Color.red()
            await ctx.bot._config.color.set(discord.Color.red().value)
            return await ctx.send(_("The color has been reset."))
        ctx.bot._color = colour
        await ctx.bot._config.color.set(colour.value)
        await ctx.send(_("The color has been set."))

    @_set.command()
    @checks.is_owner()
    async def avatar(self, ctx: commands.Context, url: str):
        """Sets Red's avatar"""
        async with aiohttp.ClientSession() as session:
            async with session.get(url) as r:
                data = await r.read()

        try:
            await ctx.bot.user.edit(avatar=data)
        except discord.HTTPException:
            await ctx.send(
                _(
                    "Failed. Remember that you can edit my avatar "
                    "up to two times a hour. The URL must be a "
                    "direct link to a JPG / PNG."
                )
            )
        except discord.InvalidArgument:
            await ctx.send(_("JPG / PNG format only."))
        else:
            await ctx.send(_("Done."))

    @_set.command(name="game")
    @checks.bot_in_a_guild()
    @checks.is_owner()
    async def _game(self, ctx: commands.Context, *, game: str = None):
        """Sets Red's playing status"""

        if game:
            game = discord.Game(name=game)
        else:
            game = None
        status = ctx.bot.guilds[0].me.status if len(ctx.bot.guilds) > 0 else discord.Status.online
        await ctx.bot.change_presence(status=status, activity=game)
        await ctx.send(_("Game set."))

    @_set.command(name="listening")
    @checks.bot_in_a_guild()
    @checks.is_owner()
    async def _listening(self, ctx: commands.Context, *, listening: str = None):
        """Sets Red's listening status"""

        status = ctx.bot.guilds[0].me.status if len(ctx.bot.guilds) > 0 else discord.Status.online
        if listening:
            activity = discord.Activity(name=listening, type=discord.ActivityType.listening)
        else:
            activity = None
        await ctx.bot.change_presence(status=status, activity=activity)
        await ctx.send(_("Listening set."))

    @_set.command(name="watching")
    @checks.bot_in_a_guild()
    @checks.is_owner()
    async def _watching(self, ctx: commands.Context, *, watching: str = None):
        """Sets Red's watching status"""

        status = ctx.bot.guilds[0].me.status if len(ctx.bot.guilds) > 0 else discord.Status.online
        if watching:
            activity = discord.Activity(name=watching, type=discord.ActivityType.watching)
        else:
            activity = None
        await ctx.bot.change_presence(status=status, activity=activity)
        await ctx.send(_("Watching set."))

    @_set.command()
    @checks.bot_in_a_guild()
    @checks.is_owner()
    async def status(self, ctx: commands.Context, *, status: str):
        """Sets Red's status

        Available statuses:
            online
            idle
            dnd
            invisible
        """

        statuses = {
            "online": discord.Status.online,
            "idle": discord.Status.idle,
            "dnd": discord.Status.dnd,
            "invisible": discord.Status.invisible,
        }

        game = ctx.bot.guilds[0].me.activity if len(ctx.bot.guilds) > 0 else None
        try:
            status = statuses[status.lower()]
        except KeyError:
            await ctx.send_help()
        else:
            await ctx.bot.change_presence(status=status, activity=game)
            await ctx.send(_("Status changed to {}.").format(status))

    @_set.command()
    @checks.bot_in_a_guild()
    @checks.is_owner()
    async def stream(self, ctx: commands.Context, streamer=None, *, stream_title=None):
        """Sets Red's streaming status
        Leaving both streamer and stream_title empty will clear it."""

        status = ctx.bot.guilds[0].me.status if len(ctx.bot.guilds) > 0 else None

        if stream_title:
            stream_title = stream_title.strip()
            if "twitch.tv/" not in streamer:
                streamer = "https://www.twitch.tv/" + streamer
            activity = discord.Streaming(url=streamer, name=stream_title)
            await ctx.bot.change_presence(status=status, activity=activity)
        elif streamer is not None:
            await ctx.send_help()
            return
        else:
            await ctx.bot.change_presence(activity=None, status=status)
        await ctx.send(_("Done."))

    @_set.command(name="username", aliases=["name"])
    @checks.is_owner()
    async def _username(self, ctx: commands.Context, *, username: str):
        """Sets Red's username"""
        try:
            await self._name(name=username)
        except discord.HTTPException:
            await ctx.send(
                _(
                    "Failed to change name. Remember that you can "
                    "only do it up to 2 times an hour. Use "
                    "nicknames if you need frequent changes. "
                    "`{}set nickname`"
                ).format(ctx.prefix)
            )
        else:
            await ctx.send(_("Done."))

    @_set.command(name="nickname")
    @checks.admin()
    @commands.guild_only()
    async def _nickname(self, ctx: commands.Context, *, nickname: str = None):
        """Sets Red's nickname"""
        try:
            await ctx.guild.me.edit(nick=nickname)
        except discord.Forbidden:
            await ctx.send(_("I lack the permissions to change my own nickname."))
        else:
            await ctx.send(_("Done."))

    @_set.command(aliases=["prefixes"])
    @checks.is_owner()
    async def prefix(self, ctx: commands.Context, *prefixes: str):
        """Sets BB-8's global prefix(es)"""
        if not prefixes:
            await ctx.send_help()
            return
        await self._prefixes(prefixes)
        await ctx.send(_("Prefix set."))

    @_set.command(aliases=["serverprefixes"])
    @checks.admin()
    @commands.guild_only()
    async def serverprefix(self, ctx: commands.Context, *prefixes: str):
        """Sets BB-8's server prefix(es)"""
        if not prefixes:
            await ctx.bot._config.guild(ctx.guild).prefix.set([])
            await ctx.send(_("Guild prefixes have been reset."))
            return
        prefixes = sorted(prefixes, reverse=True)
        await ctx.bot._config.guild(ctx.guild).prefix.set(prefixes)
        await ctx.send(_("Prefix set."))

    @_set.command()
    @checks.is_owner()
    async def locale(self, ctx: commands.Context, locale_name: str):
        """
        Changes bot locale.

        Use [p]listlocales to get a list of available locales.

        To reset to English, use "en-US".
        """
        red_dist = pkg_resources.get_distribution("red-discordbot")
        red_path = Path(red_dist.location) / "redbot"
        locale_list = [loc.stem.lower() for loc in list(red_path.glob("**/*.po"))]
        if locale_name.lower() in locale_list or locale_name.lower() == "en-us":
            i18n.set_locale(locale_name)
            await ctx.bot._config.locale.set(locale_name)
            await ctx.send(_("Locale has been set."))
        else:
            await ctx.send(
                _(
                    "Invalid locale. Use `{prefix}listlocales` to get "
                    "a list of available locales."
                ).format(prefix=ctx.prefix)
            )

    @_set.command()
    @checks.is_owner()
    async def custominfo(self, ctx: commands.Context, *, text: str = None):
        """Customizes a section of [p]info

        The maximum amount of allowed characters is 1024.
        Supports markdown, links and "mentions".
        Link example:
        `[My link](https://example.com)`
        """
        if not text:
            await ctx.bot._config.custom_info.clear()
            await ctx.send(_("The custom text has been cleared."))
            return
        if len(text) <= 1024:
            await ctx.bot._config.custom_info.set(text)
            await ctx.send(_("The custom text has been set."))
            await ctx.invoke(self.info)
        else:
            await ctx.bot.send(_("Characters must be fewer than 1024."))

    @_set.command()
    @checks.is_owner()
    async def api(self, ctx: commands.Context, service: str, *, tokens: TokenConverter):
        """Set various external API tokens.
        
        This setting will be asked for by some 3rd party cogs and some core cogs.

        To add the keys provide the service name and the tokens as a comma separated
        list of key,values as described by the cog requesting this command.

        Note: API tokens are sensitive and should only be used in a private channel
        or in DM with the bot.
        """
        if ctx.channel.permissions_for(ctx.me).manage_messages:
            await ctx.message.delete()
        await ctx.bot._config.api_tokens.set_raw(service, value=tokens)
        await ctx.send(_("`{service}` API tokens have been set.").format(service=service))

    @commands.group()
    @checks.is_owner()
    async def helpset(self, ctx: commands.Context):
        """Manage settings for the help command."""
        pass

    @helpset.command(name="usemenus")
    async def helpset_usemenus(self, ctx: commands.Context, use_menus: bool = None):
        """
        Allows the help command to be sent as a paginated menu instead of seperate
        messages.

        This defaults to False. 
        Using this without a setting will toggle.
        """
        if use_menus is None:
            use_menus = not await ctx.bot._config.help.use_menus()
        await ctx.bot._config.help.use_menus.set(use_menus)
        if use_menus:
            await ctx.send(_("Help will use menus."))
        else:
            await ctx.send(_("Help will not use menus."))

    @helpset.command(name="showhidden")
    async def helpset_showhidden(self, ctx: commands.Context, show_hidden: bool = None):
        """
        This allows the help command to show hidden commands

        This defaults to False.
        Using this without a setting will toggle.
        """
        if show_hidden is None:
            show_hidden = not await ctx.bot._config.help.show_hidden()
        await ctx.bot._config.help.show_hidden.set(show_hidden)
        if show_hidden:
            await ctx.send(_("Help will not filter hidden commands"))
        else:
            await ctx.send(_("Help will filter hidden commands."))

    @helpset.command(name="verifychecks")
    async def helpset_permfilter(self, ctx: commands.Context, verify: bool = None):
        """
        Sets if commands which can't be run in the current context should be
        filtered from help

        Defaults to True.
        Using this without a setting will toggle.
        """
        if verify is None:
            verify = not await ctx.bot._config.help.verify_checks()
        await ctx.bot._config.help.verify_checks.set(verify)
        if verify:
            await ctx.send(_("Help will only show for commands which can be run."))
        else:
            await ctx.send(_("Help will show up without checking if the commands can be run."))

    @helpset.command(name="verifyexists")
    async def helpset_verifyexists(self, ctx: commands.Context, verify: bool = None):
        """
        This allows the bot to respond indicating the existence of a specific
        help topic even if the user can't use it.

        Note: This setting on it's own does not fully prevent command enumeration.

        Defaults to False.
        Using this without a setting will toggle.
        """
        if verify is None:
            verify = not await ctx.bot._config.help.verify_exists()
        await ctx.bot._config.help.verify_exists.set(verify)
        if verify:
            await ctx.send(_("Help will verify the existence of help topics."))
        else:
            await ctx.send(
                _(
                    "Help will only verify the existence of "
                    "help topics via fuzzy help (if enabled)."
                )
            )

    @helpset.command(name="pagecharlimit")
    async def helpset_pagecharlimt(self, ctx: commands.Context, limit: int):
        """Set the character limit for each page in the help message.

        This setting only applies to embedded help.

        Please note that setting a relitavely small character limit may
        mean some pages will exceed this limit. This is because categories
        are never spread across multiple pages in the help message.

        The default value is 1000 characters.
        """
        if limit <= 0:
            await ctx.send(_("You must give a positive value!"))
            return

        await ctx.bot._config.help.page_char_limit.set(limit)
        await ctx.send(_("Done. The character limit per page has been set to {}.").format(limit))

    @helpset.command(name="maxpages")
    async def helpset_maxpages(self, ctx: commands.Context, pages: int):
        """Set the maximum number of help pages sent in a server channel.

        This setting only applies to embedded help.

        If a help message contains more pages than this value, the help message will
        be sent to the command author via DM. This is to help reduce spam in server
        text channels.

        The default value is 2 pages.
        """
        if pages < 0:
            await ctx.send(_("You must give a value of zero or greater!"))
            return

        await ctx.bot._config.help.max_pages_in_guild.set(pages)
        await ctx.send(_("Done. The page limit has been set to {}.").format(pages))

    @helpset.command(name="tagline")
    async def helpset_tagline(self, ctx: commands.Context, *, tagline: str = None):
        """
        Set the tagline to be used.

        This setting only applies to embedded help. If no tagline is
        specified, the default will be used instead.
        """
        if tagline is None:
            await ctx.bot._config.help.tagline.set("")
            return await ctx.send(_("The tagline has been reset."))

        if len(tagline) > 2048:
            await ctx.send(
                _(
                    "Your tagline is too long! Please shorten it to be "
                    "no more than 2048 characters long."
                )
            )
            return

        await ctx.bot._config.help.tagline.set(tagline)
        await ctx.send(_("The tagline has been set to {}.").format(tagline[:1900]))

    @commands.command()
    @checks.is_owner()
    async def listlocales(self, ctx: commands.Context):
        """
        Lists all available locales

        Use `[p]set locale` to set a locale
        """
        async with ctx.channel.typing():
            red_dist = pkg_resources.get_distribution("red-discordbot")
            red_path = Path(red_dist.location) / "redbot"
            locale_list = [loc.stem for loc in list(red_path.glob("**/*.po"))]
            locale_list.append("en-US")
            locale_list = sorted(set(locale_list))
            if not locale_list:
                await ctx.send(_("No languages found."))
                return
            pages = pagify("\n".join(locale_list), shorten_by=26)

        await ctx.send_interactive(pages, box_lang="Available Locales:")

    @commands.command()
    @checks.is_owner()
    async def backup(self, ctx: commands.Context, *, backup_dir: str = None):
        """Creates a backup of all data for the instance.

        You may provide a path to a directory for the backup archive to
        be placed in. If the directory does not exist, the bot will
        attempt to create it.
        """
        if backup_dir is None:
            dest = Path.home()
        else:
            dest = Path(backup_dir)

        driver_cls = drivers.get_driver_class()
        if driver_cls != drivers.JsonDriver:
            await ctx.send(_("Converting data to JSON for backup..."))
            async with ctx.typing():
                await config.migrate(driver_cls, drivers.JsonDriver)

        log.info("Creating backup for this instance...")
        try:
            backup_fpath = await create_backup(dest)
        except OSError as exc:
            await ctx.send(
                _(
                    "Creating the backup archive failed! Please check your console or logs for "
                    "details."
                )
            )
            log.exception("Failed to create backup archive", exc_info=exc)
            return

        if backup_fpath is None:
            await ctx.send(_("Your datapath appears to be empty."))
            return

        log.info("Backup archive created successfully at '%s'", backup_fpath)
        await ctx.send(
            _("A backup has been made of this instance. It is located at `{path}`.").format(
                path=backup_fpath
            )
        )
        if backup_fpath.stat().st_size > 8_000_000:
            await ctx.send(_("This backup is too large to send via DM."))
            return
        await ctx.send(_("Would you like to receive a copy via DM? (y/n)"))

        pred = MessagePredicate.yes_or_no(ctx)
        try:
            await ctx.bot.wait_for("message", check=pred, timeout=60)
        except asyncio.TimeoutError:
            await ctx.send(_("Response timed out."))
        else:
            if pred.result is True:
                await ctx.send(_("OK, it's on its way!"))
                try:
                    async with ctx.author.typing():
                        await ctx.author.send(
                            _("Here's a copy of the backup"), file=discord.File(str(backup_fpath))
                        )
                except discord.Forbidden:
                    await ctx.send(_("I don't seem to be able to DM you. Do you have closed DMs?"))
                except discord.HTTPException:
                    await ctx.send(_("I could not send the backup file."))
            else:
                await ctx.send(_("OK then."))

    @commands.command()
    @commands.cooldown(1, 60, commands.BucketType.user)
    async def contact(self, ctx: commands.Context, *, message: str):
        """Sends a message to the owner"""
        guild = ctx.message.guild
        author = ctx.message.author
        footer = _("User ID: {}").format(author.id)

        if ctx.guild is None:
            source = _("through DM")
        else:
            source = _("from {}").format(guild)
            footer += _(" | Server ID: {}").format(guild.id)

        # We need to grab the DM command prefix (global)
        # Since it can also be set through cli flags, bot._config is not a reliable
        # source. So we'll just mock a DM message instead.
        fake_message = namedtuple("Message", "guild")
        prefixes = await ctx.bot.command_prefix(ctx.bot, fake_message(guild=None))
        prefix = prefixes[0]

        content = _("Use `{}dm {} <text>` to reply to this user").format(prefix, author.id)

        description = _("Sent by {} {}").format(author, source)

        destinations = await ctx.bot.get_owner_notification_destinations()

        if not destinations:
            await ctx.send(_("I've been configured not to send this anywhere."))
            return

        successful = False

        for destination in destinations:

            is_dm = isinstance(destination, discord.User)
            send_embed = None

            if is_dm:
                send_embed = await ctx.bot._config.user(destination).embeds()
            else:
                if not destination.permissions_for(destination.guild.me).send_messages:
                    continue
                if destination.permissions_for(destination.guild.me).embed_links:
                    send_embed = await ctx.bot._config.guild(destination.guild).embeds()
                else:
                    send_embed = False

            if send_embed is None:
                send_embed = await ctx.bot._config.embeds()

            if send_embed:

                if not is_dm:
                    color = await ctx.bot.get_embed_color(destination)
                else:
                    color = ctx.bot._color

                e = discord.Embed(colour=color, description=message)
                if author.avatar_url:
                    e.set_author(name=description, icon_url=author.avatar_url)
                else:
                    e.set_author(name=description)

                e.set_footer(text=footer)

                try:
                    await destination.send(embed=e)
                except discord.Forbidden:
                    log.exception(f"Contact failed to {destination}({destination.id})")
                    # Should this automatically opt them out?
                except discord.HTTPException:
                    log.exception(
                        f"An unexpected error happened while attempting to"
                        f" send contact to {destination}({destination.id})"
                    )
                else:
                    successful = True

            else:

                msg_text = "{}\nMessage:\n\n{}\n{}".format(description, message, footer)

                try:
                    await destination.send("{}\n{}".format(content, box(msg_text)))
                except discord.Forbidden:
                    log.exception(f"Contact failed to {destination}({destination.id})")
                    # Should this automatically opt them out?
                except discord.HTTPException:
                    log.exception(
                        f"An unexpected error happened while attempting to"
                        f" send contact to {destination}({destination.id})"
                    )
                else:
                    successful = True

        if successful:
            await ctx.send(_("Your message has been sent."))
        else:
            await ctx.send(_("I'm unable to deliver your message. Sorry."))

    @commands.command()
    @checks.is_owner()
    async def dm(self, ctx: commands.Context, user_id: int, *, message: str):
        """Sends a DM to a user

        This command needs a user id to work.
        To get a user id enable 'developer mode' in Discord's
        settings, 'appearance' tab. Then right click a user
        and copy their id"""
        destination = discord.utils.get(ctx.bot.get_all_members(), id=user_id)
        if destination is None:
            await ctx.send(
                _(
                    "Invalid ID or user not found. You can only "
                    "send messages to people I share a server "
                    "with."
                )
            )
            return

        fake_message = namedtuple("Message", "guild")
        prefixes = await ctx.bot.command_prefix(ctx.bot, fake_message(guild=None))
        prefix = prefixes[0]
        description = _("Owner of {}").format(ctx.bot.user)
        content = _("You can reply to this message with {}contact").format(prefix)
        if await ctx.embed_requested():
            e = discord.Embed(colour=discord.Colour.red(), description=message)

            e.set_footer(text=content)
            if ctx.bot.user.avatar_url:
                e.set_author(name=description, icon_url=ctx.bot.user.avatar_url)
            else:
                e.set_author(name=description)

            try:
                await destination.send(embed=e)
            except discord.HTTPException:
                await ctx.send(
                    _("Sorry, I couldn't deliver your message to {}").format(destination)
                )
            else:
                await ctx.send(_("Message delivered to {}").format(destination))
        else:
            response = "{}\nMessage:\n\n{}".format(description, message)
            try:
                await destination.send("{}\n{}".format(box(response), content))
            except discord.HTTPException:
                await ctx.send(
                    _("Sorry, I couldn't deliver your message to {}").format(destination)
                )
            else:
                await ctx.send(_("Message delivered to {}").format(destination))

    @commands.command(hidden=True)
    @checks.is_owner()
    async def datapath(self, ctx: commands.Context):
        """Prints the bot's data path."""
        from redbot.core.data_manager import basic_config

        data_dir = Path(basic_config["DATA_PATH"])
        msg = _("Data path: {path}").format(path=data_dir)
        await ctx.send(box(msg))

    @commands.command(hidden=True)
    @checks.is_owner()
    async def debuginfo(self, ctx: commands.Context):
        """Shows debug information useful for debugging.."""

        if sys.platform == "linux":
            import distro  # pylint: disable=import-error

        IS_WINDOWS = os.name == "nt"
        IS_MAC = sys.platform == "darwin"
        IS_LINUX = sys.platform == "linux"

        pyver = "{}.{}.{} ({})".format(*sys.version_info[:3], platform.architecture()[0])
        pipver = pip.__version__
        redver = red_version_info
        dpy_version = discord.__version__
        if IS_WINDOWS:
            os_info = platform.uname()
            osver = "{} {} (version {})".format(os_info.system, os_info.release, os_info.version)
        elif IS_MAC:
            os_info = platform.mac_ver()
            osver = "Mac OSX {} {}".format(os_info[0], os_info[2])
        elif IS_LINUX:
            os_info = distro.linux_distribution()
            osver = "{} {}".format(os_info[0], os_info[1]).strip()
        else:
            osver = "Could not parse OS, report this on Github."
        user_who_ran = getpass.getuser()

        if await ctx.embed_requested():
            e = discord.Embed(color=await ctx.embed_colour())
            e.title = "Debug Info for Red"
            e.add_field(name="Red version", value=redver, inline=True)
            e.add_field(name="Python version", value=pyver, inline=True)
            e.add_field(name="Discord.py version", value=dpy_version, inline=True)
            e.add_field(name="Pip version", value=pipver, inline=True)
            e.add_field(name="System arch", value=platform.machine(), inline=True)
            e.add_field(name="User", value=user_who_ran, inline=True)
            e.add_field(name="OS version", value=osver, inline=False)
            await ctx.send(embed=e)
        else:
            info = (
                "Debug Info for Red\n\n"
                + "Red version: {}\n".format(redver)
                + "Python version: {}\n".format(pyver)
                + "Discord.py version: {}\n".format(dpy_version)
                + "Pip version: {}\n".format(pipver)
                + "System arch: {}\n".format(platform.machine())
                + "User: {}\n".format(user_who_ran)
                + "OS version: {}\n".format(osver)
            )
            await ctx.send(box(info))

    @commands.group()
    @checks.is_owner()
    async def whitelist(self, ctx: commands.Context):
        """
        Whitelist management commands.
        """
        pass

    @whitelist.command(name="add")
    async def whitelist_add(self, ctx, user: discord.User):
        """
        Adds a user to the whitelist.
        """
        async with ctx.bot._config.whitelist() as curr_list:
            if user.id not in curr_list:
                curr_list.append(user.id)

        await ctx.send(_("User added to whitelist."))

    @whitelist.command(name="list")
    async def whitelist_list(self, ctx: commands.Context):
        """
        Lists whitelisted users.
        """
        curr_list = await ctx.bot._config.whitelist()

        msg = _("Whitelisted Users:")
        for user in curr_list:
            msg += "\n\t- {}".format(user)

        for page in pagify(msg):
            await ctx.send(box(page))

    @whitelist.command(name="remove")
    async def whitelist_remove(self, ctx: commands.Context, *, user: discord.User):
        """
        Removes user from whitelist.
        """
        removed = False

        async with ctx.bot._config.whitelist() as curr_list:
            if user.id in curr_list:
                removed = True
                curr_list.remove(user.id)

        if removed:
            await ctx.send(_("User has been removed from whitelist."))
        else:
            await ctx.send(_("User was not in the whitelist."))

    @whitelist.command(name="clear")
    async def whitelist_clear(self, ctx: commands.Context):
        """
        Clears the whitelist.
        """
        await ctx.bot._config.whitelist.set([])
        await ctx.send(_("Whitelist has been cleared."))

    @commands.group()
    @checks.is_owner()
    async def blacklist(self, ctx: commands.Context):
        """
        Blacklist management commands.
        """
        pass

    @blacklist.command(name="add")
    async def blacklist_add(self, ctx: commands.Context, *, user: discord.User):
        """
        Adds a user to the blacklist.
        """
        if await ctx.bot.is_owner(user):
            await ctx.send(_("You cannot blacklist an owner!"))
            return

        async with ctx.bot._config.blacklist() as curr_list:
            if user.id not in curr_list:
                curr_list.append(user.id)

        await ctx.send(_("User added to blacklist."))

    @blacklist.command(name="list")
    async def blacklist_list(self, ctx: commands.Context):
        """
        Lists blacklisted users.
        """
        curr_list = await ctx.bot._config.blacklist()

        msg = _("Blacklisted Users:")
        for user in curr_list:
            msg += "\n\t- {}".format(user)

        for page in pagify(msg):
            await ctx.send(box(page))

    @blacklist.command(name="remove")
    async def blacklist_remove(self, ctx: commands.Context, *, user: discord.User):
        """
        Removes user from blacklist.
        """
        removed = False

        async with ctx.bot._config.blacklist() as curr_list:
            if user.id in curr_list:
                removed = True
                curr_list.remove(user.id)

        if removed:
            await ctx.send(_("User has been removed from blacklist."))
        else:
            await ctx.send(_("User was not in the blacklist."))

    @blacklist.command(name="clear")
    async def blacklist_clear(self, ctx: commands.Context):
        """
        Clears the blacklist.
        """
        await ctx.bot._config.blacklist.set([])
        await ctx.send(_("Blacklist has been cleared."))

    @commands.group()
    @commands.guild_only()
    @checks.admin_or_permissions(administrator=True)
    async def localwhitelist(self, ctx: commands.Context):
        """
        Whitelist management commands.
        """
        pass

    @localwhitelist.command(name="add")
    async def localwhitelist_add(
        self, ctx: commands.Context, *, user_or_role: Union[discord.Member, discord.Role]
    ):
        """
        Adds a user or role to the whitelist.
        """
        user = isinstance(user_or_role, discord.Member)
        async with ctx.bot._config.guild(ctx.guild).whitelist() as curr_list:
            if user_or_role.id not in curr_list:
                curr_list.append(user_or_role.id)

        if user:
            await ctx.send(_("User added to whitelist."))
        else:
            await ctx.send(_("Role added to whitelist."))

    @localwhitelist.command(name="list")
    async def localwhitelist_list(self, ctx: commands.Context):
        """
        Lists whitelisted users and roles.
        """
        curr_list = await ctx.bot._config.guild(ctx.guild).whitelist()

        msg = _("Whitelisted Users and roles:")
        for obj in curr_list:
            msg += "\n\t- {}".format(obj)

        for page in pagify(msg):
            await ctx.send(box(page))

    @localwhitelist.command(name="remove")
    async def localwhitelist_remove(
        self, ctx: commands.Context, *, user_or_role: Union[discord.Member, discord.Role]
    ):
        """
        Removes user or role from whitelist.
        """
        user = isinstance(user_or_role, discord.Member)

        removed = False
        async with ctx.bot._config.guild(ctx.guild).whitelist() as curr_list:
            if user_or_role.id in curr_list:
                removed = True
                curr_list.remove(obj.id)

        if removed:
            if user:
                await ctx.send(_("User has been removed from whitelist."))
            else:
                await ctx.send(_("Role has been removed from whitelist."))
        else:
            if user:
                await ctx.send(_("User was not in the whitelist."))
            else:
                await ctx.send(_("Role was not in the whitelist."))

    @localwhitelist.command(name="clear")
    async def localwhitelist_clear(self, ctx: commands.Context):
        """
        Clears the whitelist.
        """
        await ctx.bot._config.guild(ctx.guild).whitelist.set([])
        await ctx.send(_("Whitelist has been cleared."))

    @commands.group()
    @commands.guild_only()
    @checks.admin_or_permissions(administrator=True)
    async def localblacklist(self, ctx: commands.Context):
        """
        blacklist management commands.
        """
        pass

    @localblacklist.command(name="add")
    async def localblacklist_add(
        self, ctx: commands.Context, *, user_or_role: Union[discord.Member, discord.Role]
    ):
        """
        Adds a user or role to the blacklist.
        """
        user = isinstance(user_or_role, discord.Member)

        if user and await ctx.bot.is_owner(user_or_role):
            await ctx.send(_("You cannot blacklist an owner!"))
            return

        async with ctx.bot._config.guild(ctx.guild).blacklist() as curr_list:
            if user_or_role.id not in curr_list:
                curr_list.append(user_or_role.id)

        if user:
            await ctx.send(_("User added to blacklist."))
        else:
            await ctx.send(_("Role added to blacklist."))

    @localblacklist.command(name="list")
    async def localblacklist_list(self, ctx: commands.Context):
        """
        Lists blacklisted users and roles.
        """
        curr_list = await ctx.bot._config.guild(ctx.guild).blacklist()

        msg = _("Blacklisted Users and Roles:")
        for obj in curr_list:
            msg += "\n\t- {}".format(obj)

        for page in pagify(msg):
            await ctx.send(box(page))

    @localblacklist.command(name="remove")
    async def localblacklist_remove(
        self, ctx: commands.Context, *, user_or_role: Union[discord.Member, discord.Role]
    ):
        """
        Removes user or role from blacklist.
        """
        removed = False
        user = isinstance(user_or_role, discord.Member)

        async with ctx.bot._config.guild(ctx.guild).blacklist() as curr_list:
            if user_or_role.id in curr_list:
                removed = True
                curr_list.remove(obj.id)

        if removed:
            if user:
                await ctx.send(_("User has been removed from blacklist."))
            else:
                await ctx.send(_("Role has been removed from blacklist."))
        else:
            if user:
                await ctx.send(_("User was not in the blacklist."))
            else:
                await ctx.send(_("Role was not in the blacklist."))

    @localblacklist.command(name="clear")
    async def localblacklist_clear(self, ctx: commands.Context):
        """
        Clears the blacklist.
        """
        await ctx.bot._config.guild(ctx.guild).blacklist.set([])
        await ctx.send(_("Blacklist has been cleared."))

    @checks.guildowner_or_permissions(administrator=True)
    @commands.group(name="command")
    async def command_manager(self, ctx: commands.Context):
        """Manage the bot's commands."""
        pass

    @command_manager.group(name="disable", invoke_without_command=True)
    async def command_disable(self, ctx: commands.Context, *, command: str):
        """Disable a command.

        If you're the bot owner, this will disable commands
        globally by default.
        """
        # Select the scope based on the author's privileges
        if await ctx.bot.is_owner(ctx.author):
            await ctx.invoke(self.command_disable_global, command=command)
        else:
            await ctx.invoke(self.command_disable_guild, command=command)

    @checks.is_owner()
    @command_disable.command(name="global")
    async def command_disable_global(self, ctx: commands.Context, *, command: str):
        """Disable a command globally."""
        command_obj: commands.Command = ctx.bot.get_command(command)
        if command_obj is None:
            await ctx.send(
                _("I couldn't find that command. Please note that it is case sensitive.")
            )
            return

        if self.command_manager in command_obj.parents or self.command_manager == command_obj:
            await ctx.send(
                _("The command to disable cannot be `command` or any of its subcommands.")
            )
            return

        async with ctx.bot._config.disabled_commands() as disabled_commands:
            if command not in disabled_commands:
                disabled_commands.append(command_obj.qualified_name)

        if not command_obj.enabled:
            await ctx.send(_("That command is already disabled globally."))
            return
        command_obj.enabled = False

        await ctx.tick()

    @commands.guild_only()
    @command_disable.command(name="server", aliases=["guild"])
    async def command_disable_guild(self, ctx: commands.Context, *, command: str):
        """Disable a command in this server only."""
        command_obj: commands.Command = ctx.bot.get_command(command)
        if command_obj is None:
            await ctx.send(
                _("I couldn't find that command. Please note that it is case sensitive.")
            )
            return

        if self.command_manager in command_obj.parents or self.command_manager == command_obj:
            await ctx.send(
                _("The command to disable cannot be `command` or any of its subcommands.")
            )
            return

        if command_obj.requires.privilege_level > await PrivilegeLevel.from_ctx(ctx):
            await ctx.send(_("You are not allowed to disable that command."))
            return

        async with ctx.bot._config.guild(ctx.guild).disabled_commands() as disabled_commands:
            if command not in disabled_commands:
                disabled_commands.append(command_obj.qualified_name)

        done = command_obj.disable_in(ctx.guild)

        if not done:
            await ctx.send(_("That command is already disabled in this server."))
        else:
            await ctx.tick()

    @command_manager.group(name="enable", invoke_without_command=True)
    async def command_enable(self, ctx: commands.Context, *, command: str):
        """Enable a command.

        If you're a bot owner, this will try to enable a globally
        disabled command by default.
        """
        if await ctx.bot.is_owner(ctx.author):
            await ctx.invoke(self.command_enable_global, command=command)
        else:
            await ctx.invoke(self.command_enable_guild, command=command)

    @commands.is_owner()
    @command_enable.command(name="global")
    async def command_enable_global(self, ctx: commands.Context, *, command: str):
        """Enable a command globally."""
        command_obj: commands.Command = ctx.bot.get_command(command)
        if command_obj is None:
            await ctx.send(
                _("I couldn't find that command. Please note that it is case sensitive.")
            )
            return

        async with ctx.bot._config.disabled_commands() as disabled_commands:
            with contextlib.suppress(ValueError):
                disabled_commands.remove(command_obj.qualified_name)

        if command_obj.enabled:
            await ctx.send(_("That command is already enabled globally."))
            return

        command_obj.enabled = True
        await ctx.tick()

    @commands.guild_only()
    @command_enable.command(name="server", aliases=["guild"])
    async def command_enable_guild(self, ctx: commands.Context, *, command: str):
        """Enable a command in this server."""
        command_obj: commands.Command = ctx.bot.get_command(command)
        if command_obj is None:
            await ctx.send(
                _("I couldn't find that command. Please note that it is case sensitive.")
            )
            return

        if command_obj.requires.privilege_level > await PrivilegeLevel.from_ctx(ctx):
            await ctx.send(_("You are not allowed to enable that command."))
            return

        async with ctx.bot._config.guild(ctx.guild).disabled_commands() as disabled_commands:
            with contextlib.suppress(ValueError):
                disabled_commands.remove(command_obj.qualified_name)

        done = command_obj.enable_in(ctx.guild)

        if not done:
            await ctx.send(_("That command is already enabled in this server."))
        else:
            await ctx.tick()

    @checks.is_owner()
    @command_manager.command(name="disabledmsg")
    async def command_disabledmsg(self, ctx: commands.Context, *, message: str = ""):
        """Set the bot's response to disabled commands.

        Leave blank to send nothing.

        To include the command name in the message, include the
        `{command}` placeholder.
        """
        await ctx.bot._config.disabled_command_msg.set(message)
        await ctx.tick()

    @commands.guild_only()
    @checks.guildowner_or_permissions(manage_guild=True)
    @commands.group(name="autoimmune")
    async def autoimmune_group(self, ctx: commands.Context):
        """
        Server settings for immunity from automated actions
        """
        pass

    @autoimmune_group.command(name="list")
    async def autoimmune_list(self, ctx: commands.Context):
        """
        Get's the current members and roles

        configured for automatic moderation action immunity
        """
        ai_ids = await ctx.bot._config.guild(ctx.guild).autoimmune_ids()

        roles = {r.name for r in ctx.guild.roles if r.id in ai_ids}
        members = {str(m) for m in ctx.guild.members if m.id in ai_ids}

        output = ""
        if roles:
            output += _("Roles immune from automated moderation actions:\n")
            output += ", ".join(roles)
        if members:
            if roles:
                output += "\n"
            output += _("Members immune from automated moderation actions:\n")
            output += ", ".join(members)

        if not output:
            output = _("No immunty settings here.")

        for page in pagify(output):
            await ctx.send(page)

    @autoimmune_group.command(name="add")
    async def autoimmune_add(
        self, ctx: commands.Context, *, user_or_role: Union[discord.Member, discord.Role]
    ):
        """
        Makes a user or roles immune from automated moderation actions
        """
        async with ctx.bot._config.guild(ctx.guild).autoimmune_ids() as ai_ids:
            if user_or_role.id in ai_ids:
                return await ctx.send(_("Already added."))
            ai_ids.append(user_or_role.id)
        await ctx.tick()

    @autoimmune_group.command(name="remove")
    async def autoimmune_remove(
        self, ctx: commands.Context, *, user_or_role: Union[discord.Member, discord.Role]
    ):
        """
        Makes a user or roles immune from automated moderation actions
        """
        async with ctx.bot._config.guild(ctx.guild).autoimmune_ids() as ai_ids:
            if user_or_role.id not in ai_ids:
                return await ctx.send(_("Not in list."))
            ai_ids.remove(user_or_role.id)
        await ctx.tick()

    @autoimmune_group.command(name="isimmune")
    async def autoimmune_checkimmune(
        self, ctx: commands.Context, *, user_or_role: Union[discord.Member, discord.Role]
    ):
        """
        Checks if a user or role would be considered immune from automated actions
        """

        if await ctx.bot.is_automod_immune(user_or_role):
            await ctx.send(_("They are immune"))
        else:
            await ctx.send(_("They are not Immune"))

    @checks.is_owner()
    @_set.group()
    async def ownernotifications(self, ctx: commands.Context):
        """
        Commands for configuring owner notifications.
        """
        pass

    @ownernotifications.command()
    async def optin(self, ctx: commands.Context):
        """
        Opt-in on recieving owner notifications.

        This is the default state.
        """
        async with ctx.bot._config.owner_opt_out_list() as opt_outs:
            if ctx.author.id in opt_outs:
                opt_outs.remove(ctx.author.id)

        await ctx.tick()

    @ownernotifications.command()
    async def optout(self, ctx: commands.Context):
        """
        Opt-out of recieving owner notifications.
        """
        async with ctx.bot._config.owner_opt_out_list() as opt_outs:
            if ctx.author.id not in opt_outs:
                opt_outs.append(ctx.author.id)

        await ctx.tick()

    @ownernotifications.command()
    async def adddestination(
        self, ctx: commands.Context, *, channel: Union[discord.TextChannel, int]
    ):
        """
        Adds a destination text channel to recieve owner notifications
        """

        try:
            channel_id = channel.id
        except AttributeError:
            channel_id = channel

        async with ctx.bot._config.extra_owner_destinations() as extras:
            if channel_id not in extras:
                extras.append(channel_id)

        await ctx.tick()

    @ownernotifications.command(aliases=["remdestination", "deletedestination", "deldestination"])
    async def removedestination(
        self, ctx: commands.Context, *, channel: Union[discord.TextChannel, int]
    ):
        """
        Removes a destination text channel from recieving owner notifications.
        """

        try:
            channel_id = channel.id
        except AttributeError:
            channel_id = channel

        async with ctx.bot._config.extra_owner_destinations() as extras:
            if channel_id in extras:
                extras.remove(channel_id)

        await ctx.tick()

    @ownernotifications.command()
    async def listdestinations(self, ctx: commands.Context):
        """
        Lists the configured extra destinations for owner notifications
        """

        channel_ids = await ctx.bot._config.extra_owner_destinations()

        if not channel_ids:
            await ctx.send(_("There are no extra channels being sent to."))
            return

        data = []

        for channel_id in channel_ids:
            channel = ctx.bot.get_channel(channel_id)
            if channel:
                # This includes the channel name in case the user can't see the channel.
                data.append(f"{channel.mention} {channel} ({channel.id})")
            else:
                data.append(_("Unknown channel with id: {id}").format(id=channel_id))

        output = "\n".join(data)
        for page in pagify(output):
            await ctx.send(page)

    # RPC handlers
    async def rpc_load(self, request):
        cog_name = request.params[0]

        spec = await self.bot.cog_mgr.find_cog(cog_name)
        if spec is None:
            raise LookupError("No such cog found.")

        self._cleanup_and_refresh_modules(spec.name)

        await self.bot.load_extension(spec)

    async def rpc_unload(self, request):
        cog_name = request.params[0]

        self.bot.unload_extension(cog_name)

    async def rpc_reload(self, request):
        await self.rpc_unload(request)
        await self.rpc_load(request)<|MERGE_RESOLUTION|>--- conflicted
+++ resolved
@@ -296,21 +296,14 @@
         about = (
             "This is an custom fork of [Red, an open source Discord bot]({}) "
             "created by [Twentysix]({}) and [improved by many]({}).\n\n"
-<<<<<<< HEAD
             "Please do not bother Red Support for issues with my bot as they will not be able to help you. "
             "For support with this bot please join my support [discord server]({})\n\n"
             
             "This fork has numerous modifications to core Red. Some may get merged into "
             "the main project via PR at a later date, but most changes are custom for {}\n\n"
+            "Orginal Copyright to (c) Cog Creators"
             "".format(red_repo, author_repo, org_repo, discord_server, ctx.bot.user.name)
         )
-=======
-            "Red is backed by a passionate community who contributes and "
-            "creates content for everyone to enjoy. [Join us today]({}) "
-            "and help us improve!\n\n"
-            "(c) Cog Creators"
-        ).format(red_repo, author_repo, org_repo, support_server_url)
->>>>>>> ee3be8b6
 
         embed = discord.Embed(color=(await ctx.embed_colour()))
         embed.set_thumbnail(url=ctx.bot.user.avatar_url_as(static_format="png"))
